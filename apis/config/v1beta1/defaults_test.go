/*
Copyright 2022 The Kubernetes Authors.

Licensed under the Apache License, Version 2.0 (the "License");
you may not use this file except in compliance with the License.
You may obtain a copy of the License at

    http://www.apache.org/licenses/LICENSE-2.0

Unless required by applicable law or agreed to in writing, software
distributed under the License is distributed on an "AS IS" BASIS,
WITHOUT WARRANTIES OR CONDITIONS OF ANY KIND, either express or implied.
See the License for the specific language governing permissions and
limitations under the License.
*/

package v1beta1

import (
	"testing"
	"time"

	"github.com/google/go-cmp/cmp"
	metav1 "k8s.io/apimachinery/pkg/apis/meta/v1"
	componentconfigv1alpha1 "k8s.io/component-base/config/v1alpha1"
	"k8s.io/utils/ptr"

	"sigs.k8s.io/kueue/pkg/controller/jobs/job"
)

const (
	overwriteNamespace              = "kueue-tenant-a"
	overwriteWebhookPort            = 9444
	overwriteMetricBindAddress      = ":38081"
	overwriteHealthProbeBindAddress = ":38080"
	overwriteLeaderElectionID       = "foo.kueue.x-k8s.io"
)

func TestSetDefaults_Configuration(t *testing.T) {
	defaultCtrlManagerConfigurationSpec := ControllerManager{
		Webhook: ControllerWebhook{
			Port: ptr.To(DefaultWebhookPort),
		},
		Metrics: ControllerMetrics{
			BindAddress: DefaultMetricsBindAddress,
		},
		Health: ControllerHealth{
			HealthProbeBindAddress: DefaultHealthProbeBindAddress,
		},
	}
	defaultClientConnection := &ClientConnection{
		QPS:   ptr.To(DefaultClientConnectionQPS),
		Burst: ptr.To(DefaultClientConnectionBurst),
	}
	defaultIntegrations := &Integrations{
		Frameworks: []string{job.FrameworkName},
		PodOptions: &PodIntegrationOptions{
			NamespaceSelector: &metav1.LabelSelector{
				MatchExpressions: []metav1.LabelSelectorRequirement{
					{
						Key:      "kubernetes.io/metadata.name",
						Operator: metav1.LabelSelectorOpNotIn,
						Values:   []string{"kube-system", "kueue-system"},
					},
				},
			},
			PodSelector: &metav1.LabelSelector{},
		},
	}
	defaultQueueVisibility := &QueueVisibility{
		UpdateIntervalSeconds: DefaultQueueVisibilityUpdateIntervalSeconds,
		ClusterQueues: &ClusterQueueVisibility{
			MaxCount: 10,
		},
	}
	defaultManagedJobsNamespaceSelector := &metav1.LabelSelector{
		MatchExpressions: []metav1.LabelSelectorRequirement{
			{
				Key:      "kubernetes.io/metadata.name",
				Operator: metav1.LabelSelectorOpNotIn,
				Values:   []string{"kube-system", "kueue-system"},
			},
		},
	}

	overwriteNamespaceIntegrations := &Integrations{
		Frameworks: []string{job.FrameworkName},
		PodOptions: &PodIntegrationOptions{
			NamespaceSelector: &metav1.LabelSelector{
				MatchExpressions: []metav1.LabelSelectorRequirement{
					{
						Key:      "kubernetes.io/metadata.name",
						Operator: metav1.LabelSelectorOpNotIn,
						Values:   []string{"kube-system", overwriteNamespace},
					},
				},
			},
			PodSelector: &metav1.LabelSelector{},
		},
	}

<<<<<<< HEAD
=======
	overwriteNamespaceSelector := &metav1.LabelSelector{
		MatchExpressions: []metav1.LabelSelectorRequirement{
			{
				Key:      "kubernetes.io/metadata.name",
				Operator: metav1.LabelSelectorOpNotIn,
				Values:   []string{"kube-system", overwriteNamespace},
			},
		},
	}

	defaultMultiKueue := &MultiKueue{
		GCInterval:        &metav1.Duration{Duration: DefaultMultiKueueGCInterval},
		Origin:            ptr.To(DefaultMultiKueueOrigin),
		WorkerLostTimeout: &metav1.Duration{Duration: DefaultMultiKueueWorkerLostTimeout},
	}

>>>>>>> cb285cf2
	podsReadyTimeoutTimeout := metav1.Duration{Duration: defaultPodsReadyTimeout}
	podsReadyTimeoutOverwrite := metav1.Duration{Duration: time.Minute}

	testCases := map[string]struct {
		original *Configuration
		want     *Configuration
	}{
		"defaulting namespace": {
			original: &Configuration{
				InternalCertManagement: &InternalCertManagement{
					Enable: ptr.To(false),
				},
			},
			want: &Configuration{
				Namespace:         ptr.To(DefaultNamespace),
				ControllerManager: defaultCtrlManagerConfigurationSpec,
				InternalCertManagement: &InternalCertManagement{
					Enable: ptr.To(false),
				},
<<<<<<< HEAD
				ClientConnection: defaultClientConnection,
				Integrations:     defaultIntegrations,
				QueueVisibility:  defaultQueueVisibility,
=======
				ClientConnection:             defaultClientConnection,
				Integrations:                 defaultIntegrations,
				QueueVisibility:              defaultQueueVisibility,
				MultiKueue:                   defaultMultiKueue,
				ManagedJobsNamespaceSelector: defaultManagedJobsNamespaceSelector,
>>>>>>> cb285cf2
			},
		},
		"defaulting ControllerManager": {
			original: &Configuration{
				ControllerManager: ControllerManager{
					LeaderElection: &componentconfigv1alpha1.LeaderElectionConfiguration{
						LeaderElect: ptr.To(true),
					},
				},
				InternalCertManagement: &InternalCertManagement{
					Enable: ptr.To(false),
				},
			},
			want: &Configuration{
				Namespace: ptr.To(DefaultNamespace),
				ControllerManager: ControllerManager{
					Webhook: ControllerWebhook{
						Port: ptr.To(DefaultWebhookPort),
					},
					Metrics: ControllerMetrics{
						BindAddress: DefaultMetricsBindAddress,
					},
					Health: ControllerHealth{
						HealthProbeBindAddress: DefaultHealthProbeBindAddress,
					},
					LeaderElection: &componentconfigv1alpha1.LeaderElectionConfiguration{
						LeaderElect:  ptr.To(true),
						ResourceName: DefaultLeaderElectionID,
					},
				},
				InternalCertManagement: &InternalCertManagement{
					Enable: ptr.To(false),
				},
<<<<<<< HEAD
				ClientConnection: defaultClientConnection,
				Integrations:     defaultIntegrations,
				QueueVisibility:  defaultQueueVisibility,
=======
				ClientConnection:             defaultClientConnection,
				Integrations:                 defaultIntegrations,
				QueueVisibility:              defaultQueueVisibility,
				MultiKueue:                   defaultMultiKueue,
				ManagedJobsNamespaceSelector: defaultManagedJobsNamespaceSelector,
>>>>>>> cb285cf2
			},
		},
		"should not default ControllerManager": {
			original: &Configuration{
				ControllerManager: ControllerManager{
					Webhook: ControllerWebhook{
						Port: ptr.To(overwriteWebhookPort),
					},
					Metrics: ControllerMetrics{
						BindAddress: overwriteMetricBindAddress,
					},
					Health: ControllerHealth{
						HealthProbeBindAddress: overwriteHealthProbeBindAddress,
					},
					LeaderElection: &componentconfigv1alpha1.LeaderElectionConfiguration{
						LeaderElect:  ptr.To(true),
						ResourceName: overwriteLeaderElectionID,
					},
				},
				InternalCertManagement: &InternalCertManagement{
					Enable: ptr.To(false),
				},
				Integrations:    defaultIntegrations,
				QueueVisibility: defaultQueueVisibility,
			},
			want: &Configuration{
				Namespace: ptr.To(DefaultNamespace),
				ControllerManager: ControllerManager{
					Webhook: ControllerWebhook{
						Port: ptr.To(overwriteWebhookPort),
					},
					Metrics: ControllerMetrics{
						BindAddress: overwriteMetricBindAddress,
					},
					Health: ControllerHealth{
						HealthProbeBindAddress: overwriteHealthProbeBindAddress,
					},
					LeaderElection: &componentconfigv1alpha1.LeaderElectionConfiguration{
						LeaderElect:  ptr.To(true),
						ResourceName: overwriteLeaderElectionID,
					},
				},
				InternalCertManagement: &InternalCertManagement{
					Enable: ptr.To(false),
				},
<<<<<<< HEAD
				ClientConnection: defaultClientConnection,
				Integrations:     defaultIntegrations,
				QueueVisibility:  defaultQueueVisibility,
=======
				ClientConnection:             defaultClientConnection,
				Integrations:                 defaultIntegrations,
				QueueVisibility:              defaultQueueVisibility,
				MultiKueue:                   defaultMultiKueue,
				ManagedJobsNamespaceSelector: defaultManagedJobsNamespaceSelector,
>>>>>>> cb285cf2
			},
		},
		"should not set LeaderElectionID": {
			original: &Configuration{
				ControllerManager: ControllerManager{
					LeaderElection: &componentconfigv1alpha1.LeaderElectionConfiguration{
						LeaderElect: ptr.To(false),
					},
				},
				InternalCertManagement: &InternalCertManagement{
					Enable: ptr.To(false),
				},
			},
			want: &Configuration{
				Namespace: ptr.To(DefaultNamespace),
				ControllerManager: ControllerManager{
					Webhook: ControllerWebhook{
						Port: ptr.To(DefaultWebhookPort),
					},
					Metrics: ControllerMetrics{
						BindAddress: DefaultMetricsBindAddress,
					},
					Health: ControllerHealth{
						HealthProbeBindAddress: DefaultHealthProbeBindAddress,
					},
					LeaderElection: &componentconfigv1alpha1.LeaderElectionConfiguration{
						LeaderElect: ptr.To(false),
					},
				},
				InternalCertManagement: &InternalCertManagement{
					Enable: ptr.To(false),
				},
<<<<<<< HEAD
				ClientConnection: defaultClientConnection,
				Integrations:     defaultIntegrations,
				QueueVisibility:  defaultQueueVisibility,
=======
				ClientConnection:             defaultClientConnection,
				Integrations:                 defaultIntegrations,
				QueueVisibility:              defaultQueueVisibility,
				MultiKueue:                   defaultMultiKueue,
				ManagedJobsNamespaceSelector: defaultManagedJobsNamespaceSelector,
>>>>>>> cb285cf2
			},
		},
		"defaulting InternalCertManagement": {
			original: &Configuration{
				Namespace: ptr.To(overwriteNamespace),
			},
			want: &Configuration{
				Namespace:         ptr.To(overwriteNamespace),
				ControllerManager: defaultCtrlManagerConfigurationSpec,
				InternalCertManagement: &InternalCertManagement{
					Enable:             ptr.To(true),
					WebhookServiceName: ptr.To(DefaultWebhookServiceName),
					WebhookSecretName:  ptr.To(DefaultWebhookSecretName),
				},
<<<<<<< HEAD
				ClientConnection: defaultClientConnection,
				Integrations:     overwriteNamespaceIntegrations,
				QueueVisibility:  defaultQueueVisibility,
=======
				ClientConnection:             defaultClientConnection,
				Integrations:                 overwriteNamespaceIntegrations,
				QueueVisibility:              defaultQueueVisibility,
				MultiKueue:                   defaultMultiKueue,
				ManagedJobsNamespaceSelector: overwriteNamespaceSelector,
>>>>>>> cb285cf2
			},
		},
		"should not default InternalCertManagement": {
			original: &Configuration{
				Namespace: ptr.To(overwriteNamespace),
				InternalCertManagement: &InternalCertManagement{
					Enable: ptr.To(false),
				},
			},
			want: &Configuration{
				Namespace:         ptr.To(overwriteNamespace),
				ControllerManager: defaultCtrlManagerConfigurationSpec,
				InternalCertManagement: &InternalCertManagement{
					Enable: ptr.To(false),
				},
<<<<<<< HEAD
				ClientConnection: defaultClientConnection,
				Integrations:     overwriteNamespaceIntegrations,
				QueueVisibility:  defaultQueueVisibility,
=======
				ClientConnection:             defaultClientConnection,
				Integrations:                 overwriteNamespaceIntegrations,
				QueueVisibility:              defaultQueueVisibility,
				MultiKueue:                   defaultMultiKueue,
				ManagedJobsNamespaceSelector: overwriteNamespaceSelector,
>>>>>>> cb285cf2
			},
		},
		"should not default values in custom ClientConnection": {
			original: &Configuration{
				Namespace: ptr.To(overwriteNamespace),
				InternalCertManagement: &InternalCertManagement{
					Enable: ptr.To(false),
				},
				ClientConnection: &ClientConnection{
					QPS:   ptr.To[float32](123.0),
					Burst: ptr.To[int32](456),
				},
			},
			want: &Configuration{
				Namespace:         ptr.To(overwriteNamespace),
				ControllerManager: defaultCtrlManagerConfigurationSpec,
				InternalCertManagement: &InternalCertManagement{
					Enable: ptr.To(false),
				},
				ClientConnection: &ClientConnection{
					QPS:   ptr.To[float32](123.0),
					Burst: ptr.To[int32](456),
				},
<<<<<<< HEAD
				Integrations:    overwriteNamespaceIntegrations,
				QueueVisibility: defaultQueueVisibility,
=======
				Integrations:                 overwriteNamespaceIntegrations,
				QueueVisibility:              defaultQueueVisibility,
				MultiKueue:                   defaultMultiKueue,
				ManagedJobsNamespaceSelector: overwriteNamespaceSelector,
>>>>>>> cb285cf2
			},
		},
		"should default empty custom ClientConnection": {
			original: &Configuration{
				Namespace: ptr.To(overwriteNamespace),
				InternalCertManagement: &InternalCertManagement{
					Enable: ptr.To(false),
				},
				ClientConnection: &ClientConnection{},
			},
			want: &Configuration{
				Namespace:         ptr.To(overwriteNamespace),
				ControllerManager: defaultCtrlManagerConfigurationSpec,
				InternalCertManagement: &InternalCertManagement{
					Enable: ptr.To(false),
				},
<<<<<<< HEAD
				ClientConnection: defaultClientConnection,
				Integrations:     overwriteNamespaceIntegrations,
				QueueVisibility:  defaultQueueVisibility,
=======
				ClientConnection:             defaultClientConnection,
				Integrations:                 overwriteNamespaceIntegrations,
				QueueVisibility:              defaultQueueVisibility,
				MultiKueue:                   defaultMultiKueue,
				ManagedJobsNamespaceSelector: overwriteNamespaceSelector,
>>>>>>> cb285cf2
			},
		},
		"defaulting waitForPodsReady.timeout": {
			original: &Configuration{
				WaitForPodsReady: &WaitForPodsReady{
					Enable: true,
				},
				InternalCertManagement: &InternalCertManagement{
					Enable: ptr.To(false),
				},
			},
			want: &Configuration{
				WaitForPodsReady: &WaitForPodsReady{
					Enable:         true,
					BlockAdmission: ptr.To(true),
					Timeout:        &podsReadyTimeoutTimeout,
				},
				Namespace:         ptr.To(DefaultNamespace),
				ControllerManager: defaultCtrlManagerConfigurationSpec,
				InternalCertManagement: &InternalCertManagement{
					Enable: ptr.To(false),
				},
<<<<<<< HEAD
				ClientConnection: defaultClientConnection,
				Integrations:     defaultIntegrations,
				QueueVisibility:  defaultQueueVisibility,
=======
				ClientConnection:             defaultClientConnection,
				Integrations:                 defaultIntegrations,
				QueueVisibility:              defaultQueueVisibility,
				MultiKueue:                   defaultMultiKueue,
				ManagedJobsNamespaceSelector: defaultManagedJobsNamespaceSelector,
>>>>>>> cb285cf2
			},
		},
		"set waitForPodsReady.blockAdmission to false when enable is false": {
			original: &Configuration{
				WaitForPodsReady: &WaitForPodsReady{
					Enable: false,
				},
				InternalCertManagement: &InternalCertManagement{
					Enable: ptr.To(false),
				},
			},
			want: &Configuration{
				WaitForPodsReady: &WaitForPodsReady{
					Enable:         false,
					BlockAdmission: ptr.To(false),
					Timeout:        &podsReadyTimeoutTimeout,
				},
				Namespace:         ptr.To(DefaultNamespace),
				ControllerManager: defaultCtrlManagerConfigurationSpec,
				InternalCertManagement: &InternalCertManagement{
					Enable: ptr.To(false),
				},
<<<<<<< HEAD
				ClientConnection: defaultClientConnection,
				Integrations:     defaultIntegrations,
				QueueVisibility:  defaultQueueVisibility,
=======
				ClientConnection:             defaultClientConnection,
				Integrations:                 defaultIntegrations,
				QueueVisibility:              defaultQueueVisibility,
				MultiKueue:                   defaultMultiKueue,
				ManagedJobsNamespaceSelector: defaultManagedJobsNamespaceSelector,
>>>>>>> cb285cf2
			},
		},
		"respecting provided waitForPodsReady.timeout": {
			original: &Configuration{
				WaitForPodsReady: &WaitForPodsReady{
					Enable:  true,
					Timeout: &podsReadyTimeoutOverwrite,
				},
				InternalCertManagement: &InternalCertManagement{
					Enable: ptr.To(false),
				},
			},
			want: &Configuration{
				WaitForPodsReady: &WaitForPodsReady{
					Enable:         true,
					BlockAdmission: ptr.To(true),
					Timeout:        &podsReadyTimeoutOverwrite,
				},
				Namespace:         ptr.To(DefaultNamespace),
				ControllerManager: defaultCtrlManagerConfigurationSpec,
				InternalCertManagement: &InternalCertManagement{
					Enable: ptr.To(false),
				},
<<<<<<< HEAD
				ClientConnection: defaultClientConnection,
				Integrations:     defaultIntegrations,
				QueueVisibility:  defaultQueueVisibility,
=======
				ClientConnection:             defaultClientConnection,
				Integrations:                 defaultIntegrations,
				QueueVisibility:              defaultQueueVisibility,
				MultiKueue:                   defaultMultiKueue,
				ManagedJobsNamespaceSelector: defaultManagedJobsNamespaceSelector,
>>>>>>> cb285cf2
			},
		},
		"integrations": {
			original: &Configuration{
				InternalCertManagement: &InternalCertManagement{
					Enable: ptr.To(false),
				},
				Integrations: &Integrations{
					Frameworks: []string{"a", "b"},
				},
			},
			want: &Configuration{
				Namespace:         ptr.To(DefaultNamespace),
				ControllerManager: defaultCtrlManagerConfigurationSpec,
				InternalCertManagement: &InternalCertManagement{
					Enable: ptr.To(false),
				},
				ClientConnection: defaultClientConnection,
				Integrations: &Integrations{
					Frameworks: []string{"a", "b"},
					PodOptions: defaultIntegrations.PodOptions,
				},
<<<<<<< HEAD
				QueueVisibility: defaultQueueVisibility,
=======
				QueueVisibility:              defaultQueueVisibility,
				MultiKueue:                   defaultMultiKueue,
				ManagedJobsNamespaceSelector: defaultManagedJobsNamespaceSelector,
>>>>>>> cb285cf2
			},
		},
		"queue visibility": {
			original: &Configuration{
				InternalCertManagement: &InternalCertManagement{
					Enable: ptr.To(false),
				},
				QueueVisibility: &QueueVisibility{
					UpdateIntervalSeconds: 10,
					ClusterQueues: &ClusterQueueVisibility{
						MaxCount: 0,
					},
				},
			},
			want: &Configuration{
				Namespace:         ptr.To(DefaultNamespace),
				ControllerManager: defaultCtrlManagerConfigurationSpec,
				InternalCertManagement: &InternalCertManagement{
					Enable: ptr.To(false),
				},
				ClientConnection: defaultClientConnection,
				Integrations:     defaultIntegrations,
				QueueVisibility: &QueueVisibility{
					UpdateIntervalSeconds: 10,
					ClusterQueues: &ClusterQueueVisibility{
						MaxCount: 0,
					},
				},
<<<<<<< HEAD
=======
				MultiKueue:                   defaultMultiKueue,
				ManagedJobsNamespaceSelector: defaultManagedJobsNamespaceSelector,
			},
		},
		"multiKueue": {
			original: &Configuration{
				InternalCertManagement: &InternalCertManagement{
					Enable: ptr.To(false),
				},
				MultiKueue: &MultiKueue{
					GCInterval:        &metav1.Duration{Duration: time.Second},
					Origin:            ptr.To("multikueue-manager1"),
					WorkerLostTimeout: &metav1.Duration{Duration: time.Minute},
				},
			},
			want: &Configuration{
				Namespace:         ptr.To(DefaultNamespace),
				ControllerManager: defaultCtrlManagerConfigurationSpec,
				InternalCertManagement: &InternalCertManagement{
					Enable: ptr.To(false),
				},
				ClientConnection: defaultClientConnection,
				Integrations:     defaultIntegrations,
				QueueVisibility:  defaultQueueVisibility,
				MultiKueue: &MultiKueue{
					GCInterval:        &metav1.Duration{Duration: time.Second},
					Origin:            ptr.To("multikueue-manager1"),
					WorkerLostTimeout: &metav1.Duration{Duration: time.Minute},
				},
				ManagedJobsNamespaceSelector: defaultManagedJobsNamespaceSelector,
			},
		},
		"multiKueue GCInterval 0": {
			original: &Configuration{
				InternalCertManagement: &InternalCertManagement{
					Enable: ptr.To(false),
				},
				MultiKueue: &MultiKueue{
					GCInterval: &metav1.Duration{},
					Origin:     ptr.To("multikueue-manager1"),
				},
			},
			want: &Configuration{
				Namespace:         ptr.To(DefaultNamespace),
				ControllerManager: defaultCtrlManagerConfigurationSpec,
				InternalCertManagement: &InternalCertManagement{
					Enable: ptr.To(false),
				},
				ClientConnection: defaultClientConnection,
				Integrations:     defaultIntegrations,
				QueueVisibility:  defaultQueueVisibility,
				MultiKueue: &MultiKueue{
					GCInterval:        &metav1.Duration{},
					Origin:            ptr.To("multikueue-manager1"),
					WorkerLostTimeout: &metav1.Duration{Duration: 15 * time.Minute},
				},
				ManagedJobsNamespaceSelector: defaultManagedJobsNamespaceSelector,
			},
		},
		"add default fair sharing configuration when enabled": {
			original: &Configuration{
				InternalCertManagement: &InternalCertManagement{
					Enable: ptr.To(false),
				},
				FairSharing: &FairSharing{
					Enable: true,
				},
			},
			want: &Configuration{
				Namespace:         ptr.To(DefaultNamespace),
				ControllerManager: defaultCtrlManagerConfigurationSpec,
				InternalCertManagement: &InternalCertManagement{
					Enable: ptr.To(false),
				},
				ClientConnection:             defaultClientConnection,
				Integrations:                 defaultIntegrations,
				QueueVisibility:              defaultQueueVisibility,
				MultiKueue:                   defaultMultiKueue,
				ManagedJobsNamespaceSelector: defaultManagedJobsNamespaceSelector,
				FairSharing: &FairSharing{
					Enable:               true,
					PreemptionStrategies: []PreemptionStrategy{LessThanOrEqualToFinalShare, LessThanInitialShare},
				},
			},
		},
		"resources.transformations strategy": {
			original: &Configuration{
				InternalCertManagement: &InternalCertManagement{
					Enable: ptr.To(false),
				},
				Resources: &Resources{
					Transformations: []ResourceTransformation{
						{Input: corev1.ResourceCPU},
						{Input: corev1.ResourceMemory, Strategy: ptr.To(Replace)},
					},
				},
			},
			want: &Configuration{
				Namespace:         ptr.To(DefaultNamespace),
				ControllerManager: defaultCtrlManagerConfigurationSpec,
				InternalCertManagement: &InternalCertManagement{
					Enable: ptr.To(false),
				},
				ClientConnection:             defaultClientConnection,
				Integrations:                 defaultIntegrations,
				QueueVisibility:              defaultQueueVisibility,
				MultiKueue:                   defaultMultiKueue,
				ManagedJobsNamespaceSelector: defaultManagedJobsNamespaceSelector,
				Resources: &Resources{
					Transformations: []ResourceTransformation{
						{Input: corev1.ResourceCPU, Strategy: ptr.To(DefaultResourceTransformationStrategy)},
						{Input: corev1.ResourceMemory, Strategy: ptr.To(Replace)},
					},
				},
>>>>>>> cb285cf2
			},
		},
	}

	for name, tc := range testCases {
		t.Run(name, func(t *testing.T) {
			SetDefaults_Configuration(tc.original)
			if diff := cmp.Diff(tc.want, tc.original); diff != "" {
				t.Errorf("unexpected error (-want,+got):\n%s", diff)
			}
		})
	}
}<|MERGE_RESOLUTION|>--- conflicted
+++ resolved
@@ -21,11 +21,10 @@
 	"time"
 
 	"github.com/google/go-cmp/cmp"
+	corev1 "k8s.io/api/core/v1"
 	metav1 "k8s.io/apimachinery/pkg/apis/meta/v1"
 	componentconfigv1alpha1 "k8s.io/component-base/config/v1alpha1"
 	"k8s.io/utils/ptr"
-
-	"sigs.k8s.io/kueue/pkg/controller/jobs/job"
 )
 
 const (
@@ -38,6 +37,14 @@
 
 func TestSetDefaults_Configuration(t *testing.T) {
 	defaultCtrlManagerConfigurationSpec := ControllerManager{
+		LeaderElection: &componentconfigv1alpha1.LeaderElectionConfiguration{
+			LeaderElect:   ptr.To(true),
+			LeaseDuration: metav1.Duration{Duration: DefaultLeaderElectionLeaseDuration},
+			RenewDeadline: metav1.Duration{Duration: DefaultLeaderElectionRenewDeadline},
+			RetryPeriod:   metav1.Duration{Duration: DefaultLeaderElectionRetryPeriod},
+			ResourceLock:  "leases",
+			ResourceName:  "c1f6bfd2.kueue.x-k8s.io",
+		},
 		Webhook: ControllerWebhook{
 			Port: ptr.To(DefaultWebhookPort),
 		},
@@ -53,7 +60,7 @@
 		Burst: ptr.To(DefaultClientConnectionBurst),
 	}
 	defaultIntegrations := &Integrations{
-		Frameworks: []string{job.FrameworkName},
+		Frameworks: []string{defaultJobFrameworkName},
 		PodOptions: &PodIntegrationOptions{
 			NamespaceSelector: &metav1.LabelSelector{
 				MatchExpressions: []metav1.LabelSelectorRequirement{
@@ -84,7 +91,7 @@
 	}
 
 	overwriteNamespaceIntegrations := &Integrations{
-		Frameworks: []string{job.FrameworkName},
+		Frameworks: []string{defaultJobFrameworkName},
 		PodOptions: &PodIntegrationOptions{
 			NamespaceSelector: &metav1.LabelSelector{
 				MatchExpressions: []metav1.LabelSelectorRequirement{
@@ -99,8 +106,6 @@
 		},
 	}
 
-<<<<<<< HEAD
-=======
 	overwriteNamespaceSelector := &metav1.LabelSelector{
 		MatchExpressions: []metav1.LabelSelectorRequirement{
 			{
@@ -117,7 +122,6 @@
 		WorkerLostTimeout: &metav1.Duration{Duration: DefaultMultiKueueWorkerLostTimeout},
 	}
 
->>>>>>> cb285cf2
 	podsReadyTimeoutTimeout := metav1.Duration{Duration: defaultPodsReadyTimeout}
 	podsReadyTimeoutOverwrite := metav1.Duration{Duration: time.Minute}
 
@@ -137,17 +141,11 @@
 				InternalCertManagement: &InternalCertManagement{
 					Enable: ptr.To(false),
 				},
-<<<<<<< HEAD
-				ClientConnection: defaultClientConnection,
-				Integrations:     defaultIntegrations,
-				QueueVisibility:  defaultQueueVisibility,
-=======
-				ClientConnection:             defaultClientConnection,
-				Integrations:                 defaultIntegrations,
-				QueueVisibility:              defaultQueueVisibility,
-				MultiKueue:                   defaultMultiKueue,
-				ManagedJobsNamespaceSelector: defaultManagedJobsNamespaceSelector,
->>>>>>> cb285cf2
+				ClientConnection:             defaultClientConnection,
+				Integrations:                 defaultIntegrations,
+				QueueVisibility:              defaultQueueVisibility,
+				MultiKueue:                   defaultMultiKueue,
+				ManagedJobsNamespaceSelector: defaultManagedJobsNamespaceSelector,
 			},
 		},
 		"defaulting ControllerManager": {
@@ -174,24 +172,22 @@
 						HealthProbeBindAddress: DefaultHealthProbeBindAddress,
 					},
 					LeaderElection: &componentconfigv1alpha1.LeaderElectionConfiguration{
-						LeaderElect:  ptr.To(true),
-						ResourceName: DefaultLeaderElectionID,
-					},
-				},
-				InternalCertManagement: &InternalCertManagement{
-					Enable: ptr.To(false),
-				},
-<<<<<<< HEAD
-				ClientConnection: defaultClientConnection,
-				Integrations:     defaultIntegrations,
-				QueueVisibility:  defaultQueueVisibility,
-=======
-				ClientConnection:             defaultClientConnection,
-				Integrations:                 defaultIntegrations,
-				QueueVisibility:              defaultQueueVisibility,
-				MultiKueue:                   defaultMultiKueue,
-				ManagedJobsNamespaceSelector: defaultManagedJobsNamespaceSelector,
->>>>>>> cb285cf2
+						LeaderElect:   ptr.To(true),
+						LeaseDuration: metav1.Duration{Duration: DefaultLeaderElectionLeaseDuration},
+						RenewDeadline: metav1.Duration{Duration: DefaultLeaderElectionRenewDeadline},
+						RetryPeriod:   metav1.Duration{Duration: DefaultLeaderElectionRetryPeriod},
+						ResourceLock:  "leases",
+						ResourceName:  DefaultLeaderElectionID,
+					},
+				},
+				InternalCertManagement: &InternalCertManagement{
+					Enable: ptr.To(false),
+				},
+				ClientConnection:             defaultClientConnection,
+				Integrations:                 defaultIntegrations,
+				QueueVisibility:              defaultQueueVisibility,
+				MultiKueue:                   defaultMultiKueue,
+				ManagedJobsNamespaceSelector: defaultManagedJobsNamespaceSelector,
 			},
 		},
 		"should not default ControllerManager": {
@@ -207,8 +203,12 @@
 						HealthProbeBindAddress: overwriteHealthProbeBindAddress,
 					},
 					LeaderElection: &componentconfigv1alpha1.LeaderElectionConfiguration{
-						LeaderElect:  ptr.To(true),
-						ResourceName: overwriteLeaderElectionID,
+						LeaderElect:   ptr.To(true),
+						LeaseDuration: metav1.Duration{Duration: DefaultLeaderElectionLeaseDuration},
+						RenewDeadline: metav1.Duration{Duration: DefaultLeaderElectionRenewDeadline},
+						RetryPeriod:   metav1.Duration{Duration: DefaultLeaderElectionRetryPeriod},
+						ResourceLock:  "leases",
+						ResourceName:  overwriteLeaderElectionID,
 					},
 				},
 				InternalCertManagement: &InternalCertManagement{
@@ -230,24 +230,22 @@
 						HealthProbeBindAddress: overwriteHealthProbeBindAddress,
 					},
 					LeaderElection: &componentconfigv1alpha1.LeaderElectionConfiguration{
-						LeaderElect:  ptr.To(true),
-						ResourceName: overwriteLeaderElectionID,
-					},
-				},
-				InternalCertManagement: &InternalCertManagement{
-					Enable: ptr.To(false),
-				},
-<<<<<<< HEAD
-				ClientConnection: defaultClientConnection,
-				Integrations:     defaultIntegrations,
-				QueueVisibility:  defaultQueueVisibility,
-=======
-				ClientConnection:             defaultClientConnection,
-				Integrations:                 defaultIntegrations,
-				QueueVisibility:              defaultQueueVisibility,
-				MultiKueue:                   defaultMultiKueue,
-				ManagedJobsNamespaceSelector: defaultManagedJobsNamespaceSelector,
->>>>>>> cb285cf2
+						LeaderElect:   ptr.To(true),
+						LeaseDuration: metav1.Duration{Duration: DefaultLeaderElectionLeaseDuration},
+						RenewDeadline: metav1.Duration{Duration: DefaultLeaderElectionRenewDeadline},
+						RetryPeriod:   metav1.Duration{Duration: DefaultLeaderElectionRetryPeriod},
+						ResourceLock:  "leases",
+						ResourceName:  overwriteLeaderElectionID,
+					},
+				},
+				InternalCertManagement: &InternalCertManagement{
+					Enable: ptr.To(false),
+				},
+				ClientConnection:             defaultClientConnection,
+				Integrations:                 defaultIntegrations,
+				QueueVisibility:              defaultQueueVisibility,
+				MultiKueue:                   defaultMultiKueue,
+				ManagedJobsNamespaceSelector: defaultManagedJobsNamespaceSelector,
 			},
 		},
 		"should not set LeaderElectionID": {
@@ -274,23 +272,22 @@
 						HealthProbeBindAddress: DefaultHealthProbeBindAddress,
 					},
 					LeaderElection: &componentconfigv1alpha1.LeaderElectionConfiguration{
-						LeaderElect: ptr.To(false),
-					},
-				},
-				InternalCertManagement: &InternalCertManagement{
-					Enable: ptr.To(false),
-				},
-<<<<<<< HEAD
-				ClientConnection: defaultClientConnection,
-				Integrations:     defaultIntegrations,
-				QueueVisibility:  defaultQueueVisibility,
-=======
-				ClientConnection:             defaultClientConnection,
-				Integrations:                 defaultIntegrations,
-				QueueVisibility:              defaultQueueVisibility,
-				MultiKueue:                   defaultMultiKueue,
-				ManagedJobsNamespaceSelector: defaultManagedJobsNamespaceSelector,
->>>>>>> cb285cf2
+						LeaderElect:   ptr.To(false),
+						LeaseDuration: metav1.Duration{Duration: DefaultLeaderElectionLeaseDuration},
+						RenewDeadline: metav1.Duration{Duration: DefaultLeaderElectionRenewDeadline},
+						RetryPeriod:   metav1.Duration{Duration: DefaultLeaderElectionRetryPeriod},
+						ResourceLock:  "leases",
+						ResourceName:  "c1f6bfd2.kueue.x-k8s.io",
+					},
+				},
+				InternalCertManagement: &InternalCertManagement{
+					Enable: ptr.To(false),
+				},
+				ClientConnection:             defaultClientConnection,
+				Integrations:                 defaultIntegrations,
+				QueueVisibility:              defaultQueueVisibility,
+				MultiKueue:                   defaultMultiKueue,
+				ManagedJobsNamespaceSelector: defaultManagedJobsNamespaceSelector,
 			},
 		},
 		"defaulting InternalCertManagement": {
@@ -305,17 +302,11 @@
 					WebhookServiceName: ptr.To(DefaultWebhookServiceName),
 					WebhookSecretName:  ptr.To(DefaultWebhookSecretName),
 				},
-<<<<<<< HEAD
-				ClientConnection: defaultClientConnection,
-				Integrations:     overwriteNamespaceIntegrations,
-				QueueVisibility:  defaultQueueVisibility,
-=======
 				ClientConnection:             defaultClientConnection,
 				Integrations:                 overwriteNamespaceIntegrations,
 				QueueVisibility:              defaultQueueVisibility,
 				MultiKueue:                   defaultMultiKueue,
 				ManagedJobsNamespaceSelector: overwriteNamespaceSelector,
->>>>>>> cb285cf2
 			},
 		},
 		"should not default InternalCertManagement": {
@@ -331,17 +322,11 @@
 				InternalCertManagement: &InternalCertManagement{
 					Enable: ptr.To(false),
 				},
-<<<<<<< HEAD
-				ClientConnection: defaultClientConnection,
-				Integrations:     overwriteNamespaceIntegrations,
-				QueueVisibility:  defaultQueueVisibility,
-=======
 				ClientConnection:             defaultClientConnection,
 				Integrations:                 overwriteNamespaceIntegrations,
 				QueueVisibility:              defaultQueueVisibility,
 				MultiKueue:                   defaultMultiKueue,
 				ManagedJobsNamespaceSelector: overwriteNamespaceSelector,
->>>>>>> cb285cf2
 			},
 		},
 		"should not default values in custom ClientConnection": {
@@ -365,15 +350,10 @@
 					QPS:   ptr.To[float32](123.0),
 					Burst: ptr.To[int32](456),
 				},
-<<<<<<< HEAD
-				Integrations:    overwriteNamespaceIntegrations,
-				QueueVisibility: defaultQueueVisibility,
-=======
 				Integrations:                 overwriteNamespaceIntegrations,
 				QueueVisibility:              defaultQueueVisibility,
 				MultiKueue:                   defaultMultiKueue,
 				ManagedJobsNamespaceSelector: overwriteNamespaceSelector,
->>>>>>> cb285cf2
 			},
 		},
 		"should default empty custom ClientConnection": {
@@ -390,20 +370,14 @@
 				InternalCertManagement: &InternalCertManagement{
 					Enable: ptr.To(false),
 				},
-<<<<<<< HEAD
-				ClientConnection: defaultClientConnection,
-				Integrations:     overwriteNamespaceIntegrations,
-				QueueVisibility:  defaultQueueVisibility,
-=======
 				ClientConnection:             defaultClientConnection,
 				Integrations:                 overwriteNamespaceIntegrations,
 				QueueVisibility:              defaultQueueVisibility,
 				MultiKueue:                   defaultMultiKueue,
 				ManagedJobsNamespaceSelector: overwriteNamespaceSelector,
->>>>>>> cb285cf2
-			},
-		},
-		"defaulting waitForPodsReady.timeout": {
+			},
+		},
+		"defaulting waitForPodsReady values": {
 			original: &Configuration{
 				WaitForPodsReady: &WaitForPodsReady{
 					Enable: true,
@@ -417,23 +391,22 @@
 					Enable:         true,
 					BlockAdmission: ptr.To(true),
 					Timeout:        &podsReadyTimeoutTimeout,
-				},
-				Namespace:         ptr.To(DefaultNamespace),
-				ControllerManager: defaultCtrlManagerConfigurationSpec,
-				InternalCertManagement: &InternalCertManagement{
-					Enable: ptr.To(false),
-				},
-<<<<<<< HEAD
-				ClientConnection: defaultClientConnection,
-				Integrations:     defaultIntegrations,
-				QueueVisibility:  defaultQueueVisibility,
-=======
-				ClientConnection:             defaultClientConnection,
-				Integrations:                 defaultIntegrations,
-				QueueVisibility:              defaultQueueVisibility,
-				MultiKueue:                   defaultMultiKueue,
-				ManagedJobsNamespaceSelector: defaultManagedJobsNamespaceSelector,
->>>>>>> cb285cf2
+					RequeuingStrategy: &RequeuingStrategy{
+						Timestamp:          ptr.To(EvictionTimestamp),
+						BackoffBaseSeconds: ptr.To[int32](DefaultRequeuingBackoffBaseSeconds),
+						BackoffMaxSeconds:  ptr.To[int32](DefaultRequeuingBackoffMaxSeconds),
+					},
+				},
+				Namespace:         ptr.To(DefaultNamespace),
+				ControllerManager: defaultCtrlManagerConfigurationSpec,
+				InternalCertManagement: &InternalCertManagement{
+					Enable: ptr.To(false),
+				},
+				ClientConnection:             defaultClientConnection,
+				Integrations:                 defaultIntegrations,
+				QueueVisibility:              defaultQueueVisibility,
+				MultiKueue:                   defaultMultiKueue,
+				ManagedJobsNamespaceSelector: defaultManagedJobsNamespaceSelector,
 			},
 		},
 		"set waitForPodsReady.blockAdmission to false when enable is false": {
@@ -450,30 +423,34 @@
 					Enable:         false,
 					BlockAdmission: ptr.To(false),
 					Timeout:        &podsReadyTimeoutTimeout,
-				},
-				Namespace:         ptr.To(DefaultNamespace),
-				ControllerManager: defaultCtrlManagerConfigurationSpec,
-				InternalCertManagement: &InternalCertManagement{
-					Enable: ptr.To(false),
-				},
-<<<<<<< HEAD
-				ClientConnection: defaultClientConnection,
-				Integrations:     defaultIntegrations,
-				QueueVisibility:  defaultQueueVisibility,
-=======
-				ClientConnection:             defaultClientConnection,
-				Integrations:                 defaultIntegrations,
-				QueueVisibility:              defaultQueueVisibility,
-				MultiKueue:                   defaultMultiKueue,
-				ManagedJobsNamespaceSelector: defaultManagedJobsNamespaceSelector,
->>>>>>> cb285cf2
-			},
-		},
-		"respecting provided waitForPodsReady.timeout": {
+					RequeuingStrategy: &RequeuingStrategy{
+						Timestamp:          ptr.To(EvictionTimestamp),
+						BackoffBaseSeconds: ptr.To[int32](DefaultRequeuingBackoffBaseSeconds),
+						BackoffMaxSeconds:  ptr.To[int32](DefaultRequeuingBackoffMaxSeconds),
+					},
+				},
+				Namespace:         ptr.To(DefaultNamespace),
+				ControllerManager: defaultCtrlManagerConfigurationSpec,
+				InternalCertManagement: &InternalCertManagement{
+					Enable: ptr.To(false),
+				},
+				ClientConnection:             defaultClientConnection,
+				Integrations:                 defaultIntegrations,
+				QueueVisibility:              defaultQueueVisibility,
+				MultiKueue:                   defaultMultiKueue,
+				ManagedJobsNamespaceSelector: defaultManagedJobsNamespaceSelector,
+			},
+		},
+		"respecting provided waitForPodsReady values": {
 			original: &Configuration{
 				WaitForPodsReady: &WaitForPodsReady{
 					Enable:  true,
 					Timeout: &podsReadyTimeoutOverwrite,
+					RequeuingStrategy: &RequeuingStrategy{
+						Timestamp:          ptr.To(CreationTimestamp),
+						BackoffBaseSeconds: ptr.To[int32](63),
+						BackoffMaxSeconds:  ptr.To[int32](1800),
+					},
 				},
 				InternalCertManagement: &InternalCertManagement{
 					Enable: ptr.To(false),
@@ -484,23 +461,22 @@
 					Enable:         true,
 					BlockAdmission: ptr.To(true),
 					Timeout:        &podsReadyTimeoutOverwrite,
-				},
-				Namespace:         ptr.To(DefaultNamespace),
-				ControllerManager: defaultCtrlManagerConfigurationSpec,
-				InternalCertManagement: &InternalCertManagement{
-					Enable: ptr.To(false),
-				},
-<<<<<<< HEAD
-				ClientConnection: defaultClientConnection,
-				Integrations:     defaultIntegrations,
-				QueueVisibility:  defaultQueueVisibility,
-=======
-				ClientConnection:             defaultClientConnection,
-				Integrations:                 defaultIntegrations,
-				QueueVisibility:              defaultQueueVisibility,
-				MultiKueue:                   defaultMultiKueue,
-				ManagedJobsNamespaceSelector: defaultManagedJobsNamespaceSelector,
->>>>>>> cb285cf2
+					RequeuingStrategy: &RequeuingStrategy{
+						Timestamp:          ptr.To(CreationTimestamp),
+						BackoffBaseSeconds: ptr.To[int32](63),
+						BackoffMaxSeconds:  ptr.To[int32](1800),
+					},
+				},
+				Namespace:         ptr.To(DefaultNamespace),
+				ControllerManager: defaultCtrlManagerConfigurationSpec,
+				InternalCertManagement: &InternalCertManagement{
+					Enable: ptr.To(false),
+				},
+				ClientConnection:             defaultClientConnection,
+				Integrations:                 defaultIntegrations,
+				QueueVisibility:              defaultQueueVisibility,
+				MultiKueue:                   defaultMultiKueue,
+				ManagedJobsNamespaceSelector: defaultManagedJobsNamespaceSelector,
 			},
 		},
 		"integrations": {
@@ -523,13 +499,9 @@
 					Frameworks: []string{"a", "b"},
 					PodOptions: defaultIntegrations.PodOptions,
 				},
-<<<<<<< HEAD
-				QueueVisibility: defaultQueueVisibility,
-=======
-				QueueVisibility:              defaultQueueVisibility,
-				MultiKueue:                   defaultMultiKueue,
-				ManagedJobsNamespaceSelector: defaultManagedJobsNamespaceSelector,
->>>>>>> cb285cf2
+				QueueVisibility:              defaultQueueVisibility,
+				MultiKueue:                   defaultMultiKueue,
+				ManagedJobsNamespaceSelector: defaultManagedJobsNamespaceSelector,
 			},
 		},
 		"queue visibility": {
@@ -558,8 +530,6 @@
 						MaxCount: 0,
 					},
 				},
-<<<<<<< HEAD
-=======
 				MultiKueue:                   defaultMultiKueue,
 				ManagedJobsNamespaceSelector: defaultManagedJobsNamespaceSelector,
 			},
@@ -674,7 +644,6 @@
 						{Input: corev1.ResourceMemory, Strategy: ptr.To(Replace)},
 					},
 				},
->>>>>>> cb285cf2
 			},
 		},
 	}
