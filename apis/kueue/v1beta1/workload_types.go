--- conflicted
+++ resolved
@@ -22,6 +22,7 @@
 )
 
 // WorkloadSpec defines the desired state of Workload
+// +kubebuilder:validation:XValidation:rule="has(self.priorityClassName) ? has(self.priority) : true", message="priority should not be nil when priorityClassName is set"
 type WorkloadSpec struct {
 	// podSets is a list of sets of homogeneous pods, each described by a Pod spec
 	// and a count.
@@ -36,6 +37,8 @@
 
 	// queueName is the name of the LocalQueue the Workload is associated with.
 	// queueName cannot be changed while .status.admission is not null.
+	// +kubebuilder:validation:MaxLength=253
+	// +kubebuilder:validation:Pattern="^[a-z0-9]([-a-z0-9]*[a-z0-9])?(\\.[a-z0-9]([-a-z0-9]*[a-z0-9])?)*$"
 	QueueName string `json:"queueName,omitempty"`
 
 	// If specified, indicates the workload's priority.
@@ -44,6 +47,8 @@
 	// the highest priority. Any other name must be defined by creating a
 	// PriorityClass object with that name. If not specified, the workload
 	// priority will be default or zero if there is no default.
+	// +kubebuilder:validation:MaxLength=253
+	// +kubebuilder:validation:Pattern="^[a-z0-9]([-a-z0-9]*[a-z0-9])?(\\.[a-z0-9]([-a-z0-9]*[a-z0-9])?)*$"
 	PriorityClassName string `json:"priorityClassName,omitempty"`
 
 	// Priority determines the order of access to the resources managed by the
@@ -59,8 +64,6 @@
 	// +kubebuilder:default=""
 	// +kubebuilder:validation:Enum=kueue.x-k8s.io/workloadpriorityclass;scheduling.k8s.io/priorityclass;""
 	PriorityClassSource string `json:"priorityClassSource,omitempty"`
-<<<<<<< HEAD
-=======
 
 	// Active determines if a workload can be admitted into a queue.
 	// Changing active from true to false will evict any running workloads.
@@ -113,7 +116,6 @@
 	// SubGroupIndexLabel indicates the count of replicated Jobs (groups) within a PodSet.
 	// For example, in the context of JobSet this value is read from jobset.sigs.k8s.io/replicatedjob-replicas.
 	SubGroupCount *int32 `json:"subGroupCount,omitempty"`
->>>>>>> cb285cf2
 }
 
 type Admission struct {
@@ -123,12 +125,15 @@
 	// PodSetAssignments hold the admission results for each of the .spec.podSets entries.
 	// +listType=map
 	// +listMapKey=name
+	// +kubebuilder:validation:MaxItems=8
 	PodSetAssignments []PodSetAssignment `json:"podSetAssignments"`
 }
 
 type PodSetAssignment struct {
 	// Name is the name of the podSet. It should match one of the names in .spec.podSets.
 	// +kubebuilder:default=main
+	// +kubebuilder:validation:MaxLength=63
+	// +kubebuilder:validation:Pattern="^(?i)[a-z0-9]([-a-z0-9]*[a-z0-9])?$"
 	Name string `json:"name"`
 
 	// Flavors are the flavors assigned to the workload for each resource.
@@ -149,8 +154,6 @@
 	// +optional
 	// +kubebuilder:validation:Minimum=0
 	Count *int32 `json:"count,omitempty"`
-<<<<<<< HEAD
-=======
 
 	// topologyAssignment indicates the topology assignment divided into
 	// topology domains corresponding to the lowest level of the topology.
@@ -236,12 +239,15 @@
 	// +required
 	// +kubebuilder:validation:Minimum=1
 	Count int32 `json:"count"`
->>>>>>> cb285cf2
-}
-
+}
+
+// +kubebuilder:validation:XValidation:rule="has(self.minCount) ? self.minCount <= self.count : true", message="minCount should be positive and less or equal to count"
 type PodSet struct {
 	// name is the PodSet name.
-	Name string `json:"name"`
+	// +kubebuilder:default=main
+	// +kubebuilder:validation:MaxLength=63
+	// +kubebuilder:validation:Pattern="^[a-z0-9]([-a-z0-9]*[a-z0-9])?$"
+	Name string `json:"name,omitempty"`
 
 	// template is the Pod template.
 	//
@@ -259,7 +265,8 @@
 	Template corev1.PodTemplateSpec `json:"template"`
 
 	// count is the number of pods for the spec.
-	// +kubebuilder:validation:Minimum=1
+	// +kubebuilder:default=1
+	// +kubebuilder:validation:Minimum=0
 	Count int32 `json:"count"`
 
 	// minCount is the minimum number of pods for the spec acceptable
@@ -273,7 +280,13 @@
 	// This is an alpha field and requires enabling PartialAdmission feature gate.
 	//
 	// +optional
+	// +kubebuilder:validation:Minimum=1
 	MinCount *int32 `json:"minCount,omitempty"`
+
+	// topologyRequest defines the topology request for the PodSet.
+	//
+	// +optional
+	TopologyRequest *PodSetTopologyRequest `json:"topologyRequest,omitempty"`
 }
 
 // WorkloadStatus defines the observed state of Workload
@@ -283,6 +296,12 @@
 	// changed once set.
 	Admission *Admission `json:"admission,omitempty"`
 
+	// requeueState holds the re-queue state
+	// when a workload meets Eviction with PodsReadyTimeout reason.
+	//
+	// +optional
+	RequeueState *RequeueState `json:"requeueState,omitempty"`
+
 	// conditions hold the latest available observations of the Workload
 	// current state.
 	//
@@ -305,6 +324,7 @@
 	// +optional
 	// +listType=map
 	// +listMapKey=name
+	// +kubebuilder:validation:MaxItems=8
 	ReclaimablePods []ReclaimablePod `json:"reclaimablePods,omitempty"`
 
 	// admissionChecks list all the admission checks required by the workload and the current status
@@ -313,7 +333,42 @@
 	// +listMapKey=name
 	// +patchStrategy=merge
 	// +patchMergeKey=name
+	// +kubebuilder:validation:MaxItems=8
 	AdmissionChecks []AdmissionCheckState `json:"admissionChecks,omitempty" patchStrategy:"merge" patchMergeKey:"name"`
+
+	// resourceRequests provides a detailed view of the resources that were
+	// requested by a non-admitted workload when it was considered for admission.
+	// If admission is non-null, resourceRequests will be empty because
+	// admission.resourceUsage contains the detailed information.
+	//
+	// +optional
+	// +listType=map
+	// +listMapKey=name
+	// +kubebuilder:validation:MaxItems=8
+	ResourceRequests []PodSetRequest `json:"resourceRequests,omitempty"`
+
+	// accumulatedPastExexcutionTimeSeconds holds the total time, in seconds, the workload spent
+	// in Admitted state, in the previous `Admit` - `Evict` cycles.
+	//
+	// +optional
+	AccumulatedPastExexcutionTimeSeconds *int32 `json:"accumulatedPastExexcutionTimeSeconds,omitempty"`
+}
+
+type RequeueState struct {
+	// count records the number of times a workload has been re-queued
+	// When a deactivated (`.spec.activate`=`false`) workload is reactivated (`.spec.activate`=`true`),
+	// this count would be reset to null.
+	//
+	// +optional
+	// +kubebuilder:validation:Minimum=0
+	Count *int32 `json:"count,omitempty"`
+
+	// requeueAt records the time when a workload will be re-queued.
+	// When a deactivated (`.spec.activate`=`false`) workload is reactivated (`.spec.activate`=`true`),
+	// this time would be reset to null.
+	//
+	// +optional
+	RequeueAt *metav1.Time `json:"requeueAt,omitempty"`
 }
 
 type AdmissionCheckState struct {
@@ -343,6 +398,7 @@
 
 	// +optional
 	// +listType=atomic
+	// +kubebuilder:validation:MaxItems=8
 	PodSetUpdates []PodSetUpdate `json:"podSetUpdates,omitempty"`
 }
 
@@ -366,6 +422,12 @@
 	NodeSelector map[string]string `json:"nodeSelector,omitempty"`
 
 	// +optional
+	// +kubebuilder:validation:MaxItems=8
+	// +kubebuilder:validation:XValidation:rule="self.all(x, !has(x.key) ? x.operator == 'Exists' : true)", message="operator must be Exists when 'key' is empty, which means 'match all values and all keys'"
+	// +kubebuilder:validation:XValidation:rule="self.all(x, has(x.tolerationSeconds) ? x.effect == 'NoExecute' : true)", message="effect must be 'NoExecute' when 'tolerationSeconds' is set"
+	// +kubebuilder:validation:XValidation:rule="self.all(x, !has(x.operator) || x.operator in ['Equal', 'Exists'])", message="supported toleration values: 'Equal'(default), 'Exists'"
+	// +kubebuilder:validation:XValidation:rule="self.all(x, has(x.operator) && x.operator == 'Exists' ? !has(x.value) : true)", message="a value must be empty when 'operator' is 'Exists'"
+	// +kubebuilder:validation:XValidation:rule="self.all(x, !has(x.effect) || x.effect in ['NoSchedule', 'PreferNoSchedule', 'NoExecute'])", message="supported taint effect values: 'NoSchedule', 'PreferNoSchedule', 'NoExecute'"
 	Tolerations []corev1.Toleration `json:"tolerations,omitempty"`
 }
 
@@ -376,6 +438,24 @@
 	// count is the number of pods for which the requested resources are no longer needed.
 	// +kubebuilder:validation:Minimum=0
 	Count int32 `json:"count"`
+}
+
+type PodSetRequest struct {
+	// name is the name of the podSet. It should match one of the names in .spec.podSets.
+	// +kubebuilder:default=main
+	// +required
+	// +kubebuilder:validation:Required
+	// +kubebuilder:validation:MaxLength=63
+	// +kubebuilder:validation:Pattern="^(?i)[a-z0-9]([-a-z0-9]*[a-z0-9])?$"
+	Name string `json:"name"`
+
+	// resources is the total resources all the pods in the podset need to run.
+	//
+	// Beside what is provided in podSet's specs, this value also takes into account
+	// the LimitRange defaults and RuntimeClass overheads at the moment of consideration
+	// and the application of resource.excludeResourcePrefixes and resource.transformations.
+	// +optional
+	Resources corev1.ResourceList `json:"resources,omitempty"`
 }
 
 const (
@@ -394,9 +474,6 @@
 	// ready or have succeeded.
 	WorkloadPodsReady = "PodsReady"
 
-<<<<<<< HEAD
-	// WorkloadEvicted means that the Workload was evicted by a ClusterQueue
-=======
 	// WorkloadEvicted means that the Workload was evicted. The possible reasons
 	// for this condition are:
 	// - "Preempted": the workload was preempted
@@ -406,11 +483,47 @@
 	// - "Deactivated": the workload has spec.active set to false
 	// When a workload is preempted, this condition is accompanied by the "Preempted"
 	// condition which contains a more detailed reason for the preemption.
->>>>>>> cb285cf2
 	WorkloadEvicted = "Evicted"
+
+	// WorkloadPreempted means that the Workload was preempted.
+	// The possible values of the reason field are "InClusterQueue", "InCohort".
+	// In the future more reasons can be introduced, including those conveying
+	// more detailed information. The more detailed reasons should be prefixed
+	// by one of the "base" reasons.
+	WorkloadPreempted = "Preempted"
+
+	// WorkloadRequeued means that the Workload was requeued due to eviction.
+	WorkloadRequeued = "Requeued"
+
+	// WorkloadDeactivationTarget means that the Workload should be deactivated.
+	// This condition is temporary, so it should be removed after deactivation.
+	WorkloadDeactivationTarget = "DeactivationTarget"
 )
 
+// Reasons for the WorkloadPreempted condition.
 const (
+	// InClusterQueueReason indicates the Workload was preempted due to
+	// prioritization in the ClusterQueue.
+	InClusterQueueReason string = "InClusterQueue"
+
+	// InCohortReclamationReason indicates the Workload was preempted due to
+	// reclamation within the Cohort.
+	InCohortReclamationReason string = "InCohortReclamation"
+
+	// InCohortFairSharingReason indicates the Workload was preempted due to
+	// fair sharing within the cohort.
+	InCohortFairSharingReason string = "InCohortFairSharing"
+
+	// InCohortReclaimWhileBorrowingReason indicates the Workload was preempted
+	// due to reclamation within the cohort while borrowing.
+	InCohortReclaimWhileBorrowingReason string = "InCohortReclaimWhileBorrowing"
+)
+
+const (
+	// WorkloadInadmissible means that the Workload can't reserve quota
+	// due to LocalQueue or ClusterQueue doesn't exist or inactive.
+	WorkloadInadmissible = "Inadmissible"
+
 	// WorkloadEvictedByPreemption indicates that the workload was evicted
 	// in order to free resources for a workload with a higher priority.
 	WorkloadEvictedByPreemption = "Preempted"
@@ -420,10 +533,8 @@
 	WorkloadEvictedByPodsReadyTimeout = "PodsReadyTimeout"
 
 	// WorkloadEvictedByAdmissionCheck indicates that the workload was evicted
-	// beacuse at least one admission check transitioned to False.
+	// because at least one admission check transitioned to False.
 	WorkloadEvictedByAdmissionCheck = "AdmissionCheck"
-<<<<<<< HEAD
-=======
 
 	// WorkloadEvictedByClusterQueueStopped indicates that the workload was evicted
 	// because the ClusterQueue is Stopped.
@@ -481,19 +592,25 @@
 
 	// WorkloadFinishedReasonOutOfSync indicates that the prebuilt workload is not in sync with its parent job.
 	WorkloadFinishedReasonOutOfSync = "OutOfSync"
->>>>>>> cb285cf2
 )
 
 // +genclient
 // +kubebuilder:object:root=true
 // +kubebuilder:storageversion
 // +kubebuilder:subresource:status
-// +kubebuilder:printcolumn:name="Queue",JSONPath=".spec.queueName",type=string,description="Name of the queue this workload was submitted to"
-// +kubebuilder:printcolumn:name="Admitted by",JSONPath=".status.admission.clusterQueue",type=string,description="Name of the ClusterQueue that admitted this workload"
-// +kubebuilder:printcolumn:name="Age",JSONPath=".metadata.creationTimestamp",type=date,description="Time this workload was created"
+// +kubebuilder:printcolumn:name="Queue",JSONPath=".spec.queueName",type="string",description="Name of the queue this workload was submitted to"
+// +kubebuilder:printcolumn:name="Reserved in",JSONPath=".status.admission.clusterQueue",type="string",description="Name of the ClusterQueue where the workload is reserving quota"
+// +kubebuilder:printcolumn:name="Admitted",JSONPath=".status.conditions[?(@.type=='Admitted')].status",type="string",description="Admission status"
+// +kubebuilder:printcolumn:name="Finished",JSONPath=".status.conditions[?(@.type=='Finished')].status",type="string",description="Workload finished"
+// +kubebuilder:printcolumn:name="Age",JSONPath=".metadata.creationTimestamp",type="date",description="Time this workload was created"
 // +kubebuilder:resource:shortName={wl}
 
 // Workload is the Schema for the workloads API
+// +kubebuilder:validation:XValidation:rule="has(self.status) && has(self.status.conditions) && self.status.conditions.exists(c, c.type == 'QuotaReserved' && c.status == 'True') && has(self.status.admission) ? size(self.spec.podSets) == size(self.status.admission.podSetAssignments) : true", message="podSetAssignments must have the same number of podSets as the spec"
+// +kubebuilder:validation:XValidation:rule="(has(oldSelf.status) && has(oldSelf.status.conditions) && oldSelf.status.conditions.exists(c, c.type == 'QuotaReserved' && c.status == 'True')) ? (oldSelf.spec.priorityClassSource == self.spec.priorityClassSource) : true", message="field is immutable"
+// +kubebuilder:validation:XValidation:rule="(has(oldSelf.status) && has(oldSelf.status.conditions) && oldSelf.status.conditions.exists(c, c.type == 'QuotaReserved' && c.status == 'True') && has(oldSelf.spec.priorityClassName) && has(self.spec.priorityClassName)) ? (oldSelf.spec.priorityClassName == self.spec.priorityClassName) : true", message="field is immutable"
+// +kubebuilder:validation:XValidation:rule="(has(oldSelf.status) && has(oldSelf.status.conditions) && oldSelf.status.conditions.exists(c, c.type == 'QuotaReserved' && c.status == 'True')) && (has(self.status) && has(self.status.conditions) && self.status.conditions.exists(c, c.type == 'QuotaReserved' && c.status == 'True')) && has(oldSelf.spec.queueName) && has(self.spec.queueName) ? oldSelf.spec.queueName == self.spec.queueName : true", message="field is immutable"
+// +kubebuilder:validation:XValidation:rule="((has(oldSelf.status) && has(oldSelf.status.conditions) && oldSelf.status.conditions.exists(c, c.type == 'Admitted' && c.status == 'True')) && (has(self.status) && has(self.status.conditions) && self.status.conditions.exists(c, c.type == 'Admitted' && c.status == 'True')))?((has(oldSelf.spec.maximumExecutionTimeSeconds)?oldSelf.spec.maximumExecutionTimeSeconds:0) ==  (has(self.spec.maximumExecutionTimeSeconds)?self.spec.maximumExecutionTimeSeconds:0)):true", message="maximumExecutionTimeSeconds is immutable while admitted"
 type Workload struct {
 	metav1.TypeMeta   `json:",inline"`
 	metav1.ObjectMeta `json:"metadata,omitempty"`
