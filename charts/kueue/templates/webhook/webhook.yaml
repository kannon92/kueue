{{- $integrationsConfig := (fromYaml .Values.managerConfig.controllerManagerConfigYaml).integrations }}
apiVersion: admissionregistration.k8s.io/v1
kind: MutatingWebhookConfiguration
metadata:
  name: {{ include "kueue.fullname" . }}-mutating-webhook-configuration
  annotations:
    cert-manager.io/inject-ca-from: {{ .Release.Namespace }}/{{ include "kueue.fullname" . }}-serving-cert
  namespace: '{{ .Release.Namespace }}'
webhooks:
<<<<<<< HEAD
- admissionReviewVersions:
  - v1
  clientConfig:
    service:
      name: '{{ include "kueue.fullname" . }}-webhook-service'
      namespace: '{{ .Release.Namespace }}'
      path: /mutate-kueue-x-k8s-io-v1beta1-clusterqueue
  failurePolicy: Fail
  name: mclusterqueue.kb.io
  rules:
  - apiGroups:
    - kueue.x-k8s.io
    apiVersions:
    - v1beta1
    operations:
    - CREATE
    resources:
    - clusterqueues
  sideEffects: None
- admissionReviewVersions:
  - v1
  clientConfig:
    service:
      name: '{{ include "kueue.fullname" . }}-webhook-service'
      namespace: '{{ .Release.Namespace }}'
      path: /mutate-kueue-x-k8s-io-v1beta1-resourceflavor
  failurePolicy: Fail
  name: mresourceflavor.kb.io
  rules:
  - apiGroups:
    - kueue.x-k8s.io
    apiVersions:
    - v1beta1
    operations:
    - CREATE
    resources:
    - resourceflavors
  sideEffects: None
- admissionReviewVersions:
  - v1
  clientConfig:
    service:
      name: '{{ include "kueue.fullname" . }}-webhook-service'
      namespace: '{{ .Release.Namespace }}'
      path: /mutate-kueue-x-k8s-io-v1beta1-workload
  failurePolicy: Fail
  name: mworkload.kb.io
  rules:
  - apiGroups:
    - kueue.x-k8s.io
    apiVersions:
    - v1beta1
    operations:
    - CREATE
    - UPDATE
    resources:
    - workloads
  sideEffects: None
- admissionReviewVersions:
  - v1
  clientConfig:
    service:
      name: '{{ include "kueue.fullname" . }}-webhook-service'
      namespace: '{{ .Release.Namespace }}'
      path: /mutate-batch-v1-job
  failurePolicy: Fail
  name: mjob.kb.io
  rules:
  - apiGroups:
    - batch
    apiVersions:
    - v1
    operations:
    - CREATE
    resources:
    - jobs
  sideEffects: None
- admissionReviewVersions:
  - v1
  clientConfig:
    service:
      name: '{{ include "kueue.fullname" . }}-webhook-service'
      namespace: '{{ .Release.Namespace }}'
      path: /mutate-kubeflow-org-v2beta1-mpijob
  failurePolicy: Fail
  name: mmpijob.kb.io
  rules:
  - apiGroups:
    - kubeflow.org
    apiVersions:
    - v2beta1
    operations:
    - CREATE
    resources:
    - mpijobs
  sideEffects: None
- admissionReviewVersions:
    - v1
  clientConfig:
    service:
      name: '{{ include "kueue.fullname" . }}-webhook-service'
      namespace: '{{ .Release.Namespace }}'
      path: /mutate--v1-pod
  {{- if has "pod" $integrationsConfig.frameworks }}
  failurePolicy: Fail
  {{- else }}
  failurePolicy: Ignore
  {{- end }}
  name: mpod.kb.io
  namespaceSelector:
    {{- if and (hasKey $integrationsConfig "podOptions") (hasKey $integrationsConfig.podOptions "namespaceSelector") }}
      {{- toYaml $integrationsConfig.podOptions.namespaceSelector | nindent 4 -}}
=======
  - admissionReviewVersions:
      - v1
    clientConfig:
      service:
        name: '{{ include "kueue.fullname" . }}-webhook-service'
        namespace: '{{ .Release.Namespace }}'
        path: /mutate-apps-v1-deployment
    {{- if has "deployment" $integrationsConfig.frameworks }}
    failurePolicy: Fail
    {{- else }}
    failurePolicy: Ignore
    {{- end }}
    name: mdeployment.kb.io
    namespaceSelector:
      matchExpressions:
        - key: kubernetes.io/metadata.name
          operator: NotIn
          values:
            - kube-system
            - '{{ .Release.Namespace }}'
    rules:
      - apiGroups:
          - apps
        apiVersions:
          - v1
        operations:
          - CREATE
          - UPDATE
        resources:
          - deployments
    sideEffects: None
  - admissionReviewVersions:
      - v1
    clientConfig:
      service:
        name: '{{ include "kueue.fullname" . }}-webhook-service'
        namespace: '{{ .Release.Namespace }}'
        path: /mutate-batch-v1-job
    failurePolicy: Fail
    name: mjob.kb.io
    rules:
      - apiGroups:
          - batch
        apiVersions:
          - v1
        operations:
          - CREATE
        resources:
          - jobs
    sideEffects: None
  - admissionReviewVersions:
      - v1
    clientConfig:
      service:
        name: '{{ include "kueue.fullname" . }}-webhook-service'
        namespace: '{{ .Release.Namespace }}'
        path: /mutate-jobset-x-k8s-io-v1alpha2-jobset
    failurePolicy: Fail
    name: mjobset.kb.io
    rules:
      - apiGroups:
          - jobset.x-k8s.io
        apiVersions:
          - v1alpha2
        operations:
          - CREATE
        resources:
          - jobsets
    sideEffects: None
  - admissionReviewVersions:
      - v1
    clientConfig:
      service:
        name: '{{ include "kueue.fullname" . }}-webhook-service'
        namespace: '{{ .Release.Namespace }}'
        path: /mutate-kubeflow-org-v1-mxjob
    failurePolicy: Fail
    name: mmxjob.kb.io
    rules:
      - apiGroups:
          - kubeflow.org
        apiVersions:
          - v1
        operations:
          - CREATE
        resources:
          - mxjobs
    sideEffects: None
  - admissionReviewVersions:
      - v1
    clientConfig:
      service:
        name: '{{ include "kueue.fullname" . }}-webhook-service'
        namespace: '{{ .Release.Namespace }}'
        path: /mutate-kubeflow-org-v1-paddlejob
    failurePolicy: Fail
    name: mpaddlejob.kb.io
    rules:
      - apiGroups:
          - kubeflow.org
        apiVersions:
          - v1
        operations:
          - CREATE
        resources:
          - paddlejobs
    sideEffects: None
  - admissionReviewVersions:
      - v1
    clientConfig:
      service:
        name: '{{ include "kueue.fullname" . }}-webhook-service'
        namespace: '{{ .Release.Namespace }}'
        path: /mutate-kubeflow-org-v1-pytorchjob
    failurePolicy: Fail
    name: mpytorchjob.kb.io
    rules:
      - apiGroups:
          - kubeflow.org
        apiVersions:
          - v1
        operations:
          - CREATE
        resources:
          - pytorchjobs
    sideEffects: None
  - admissionReviewVersions:
      - v1
    clientConfig:
      service:
        name: '{{ include "kueue.fullname" . }}-webhook-service'
        namespace: '{{ .Release.Namespace }}'
        path: /mutate-kubeflow-org-v1-tfjob
    failurePolicy: Fail
    name: mtfjob.kb.io
    rules:
      - apiGroups:
          - kubeflow.org
        apiVersions:
          - v1
        operations:
          - CREATE
        resources:
          - tfjobs
    sideEffects: None
  - admissionReviewVersions:
      - v1
    clientConfig:
      service:
        name: '{{ include "kueue.fullname" . }}-webhook-service'
        namespace: '{{ .Release.Namespace }}'
        path: /mutate-kubeflow-org-v1-xgboostjob
    failurePolicy: Fail
    name: mxgboostjob.kb.io
    rules:
      - apiGroups:
          - kubeflow.org
        apiVersions:
          - v1
        operations:
          - CREATE
        resources:
          - xgboostjobs
    sideEffects: None
  - admissionReviewVersions:
      - v1
    clientConfig:
      service:
        name: '{{ include "kueue.fullname" . }}-webhook-service'
        namespace: '{{ .Release.Namespace }}'
        path: /mutate-kubeflow-org-v2beta1-mpijob
    failurePolicy: Fail
    name: mmpijob.kb.io
    rules:
      - apiGroups:
          - kubeflow.org
        apiVersions:
          - v2beta1
        operations:
          - CREATE
        resources:
          - mpijobs
    sideEffects: None
  - admissionReviewVersions:
      - v1
    clientConfig:
      service:
        name: '{{ include "kueue.fullname" . }}-webhook-service'
        namespace: '{{ .Release.Namespace }}'
        path: /mutate--v1-pod
    {{- if has "pod" $integrationsConfig.frameworks }}
    failurePolicy: Fail
>>>>>>> cb285cf2
    {{- else }}
    matchExpressions:
      - key: kubernetes.io/metadata.name
        operator: NotIn
        values:
          - kube-system
          - '{{ .Release.Namespace }}'
    {{- end }}
<<<<<<< HEAD
  rules:
    - apiGroups:
        - ""
      apiVersions:
        - v1
      operations:
        - CREATE
      resources:
        - pods
  sideEffects: None
=======
    name: mpod.kb.io
    namespaceSelector:
      {{- if and (hasKey $integrationsConfig "podOptions") (hasKey ($integrationsConfig.podOptions) "namespaceSelector") }}
        {{- toYaml $integrationsConfig.podOptions.namespaceSelector | nindent 6 -}}
      {{- else }}
      matchExpressions:
        - key: kubernetes.io/metadata.name
          operator: NotIn
          values:
            - kube-system
            - '{{ .Release.Namespace }}'
      {{- end }}
    rules:
      - apiGroups:
          - ""
        apiVersions:
          - v1
        operations:
          - CREATE
        resources:
          - pods
    sideEffects: None
  - admissionReviewVersions:
      - v1
    clientConfig:
      service:
        name: '{{ include "kueue.fullname" . }}-webhook-service'
        namespace: '{{ .Release.Namespace }}'
        path: /mutate-ray-io-v1-raycluster
    failurePolicy: Fail
    name: mraycluster.kb.io
    rules:
      - apiGroups:
          - ray.io
        apiVersions:
          - v1
        operations:
          - CREATE
        resources:
          - rayclusters
    sideEffects: None
  - admissionReviewVersions:
      - v1
    clientConfig:
      service:
        name: '{{ include "kueue.fullname" . }}-webhook-service'
        namespace: '{{ .Release.Namespace }}'
        path: /mutate-ray-io-v1-rayjob
    failurePolicy: Fail
    name: mrayjob.kb.io
    rules:
      - apiGroups:
          - ray.io
        apiVersions:
          - v1
        operations:
          - CREATE
        resources:
          - rayjobs
    sideEffects: None
  - admissionReviewVersions:
      - v1
    clientConfig:
      service:
        name: '{{ include "kueue.fullname" . }}-webhook-service'
        namespace: '{{ .Release.Namespace }}'
        path: /mutate-apps-v1-statefulset
    failurePolicy: Fail
    name: mstatefulset.kb.io
    rules:
      - apiGroups:
          - apps
        apiVersions:
          - v1
        operations:
          - CREATE
          - UPDATE
        resources:
          - statefulsets
    sideEffects: None
  - admissionReviewVersions:
      - v1
    clientConfig:
      service:
        name: '{{ include "kueue.fullname" . }}-webhook-service'
        namespace: '{{ .Release.Namespace }}'
        path: /mutate-kueue-x-k8s-io-v1beta1-clusterqueue
    failurePolicy: Fail
    name: mclusterqueue.kb.io
    rules:
      - apiGroups:
          - kueue.x-k8s.io
        apiVersions:
          - v1beta1
        operations:
          - CREATE
        resources:
          - clusterqueues
    sideEffects: None
  - admissionReviewVersions:
      - v1
    clientConfig:
      service:
        name: '{{ include "kueue.fullname" . }}-webhook-service'
        namespace: '{{ .Release.Namespace }}'
        path: /mutate-kueue-x-k8s-io-v1beta1-resourceflavor
    failurePolicy: Fail
    name: mresourceflavor.kb.io
    rules:
      - apiGroups:
          - kueue.x-k8s.io
        apiVersions:
          - v1beta1
        operations:
          - CREATE
        resources:
          - resourceflavors
    sideEffects: None
  - admissionReviewVersions:
      - v1
    clientConfig:
      service:
        name: '{{ include "kueue.fullname" . }}-webhook-service'
        namespace: '{{ .Release.Namespace }}'
        path: /mutate-kueue-x-k8s-io-v1beta1-workload
    failurePolicy: Fail
    name: mworkload.kb.io
    rules:
      - apiGroups:
          - kueue.x-k8s.io
        apiVersions:
          - v1beta1
        operations:
          - CREATE
        resources:
          - workloads
    sideEffects: None
>>>>>>> cb285cf2
---
apiVersion: admissionregistration.k8s.io/v1
kind: ValidatingWebhookConfiguration
metadata:
  name: {{ include "kueue.fullname" . }}-validating-webhook-configuration
  annotations:
    cert-manager.io/inject-ca-from: {{ .Release.Namespace }}/{{ include "kueue.fullname" . }}-serving-cert
  namespace: '{{ .Release.Namespace }}'
webhooks:
- admissionReviewVersions:
  - v1
  clientConfig:
    service:
      name: '{{ include "kueue.fullname" . }}-webhook-service'
      namespace: '{{ .Release.Namespace }}'
      path: /validate-kueue-x-k8s-io-v1beta1-clusterqueue
  failurePolicy: Fail
  name: vclusterqueue.kb.io
  rules:
  - apiGroups:
    - kueue.x-k8s.io
    apiVersions:
    - v1beta1
    operations:
    - CREATE
    - UPDATE
    resources:
    - clusterqueues
  sideEffects: None
- admissionReviewVersions:
  - v1
  clientConfig:
    service:
      name: '{{ include "kueue.fullname" . }}-webhook-service'
      namespace: '{{ .Release.Namespace }}'
      path: /validate-kueue-x-k8s-io-v1beta1-localqueue
  failurePolicy: Fail
  name: vlocalqueue.kb.io
  rules:
  - apiGroups:
    - kueue.x-k8s.io
    apiVersions:
    - v1beta1
    operations:
    - CREATE
    - UPDATE
    resources:
    - localqueues
  sideEffects: None
- admissionReviewVersions:
  - v1
  clientConfig:
    service:
      name: '{{ include "kueue.fullname" . }}-webhook-service'
      namespace: '{{ .Release.Namespace }}'
      path: /validate-kueue-x-k8s-io-v1beta1-resourceflavor
  failurePolicy: Fail
  name: vresourceflavor.kb.io
  rules:
  - apiGroups:
    - kueue.x-k8s.io
    apiVersions:
    - v1beta1
    operations:
    - CREATE
    - UPDATE
    resources:
    - resourceflavors
  sideEffects: None
- admissionReviewVersions:
  - v1
  clientConfig:
    service:
      name: '{{ include "kueue.fullname" . }}-webhook-service'
      namespace: '{{ .Release.Namespace }}'
      path: /validate-kueue-x-k8s-io-v1beta1-workload
  failurePolicy: Fail
  name: vworkload.kb.io
  rules:
  - apiGroups:
    - kueue.x-k8s.io
    apiVersions:
    - v1beta1
    operations:
    - CREATE
    - UPDATE
    resources:
    - workloads
    - workloads/status
  sideEffects: None
- admissionReviewVersions:
  - v1
  clientConfig:
    service:
      name: '{{ include "kueue.fullname" . }}-webhook-service'
      namespace: '{{ .Release.Namespace }}'
      path: /validate-batch-v1-job
  failurePolicy: Fail
  name: vjob.kb.io
  rules:
  - apiGroups:
    - batch
    apiVersions:
    - v1
    operations:
    - CREATE
    - UPDATE
    resources:
    - jobs
  sideEffects: None
- admissionReviewVersions:
  - v1
  clientConfig:
    service:
      name: '{{ include "kueue.fullname" . }}-webhook-service'
      namespace: '{{ .Release.Namespace }}'
      path: /validate-jobset-x-k8s-io-v1alpha2-jobset
  failurePolicy: Fail
  name: vjobset.kb.io
  rules:
  - apiGroups:
    - jobset.x-k8s.io
    apiVersions:
    - v1alpha2
    operations:
    - CREATE
    - UPDATE
    resources:
    - jobsets
  sideEffects: None
- admissionReviewVersions:
  - v1
  clientConfig:
    service:
      name: '{{ include "kueue.fullname" . }}-webhook-service'
      namespace: '{{ .Release.Namespace }}'
      path: /validate-kubeflow-org-v2beta1-mpijob
  failurePolicy: Fail
  name: vmpijob.kb.io
  rules:
  - apiGroups:
    - kubeflow.org
    apiVersions:
    - v2beta1
    operations:
    - CREATE
    - UPDATE
    resources:
    - mpijobs
  sideEffects: None
- admissionReviewVersions:
  - v1
  clientConfig:
    service:
      name: '{{ include "kueue.fullname" . }}-webhook-service'
      namespace: '{{ .Release.Namespace }}'
      path: /validate-ray-io-v1alpha1-rayjob
  failurePolicy: Fail
  name: vrayjob.kb.io
  rules:
  - apiGroups:
    - ray.io
    apiVersions:
    - v1alpha1
    operations:
    - CREATE
    - UPDATE
    resources:
    - rayjobs
  sideEffects: None
- admissionReviewVersions:
    - v1
  clientConfig:
    service:
      name: '{{ include "kueue.fullname" . }}-webhook-service'
      namespace: '{{ .Release.Namespace }}'
      path: /validate--v1-pod
  {{- if has "pod" $integrationsConfig.frameworks }}
  failurePolicy: Fail
  {{- else }}
  failurePolicy: Ignore
  {{- end }}
  name: vpod.kb.io
  namespaceSelector:
    {{- if and (hasKey $integrationsConfig "podOptions") (hasKey $integrationsConfig.podOptions "namespaceSelector") }}
      {{- toYaml $integrationsConfig.podOptions.namespaceSelector | nindent 4 -}}
    {{- else }}
    matchExpressions:
      - key: kubernetes.io/metadata.name
        operator: NotIn
        values:
          - kube-system
          - '{{ .Release.Namespace }}'
    {{- end }}
  rules:
    - apiGroups:
        - ""
      apiVersions:
        - v1
      operations:
        - CREATE
        - UPDATE
      resources:
        - pods
  sideEffects: None<|MERGE_RESOLUTION|>--- conflicted
+++ resolved
@@ -2,125 +2,15 @@
 apiVersion: admissionregistration.k8s.io/v1
 kind: MutatingWebhookConfiguration
 metadata:
-  name: {{ include "kueue.fullname" . }}-mutating-webhook-configuration
+  labels:
+  {{- include "kueue.labels" . | nindent 4 }}
+  name: '{{ include "kueue.fullname" . }}-mutating-webhook-configuration'
+  {{- if .Values.enableCertManager }}
   annotations:
     cert-manager.io/inject-ca-from: {{ .Release.Namespace }}/{{ include "kueue.fullname" . }}-serving-cert
+  {{- end }}
   namespace: '{{ .Release.Namespace }}'
 webhooks:
-<<<<<<< HEAD
-- admissionReviewVersions:
-  - v1
-  clientConfig:
-    service:
-      name: '{{ include "kueue.fullname" . }}-webhook-service'
-      namespace: '{{ .Release.Namespace }}'
-      path: /mutate-kueue-x-k8s-io-v1beta1-clusterqueue
-  failurePolicy: Fail
-  name: mclusterqueue.kb.io
-  rules:
-  - apiGroups:
-    - kueue.x-k8s.io
-    apiVersions:
-    - v1beta1
-    operations:
-    - CREATE
-    resources:
-    - clusterqueues
-  sideEffects: None
-- admissionReviewVersions:
-  - v1
-  clientConfig:
-    service:
-      name: '{{ include "kueue.fullname" . }}-webhook-service'
-      namespace: '{{ .Release.Namespace }}'
-      path: /mutate-kueue-x-k8s-io-v1beta1-resourceflavor
-  failurePolicy: Fail
-  name: mresourceflavor.kb.io
-  rules:
-  - apiGroups:
-    - kueue.x-k8s.io
-    apiVersions:
-    - v1beta1
-    operations:
-    - CREATE
-    resources:
-    - resourceflavors
-  sideEffects: None
-- admissionReviewVersions:
-  - v1
-  clientConfig:
-    service:
-      name: '{{ include "kueue.fullname" . }}-webhook-service'
-      namespace: '{{ .Release.Namespace }}'
-      path: /mutate-kueue-x-k8s-io-v1beta1-workload
-  failurePolicy: Fail
-  name: mworkload.kb.io
-  rules:
-  - apiGroups:
-    - kueue.x-k8s.io
-    apiVersions:
-    - v1beta1
-    operations:
-    - CREATE
-    - UPDATE
-    resources:
-    - workloads
-  sideEffects: None
-- admissionReviewVersions:
-  - v1
-  clientConfig:
-    service:
-      name: '{{ include "kueue.fullname" . }}-webhook-service'
-      namespace: '{{ .Release.Namespace }}'
-      path: /mutate-batch-v1-job
-  failurePolicy: Fail
-  name: mjob.kb.io
-  rules:
-  - apiGroups:
-    - batch
-    apiVersions:
-    - v1
-    operations:
-    - CREATE
-    resources:
-    - jobs
-  sideEffects: None
-- admissionReviewVersions:
-  - v1
-  clientConfig:
-    service:
-      name: '{{ include "kueue.fullname" . }}-webhook-service'
-      namespace: '{{ .Release.Namespace }}'
-      path: /mutate-kubeflow-org-v2beta1-mpijob
-  failurePolicy: Fail
-  name: mmpijob.kb.io
-  rules:
-  - apiGroups:
-    - kubeflow.org
-    apiVersions:
-    - v2beta1
-    operations:
-    - CREATE
-    resources:
-    - mpijobs
-  sideEffects: None
-- admissionReviewVersions:
-    - v1
-  clientConfig:
-    service:
-      name: '{{ include "kueue.fullname" . }}-webhook-service'
-      namespace: '{{ .Release.Namespace }}'
-      path: /mutate--v1-pod
-  {{- if has "pod" $integrationsConfig.frameworks }}
-  failurePolicy: Fail
-  {{- else }}
-  failurePolicy: Ignore
-  {{- end }}
-  name: mpod.kb.io
-  namespaceSelector:
-    {{- if and (hasKey $integrationsConfig "podOptions") (hasKey $integrationsConfig.podOptions "namespaceSelector") }}
-      {{- toYaml $integrationsConfig.podOptions.namespaceSelector | nindent 4 -}}
-=======
   - admissionReviewVersions:
       - v1
     clientConfig:
@@ -313,27 +203,9 @@
         path: /mutate--v1-pod
     {{- if has "pod" $integrationsConfig.frameworks }}
     failurePolicy: Fail
->>>>>>> cb285cf2
     {{- else }}
-    matchExpressions:
-      - key: kubernetes.io/metadata.name
-        operator: NotIn
-        values:
-          - kube-system
-          - '{{ .Release.Namespace }}'
+    failurePolicy: Ignore
     {{- end }}
-<<<<<<< HEAD
-  rules:
-    - apiGroups:
-        - ""
-      apiVersions:
-        - v1
-      operations:
-        - CREATE
-      resources:
-        - pods
-  sideEffects: None
-=======
     name: mpod.kb.io
     namespaceSelector:
       {{- if and (hasKey $integrationsConfig "podOptions") (hasKey ($integrationsConfig.podOptions) "namespaceSelector") }}
@@ -471,209 +343,383 @@
         resources:
           - workloads
     sideEffects: None
->>>>>>> cb285cf2
 ---
 apiVersion: admissionregistration.k8s.io/v1
 kind: ValidatingWebhookConfiguration
 metadata:
-  name: {{ include "kueue.fullname" . }}-validating-webhook-configuration
+  labels:
+  {{- include "kueue.labels" . | nindent 4 }}
+  name: '{{ include "kueue.fullname" . }}-validating-webhook-configuration'
+  {{- if .Values.enableCertManager }}
   annotations:
     cert-manager.io/inject-ca-from: {{ .Release.Namespace }}/{{ include "kueue.fullname" . }}-serving-cert
+  {{- end }}
   namespace: '{{ .Release.Namespace }}'
 webhooks:
-- admissionReviewVersions:
-  - v1
-  clientConfig:
-    service:
-      name: '{{ include "kueue.fullname" . }}-webhook-service'
-      namespace: '{{ .Release.Namespace }}'
-      path: /validate-kueue-x-k8s-io-v1beta1-clusterqueue
-  failurePolicy: Fail
-  name: vclusterqueue.kb.io
-  rules:
-  - apiGroups:
-    - kueue.x-k8s.io
-    apiVersions:
-    - v1beta1
-    operations:
-    - CREATE
-    - UPDATE
-    resources:
-    - clusterqueues
-  sideEffects: None
-- admissionReviewVersions:
-  - v1
-  clientConfig:
-    service:
-      name: '{{ include "kueue.fullname" . }}-webhook-service'
-      namespace: '{{ .Release.Namespace }}'
-      path: /validate-kueue-x-k8s-io-v1beta1-localqueue
-  failurePolicy: Fail
-  name: vlocalqueue.kb.io
-  rules:
-  - apiGroups:
-    - kueue.x-k8s.io
-    apiVersions:
-    - v1beta1
-    operations:
-    - CREATE
-    - UPDATE
-    resources:
-    - localqueues
-  sideEffects: None
-- admissionReviewVersions:
-  - v1
-  clientConfig:
-    service:
-      name: '{{ include "kueue.fullname" . }}-webhook-service'
-      namespace: '{{ .Release.Namespace }}'
-      path: /validate-kueue-x-k8s-io-v1beta1-resourceflavor
-  failurePolicy: Fail
-  name: vresourceflavor.kb.io
-  rules:
-  - apiGroups:
-    - kueue.x-k8s.io
-    apiVersions:
-    - v1beta1
-    operations:
-    - CREATE
-    - UPDATE
-    resources:
-    - resourceflavors
-  sideEffects: None
-- admissionReviewVersions:
-  - v1
-  clientConfig:
-    service:
-      name: '{{ include "kueue.fullname" . }}-webhook-service'
-      namespace: '{{ .Release.Namespace }}'
-      path: /validate-kueue-x-k8s-io-v1beta1-workload
-  failurePolicy: Fail
-  name: vworkload.kb.io
-  rules:
-  - apiGroups:
-    - kueue.x-k8s.io
-    apiVersions:
-    - v1beta1
-    operations:
-    - CREATE
-    - UPDATE
-    resources:
-    - workloads
-    - workloads/status
-  sideEffects: None
-- admissionReviewVersions:
-  - v1
-  clientConfig:
-    service:
-      name: '{{ include "kueue.fullname" . }}-webhook-service'
-      namespace: '{{ .Release.Namespace }}'
-      path: /validate-batch-v1-job
-  failurePolicy: Fail
-  name: vjob.kb.io
-  rules:
-  - apiGroups:
-    - batch
-    apiVersions:
-    - v1
-    operations:
-    - CREATE
-    - UPDATE
-    resources:
-    - jobs
-  sideEffects: None
-- admissionReviewVersions:
-  - v1
-  clientConfig:
-    service:
-      name: '{{ include "kueue.fullname" . }}-webhook-service'
-      namespace: '{{ .Release.Namespace }}'
-      path: /validate-jobset-x-k8s-io-v1alpha2-jobset
-  failurePolicy: Fail
-  name: vjobset.kb.io
-  rules:
-  - apiGroups:
-    - jobset.x-k8s.io
-    apiVersions:
-    - v1alpha2
-    operations:
-    - CREATE
-    - UPDATE
-    resources:
-    - jobsets
-  sideEffects: None
-- admissionReviewVersions:
-  - v1
-  clientConfig:
-    service:
-      name: '{{ include "kueue.fullname" . }}-webhook-service'
-      namespace: '{{ .Release.Namespace }}'
-      path: /validate-kubeflow-org-v2beta1-mpijob
-  failurePolicy: Fail
-  name: vmpijob.kb.io
-  rules:
-  - apiGroups:
-    - kubeflow.org
-    apiVersions:
-    - v2beta1
-    operations:
-    - CREATE
-    - UPDATE
-    resources:
-    - mpijobs
-  sideEffects: None
-- admissionReviewVersions:
-  - v1
-  clientConfig:
-    service:
-      name: '{{ include "kueue.fullname" . }}-webhook-service'
-      namespace: '{{ .Release.Namespace }}'
-      path: /validate-ray-io-v1alpha1-rayjob
-  failurePolicy: Fail
-  name: vrayjob.kb.io
-  rules:
-  - apiGroups:
-    - ray.io
-    apiVersions:
-    - v1alpha1
-    operations:
-    - CREATE
-    - UPDATE
-    resources:
-    - rayjobs
-  sideEffects: None
-- admissionReviewVersions:
-    - v1
-  clientConfig:
-    service:
-      name: '{{ include "kueue.fullname" . }}-webhook-service'
-      namespace: '{{ .Release.Namespace }}'
-      path: /validate--v1-pod
-  {{- if has "pod" $integrationsConfig.frameworks }}
-  failurePolicy: Fail
-  {{- else }}
-  failurePolicy: Ignore
-  {{- end }}
-  name: vpod.kb.io
-  namespaceSelector:
-    {{- if and (hasKey $integrationsConfig "podOptions") (hasKey $integrationsConfig.podOptions "namespaceSelector") }}
-      {{- toYaml $integrationsConfig.podOptions.namespaceSelector | nindent 4 -}}
+  - admissionReviewVersions:
+      - v1
+    clientConfig:
+      service:
+        name: '{{ include "kueue.fullname" . }}-webhook-service'
+        namespace: '{{ .Release.Namespace }}'
+        path: /validate-apps-v1-deployment
+    {{- if has "deployment" $integrationsConfig.frameworks }}
+    failurePolicy: Fail
     {{- else }}
-    matchExpressions:
-      - key: kubernetes.io/metadata.name
-        operator: NotIn
-        values:
-          - kube-system
-          - '{{ .Release.Namespace }}'
+    failurePolicy: Ignore
     {{- end }}
-  rules:
-    - apiGroups:
-        - ""
-      apiVersions:
-        - v1
-      operations:
-        - CREATE
-        - UPDATE
-      resources:
-        - pods
-  sideEffects: None+    name: vdeployment.kb.io
+    namespaceSelector:
+      matchExpressions:
+        - key: kubernetes.io/metadata.name
+          operator: NotIn
+          values:
+            - kube-system
+            - '{{ .Release.Namespace }}'
+    rules:
+      - apiGroups:
+          - apps
+        apiVersions:
+          - v1
+        operations:
+          - CREATE
+          - UPDATE
+        resources:
+          - deployments
+    sideEffects: None
+  - admissionReviewVersions:
+      - v1
+    clientConfig:
+      service:
+        name: '{{ include "kueue.fullname" . }}-webhook-service'
+        namespace: '{{ .Release.Namespace }}'
+        path: /validate-batch-v1-job
+    failurePolicy: Fail
+    name: vjob.kb.io
+    rules:
+      - apiGroups:
+          - batch
+        apiVersions:
+          - v1
+        operations:
+          - CREATE
+          - UPDATE
+        resources:
+          - jobs
+    sideEffects: None
+  - admissionReviewVersions:
+      - v1
+    clientConfig:
+      service:
+        name: '{{ include "kueue.fullname" . }}-webhook-service'
+        namespace: '{{ .Release.Namespace }}'
+        path: /validate-jobset-x-k8s-io-v1alpha2-jobset
+    failurePolicy: Fail
+    name: vjobset.kb.io
+    rules:
+      - apiGroups:
+          - jobset.x-k8s.io
+        apiVersions:
+          - v1alpha2
+        operations:
+          - CREATE
+          - UPDATE
+        resources:
+          - jobsets
+    sideEffects: None
+  - admissionReviewVersions:
+      - v1
+    clientConfig:
+      service:
+        name: '{{ include "kueue.fullname" . }}-webhook-service'
+        namespace: '{{ .Release.Namespace }}'
+        path: /validate-kubeflow-org-v1-mxjob
+    failurePolicy: Fail
+    name: vmxjob.kb.io
+    rules:
+      - apiGroups:
+          - kubeflow.org
+        apiVersions:
+          - v1
+        operations:
+          - CREATE
+          - UPDATE
+        resources:
+          - mxjobs
+    sideEffects: None
+  - admissionReviewVersions:
+      - v1
+    clientConfig:
+      service:
+        name: '{{ include "kueue.fullname" . }}-webhook-service'
+        namespace: '{{ .Release.Namespace }}'
+        path: /validate-kubeflow-org-v1-paddlejob
+    failurePolicy: Fail
+    name: vpaddlejob.kb.io
+    rules:
+      - apiGroups:
+          - kubeflow.org
+        apiVersions:
+          - v1
+        operations:
+          - CREATE
+          - UPDATE
+        resources:
+          - paddlejobs
+    sideEffects: None
+  - admissionReviewVersions:
+      - v1
+    clientConfig:
+      service:
+        name: '{{ include "kueue.fullname" . }}-webhook-service'
+        namespace: '{{ .Release.Namespace }}'
+        path: /validate-kubeflow-org-v1-pytorchjob
+    failurePolicy: Fail
+    name: vpytorchjob.kb.io
+    rules:
+      - apiGroups:
+          - kubeflow.org
+        apiVersions:
+          - v1
+        operations:
+          - CREATE
+          - UPDATE
+        resources:
+          - pytorchjobs
+    sideEffects: None
+  - admissionReviewVersions:
+      - v1
+    clientConfig:
+      service:
+        name: '{{ include "kueue.fullname" . }}-webhook-service'
+        namespace: '{{ .Release.Namespace }}'
+        path: /validate-kubeflow-org-v1-tfjob
+    failurePolicy: Fail
+    name: vtfjob.kb.io
+    rules:
+      - apiGroups:
+          - kubeflow.org
+        apiVersions:
+          - v1
+        operations:
+          - CREATE
+          - UPDATE
+        resources:
+          - tfjobs
+    sideEffects: None
+  - admissionReviewVersions:
+      - v1
+    clientConfig:
+      service:
+        name: '{{ include "kueue.fullname" . }}-webhook-service'
+        namespace: '{{ .Release.Namespace }}'
+        path: /validate-kubeflow-org-v1-xgboostjob
+    failurePolicy: Fail
+    name: vxgboostjob.kb.io
+    rules:
+      - apiGroups:
+          - kubeflow.org
+        apiVersions:
+          - v1
+        operations:
+          - CREATE
+          - UPDATE
+        resources:
+          - xgboostjobs
+    sideEffects: None
+  - admissionReviewVersions:
+      - v1
+    clientConfig:
+      service:
+        name: '{{ include "kueue.fullname" . }}-webhook-service'
+        namespace: '{{ .Release.Namespace }}'
+        path: /validate-kubeflow-org-v2beta1-mpijob
+    failurePolicy: Fail
+    name: vmpijob.kb.io
+    rules:
+      - apiGroups:
+          - kubeflow.org
+        apiVersions:
+          - v2beta1
+        operations:
+          - CREATE
+          - UPDATE
+        resources:
+          - mpijobs
+    sideEffects: None
+  - admissionReviewVersions:
+      - v1
+    clientConfig:
+      service:
+        name: '{{ include "kueue.fullname" . }}-webhook-service'
+        namespace: '{{ .Release.Namespace }}'
+        path: /validate--v1-pod
+    {{- if has "pod" $integrationsConfig.frameworks }}
+    failurePolicy: Fail
+    {{- else }}
+    failurePolicy: Ignore
+    {{- end }}
+    name: vpod.kb.io
+    namespaceSelector:
+      {{- if and (hasKey $integrationsConfig "podOptions") (hasKey ($integrationsConfig.podOptions) "namespaceSelector") }}
+        {{- toYaml $integrationsConfig.podOptions.namespaceSelector | nindent 6 -}}
+      {{- else }}
+      matchExpressions:
+        - key: kubernetes.io/metadata.name
+          operator: NotIn
+          values:
+            - kube-system
+            - '{{ .Release.Namespace }}'
+      {{- end }}
+    rules:
+      - apiGroups:
+          - ""
+        apiVersions:
+          - v1
+        operations:
+          - CREATE
+          - UPDATE
+        resources:
+          - pods
+    sideEffects: None
+  - admissionReviewVersions:
+      - v1
+    clientConfig:
+      service:
+        name: '{{ include "kueue.fullname" . }}-webhook-service'
+        namespace: '{{ .Release.Namespace }}'
+        path: /validate-ray-io-v1-raycluster
+    failurePolicy: Fail
+    name: vraycluster.kb.io
+    rules:
+      - apiGroups:
+          - ray.io
+        apiVersions:
+          - v1
+        operations:
+          - CREATE
+          - UPDATE
+        resources:
+          - rayclusters
+    sideEffects: None
+  - admissionReviewVersions:
+      - v1
+    clientConfig:
+      service:
+        name: '{{ include "kueue.fullname" . }}-webhook-service'
+        namespace: '{{ .Release.Namespace }}'
+        path: /validate-ray-io-v1-rayjob
+    failurePolicy: Fail
+    name: vrayjob.kb.io
+    rules:
+      - apiGroups:
+          - ray.io
+        apiVersions:
+          - v1
+        operations:
+          - CREATE
+          - UPDATE
+        resources:
+          - rayjobs
+    sideEffects: None
+  - admissionReviewVersions:
+      - v1
+    clientConfig:
+      service:
+        name: '{{ include "kueue.fullname" . }}-webhook-service'
+        namespace: '{{ .Release.Namespace }}'
+        path: /validate-apps-v1-statefulset
+    failurePolicy: Fail
+    name: vstatefulset.kb.io
+    rules:
+      - apiGroups:
+          - apps
+        apiVersions:
+          - v1
+        operations:
+          - CREATE
+          - UPDATE
+        resources:
+          - statefulsets
+    sideEffects: None
+  - admissionReviewVersions:
+      - v1
+    clientConfig:
+      service:
+        name: '{{ include "kueue.fullname" . }}-webhook-service'
+        namespace: '{{ .Release.Namespace }}'
+        path: /validate-kueue-x-k8s-io-v1beta1-clusterqueue
+    failurePolicy: Fail
+    name: vclusterqueue.kb.io
+    rules:
+      - apiGroups:
+          - kueue.x-k8s.io
+        apiVersions:
+          - v1beta1
+        operations:
+          - CREATE
+          - UPDATE
+        resources:
+          - clusterqueues
+    sideEffects: None
+  - admissionReviewVersions:
+      - v1
+    clientConfig:
+      service:
+        name: '{{ include "kueue.fullname" . }}-webhook-service'
+        namespace: '{{ .Release.Namespace }}'
+        path: /validate-kueue-x-k8s-io-v1alpha1-cohort
+    failurePolicy: Fail
+    name: vcohort.kb.io
+    rules:
+      - apiGroups:
+          - kueue.x-k8s.io
+        apiVersions:
+          - v1alpha1
+        operations:
+          - CREATE
+          - UPDATE
+        resources:
+          - cohorts
+    sideEffects: None
+  - admissionReviewVersions:
+      - v1
+    clientConfig:
+      service:
+        name: '{{ include "kueue.fullname" . }}-webhook-service'
+        namespace: '{{ .Release.Namespace }}'
+        path: /validate-kueue-x-k8s-io-v1beta1-resourceflavor
+    failurePolicy: Fail
+    name: vresourceflavor.kb.io
+    rules:
+      - apiGroups:
+          - kueue.x-k8s.io
+        apiVersions:
+          - v1beta1
+        operations:
+          - CREATE
+          - UPDATE
+        resources:
+          - resourceflavors
+    sideEffects: None
+  - admissionReviewVersions:
+      - v1
+    clientConfig:
+      service:
+        name: '{{ include "kueue.fullname" . }}-webhook-service'
+        namespace: '{{ .Release.Namespace }}'
+        path: /validate-kueue-x-k8s-io-v1beta1-workload
+    failurePolicy: Fail
+    name: vworkload.kb.io
+    rules:
+      - apiGroups:
+          - kueue.x-k8s.io
+        apiVersions:
+          - v1beta1
+        operations:
+          - CREATE
+          - UPDATE
+        resources:
+          - workloads
+          - workloads/status
+    sideEffects: None