---
apiVersion: apiextensions.k8s.io/v1
kind: CustomResourceDefinition
metadata:
  annotations:
    {{- if .Values.enableCertManager }}
    cert-manager.io/inject-ca-from: {{ .Release.Namespace }}/{{ include "kueue.fullname" . }}-serving-cert
    {{- end }}
    controller-gen.kubebuilder.io/version: v0.12.0
  name: resourceflavors.kueue.x-k8s.io
spec:
  conversion:
    strategy: Webhook
    webhook:
      clientConfig:
        service:
          name: {{ include "kueue.fullname" . }}-webhook-service
          namespace: '{{ .Release.Namespace }}'
          path: /convert
      conversionReviewVersions:
      - v1
  group: kueue.x-k8s.io
  names:
    kind: ResourceFlavor
    listKind: ResourceFlavorList
    plural: resourceflavors
    shortNames:
    - flavor
    - flavors
    singular: resourceflavor
  scope: Cluster
  versions:
  - name: v1beta1
    schema:
      openAPIV3Schema:
        description: ResourceFlavor is the Schema for the resourceflavors API.
        properties:
          apiVersion:
            description: 'APIVersion defines the versioned schema of this representation
              of an object. Servers should convert recognized schemas to the latest
              internal value, and may reject unrecognized values. More info: https://git.k8s.io/community/contributors/devel/sig-architecture/api-conventions.md#resources'
            type: string
          kind:
            description: 'Kind is a string value representing the REST resource this
              object represents. Servers may infer this from the endpoint the client
              submits requests to. Cannot be updated. In CamelCase. More info: https://git.k8s.io/community/contributors/devel/sig-architecture/api-conventions.md#types-kinds'
            type: string
          metadata:
            type: object
          spec:
            description: ResourceFlavorSpec defines the desired state of the ResourceFlavor
            properties:
              nodeLabels:
                additionalProperties:
                  type: string
                description: "nodeLabels are labels that associate the ResourceFlavor
                  with Nodes that have the same labels. When a Workload is admitted,
                  its podsets can only get assigned ResourceFlavors whose nodeLabels
                  match the nodeSelector and nodeAffinity fields. Once a ResourceFlavor
                  is assigned to a podSet, the ResourceFlavor's nodeLabels should
                  be injected into the pods of the Workload by the controller that
                  integrates with the Workload object. \n nodeLabels can be up to
                  8 elements."
                maxProperties: 8
                type: object
                x-kubernetes-map-type: atomic
              nodeTaints:
                description: "nodeTaints are taints that the nodes associated with
                  this ResourceFlavor have. Workloads' podsets must have tolerations
                  for these nodeTaints in order to get assigned this ResourceFlavor
                  during admission. \n An example of a nodeTaint is cloud.provider.com/preemptible=\"true\":NoSchedule
                  \n nodeTaints can be up to 8 elements."
                items:
                  description: The node this Taint is attached to has the "effect"
                    on any pod that does not tolerate the Taint.
                  properties:
                    effect:
                      description: Required. The effect of the taint on pods that
                        do not tolerate the taint. Valid effects are NoSchedule, PreferNoSchedule
                        and NoExecute.
                      type: string
                    key:
                      description: Required. The taint key to be applied to a node.
                      type: string
                    timeAdded:
                      description: TimeAdded represents the time at which the taint
                        was added. It is only written for NoExecute taints.
                      format: date-time
                      type: string
                    value:
                      description: The taint value corresponding to the taint key.
                      type: string
                  required:
                  - effect
                  - key
                  type: object
                maxItems: 8
                type: array
                x-kubernetes-list-type: atomic
              tolerations:
                description: "tolerations are extra tolerations that will be added
                  to the pods admitted in the quota associated with this resource
                  flavor. \n An example of a toleration is cloud.provider.com/preemptible=\"true\":NoSchedule
                  \n tolerations can be up to 8 elements."
                items:
                  description: The pod this Toleration is attached to tolerates any
                    taint that matches the triple <key,value,effect> using the matching
                    operator <operator>.
                  properties:
                    effect:
                      description: Effect indicates the taint effect to match. Empty
                        means match all taint effects. When specified, allowed values
                        are NoSchedule, PreferNoSchedule and NoExecute.
                      type: string
                    key:
                      description: Key is the taint key that the toleration applies
                        to. Empty means match all taint keys. If the key is empty,
                        operator must be Exists; this combination means to match all
                        values and all keys.
                      type: string
                    operator:
                      description: Operator represents a key's relationship to the
                        value. Valid operators are Exists and Equal. Defaults to Equal.
                        Exists is equivalent to wildcard for value, so that a pod
                        can tolerate all taints of a particular category.
                      type: string
                    tolerationSeconds:
                      description: TolerationSeconds represents the period of time
                        the toleration (which must be of effect NoExecute, otherwise
                        this field is ignored) tolerates the taint. By default, it
                        is not set, which means tolerate the taint forever (do not
                        evict). Zero and negative values will be treated as 0 (evict
                        immediately) by the system.
                      format: int64
                      type: integer
                    value:
                      description: Value is the taint value the toleration matches
                        to. If the operator is Exists, the value should be empty,
                        otherwise just a regular string.
                      type: string
                  type: object
                maxItems: 8
                type: array
                x-kubernetes-list-type: atomic
            type: object
<<<<<<< HEAD
=======
            x-kubernetes-validations:
            - message: at least one nodeLabel is required when topology is set
              rule: '!has(self.topologyName) || self.nodeLabels.size() >= 1'
            - message: resourceFlavorSpec are immutable when topologyName is set
              rule: '!has(oldSelf.topologyName) || self == oldSelf'
>>>>>>> cb285cf2
        type: object
    served: true
    storage: true<|MERGE_RESOLUTION|>--- conflicted
+++ resolved
@@ -2,11 +2,13 @@
 apiVersion: apiextensions.k8s.io/v1
 kind: CustomResourceDefinition
 metadata:
+  labels:
+  {{- include "kueue.labels" . | nindent 4 }}
   annotations:
     {{- if .Values.enableCertManager }}
     cert-manager.io/inject-ca-from: {{ .Release.Namespace }}/{{ include "kueue.fullname" . }}-serving-cert
     {{- end }}
-    controller-gen.kubebuilder.io/version: v0.12.0
+    controller-gen.kubebuilder.io/version: v0.16.5
   name: resourceflavors.kueue.x-k8s.io
 spec:
   conversion:
@@ -27,6 +29,7 @@
     shortNames:
     - flavor
     - flavors
+    - rf
     singular: resourceflavor
   scope: Cluster
   versions:
@@ -36,14 +39,19 @@
         description: ResourceFlavor is the Schema for the resourceflavors API.
         properties:
           apiVersion:
-            description: 'APIVersion defines the versioned schema of this representation
-              of an object. Servers should convert recognized schemas to the latest
-              internal value, and may reject unrecognized values. More info: https://git.k8s.io/community/contributors/devel/sig-architecture/api-conventions.md#resources'
+            description: |-
+              APIVersion defines the versioned schema of this representation of an object.
+              Servers should convert recognized schemas to the latest internal value, and
+              may reject unrecognized values.
+              More info: https://git.k8s.io/community/contributors/devel/sig-architecture/api-conventions.md#resources
             type: string
           kind:
-            description: 'Kind is a string value representing the REST resource this
-              object represents. Servers may infer this from the endpoint the client
-              submits requests to. Cannot be updated. In CamelCase. More info: https://git.k8s.io/community/contributors/devel/sig-architecture/api-conventions.md#types-kinds'
+            description: |-
+              Kind is a string value representing the REST resource this object represents.
+              Servers may infer this from the endpoint the client submits requests to.
+              Cannot be updated.
+              In CamelCase.
+              More info: https://git.k8s.io/community/contributors/devel/sig-architecture/api-conventions.md#types-kinds
             type: string
           metadata:
             type: object
@@ -53,38 +61,49 @@
               nodeLabels:
                 additionalProperties:
                   type: string
-                description: "nodeLabels are labels that associate the ResourceFlavor
-                  with Nodes that have the same labels. When a Workload is admitted,
-                  its podsets can only get assigned ResourceFlavors whose nodeLabels
-                  match the nodeSelector and nodeAffinity fields. Once a ResourceFlavor
-                  is assigned to a podSet, the ResourceFlavor's nodeLabels should
-                  be injected into the pods of the Workload by the controller that
-                  integrates with the Workload object. \n nodeLabels can be up to
-                  8 elements."
+                description: |-
+                  nodeLabels are labels that associate the ResourceFlavor with Nodes that
+                  have the same labels.
+                  When a Workload is admitted, its podsets can only get assigned
+                  ResourceFlavors whose nodeLabels match the nodeSelector and nodeAffinity
+                  fields.
+                  Once a ResourceFlavor is assigned to a podSet, the ResourceFlavor's
+                  nodeLabels should be injected into the pods of the Workload by the
+                  controller that integrates with the Workload object.
+
+                  nodeLabels can be up to 8 elements.
                 maxProperties: 8
                 type: object
                 x-kubernetes-map-type: atomic
               nodeTaints:
-                description: "nodeTaints are taints that the nodes associated with
-                  this ResourceFlavor have. Workloads' podsets must have tolerations
-                  for these nodeTaints in order to get assigned this ResourceFlavor
-                  during admission. \n An example of a nodeTaint is cloud.provider.com/preemptible=\"true\":NoSchedule
-                  \n nodeTaints can be up to 8 elements."
+                description: |-
+                  nodeTaints are taints that the nodes associated with this ResourceFlavor
+                  have.
+                  Workloads' podsets must have tolerations for these nodeTaints in order to
+                  get assigned this ResourceFlavor during admission.
+
+                  An example of a nodeTaint is
+                  cloud.provider.com/preemptible="true":NoSchedule
+
+                  nodeTaints can be up to 8 elements.
                 items:
-                  description: The node this Taint is attached to has the "effect"
-                    on any pod that does not tolerate the Taint.
+                  description: |-
+                    The node this Taint is attached to has the "effect" on
+                    any pod that does not tolerate the Taint.
                   properties:
                     effect:
-                      description: Required. The effect of the taint on pods that
-                        do not tolerate the taint. Valid effects are NoSchedule, PreferNoSchedule
-                        and NoExecute.
+                      description: |-
+                        Required. The effect of the taint on pods
+                        that do not tolerate the taint.
+                        Valid effects are NoSchedule, PreferNoSchedule and NoExecute.
                       type: string
                     key:
                       description: Required. The taint key to be applied to a node.
                       type: string
                     timeAdded:
-                      description: TimeAdded represents the time at which the taint
-                        was added. It is only written for NoExecute taints.
+                      description: |-
+                        TimeAdded represents the time at which the taint was added.
+                        It is only written for NoExecute taints.
                       format: date-time
                       type: string
                     value:
@@ -97,60 +116,90 @@
                 maxItems: 8
                 type: array
                 x-kubernetes-list-type: atomic
+                x-kubernetes-validations:
+                - message: 'supported taint effect values: ''NoSchedule'', ''PreferNoSchedule'',
+                    ''NoExecute'''
+                  rule: self.all(x, x.effect in ['NoSchedule', 'PreferNoSchedule',
+                    'NoExecute'])
               tolerations:
-                description: "tolerations are extra tolerations that will be added
-                  to the pods admitted in the quota associated with this resource
-                  flavor. \n An example of a toleration is cloud.provider.com/preemptible=\"true\":NoSchedule
-                  \n tolerations can be up to 8 elements."
+                description: |-
+                  tolerations are extra tolerations that will be added to the pods admitted in
+                  the quota associated with this resource flavor.
+
+                  An example of a toleration is
+                  cloud.provider.com/preemptible="true":NoSchedule
+
+                  tolerations can be up to 8 elements.
                 items:
-                  description: The pod this Toleration is attached to tolerates any
-                    taint that matches the triple <key,value,effect> using the matching
-                    operator <operator>.
+                  description: |-
+                    The pod this Toleration is attached to tolerates any taint that matches
+                    the triple <key,value,effect> using the matching operator <operator>.
                   properties:
                     effect:
-                      description: Effect indicates the taint effect to match. Empty
-                        means match all taint effects. When specified, allowed values
-                        are NoSchedule, PreferNoSchedule and NoExecute.
+                      description: |-
+                        Effect indicates the taint effect to match. Empty means match all taint effects.
+                        When specified, allowed values are NoSchedule, PreferNoSchedule and NoExecute.
                       type: string
                     key:
-                      description: Key is the taint key that the toleration applies
-                        to. Empty means match all taint keys. If the key is empty,
-                        operator must be Exists; this combination means to match all
-                        values and all keys.
+                      description: |-
+                        Key is the taint key that the toleration applies to. Empty means match all taint keys.
+                        If the key is empty, operator must be Exists; this combination means to match all values and all keys.
                       type: string
                     operator:
-                      description: Operator represents a key's relationship to the
-                        value. Valid operators are Exists and Equal. Defaults to Equal.
-                        Exists is equivalent to wildcard for value, so that a pod
-                        can tolerate all taints of a particular category.
+                      description: |-
+                        Operator represents a key's relationship to the value.
+                        Valid operators are Exists and Equal. Defaults to Equal.
+                        Exists is equivalent to wildcard for value, so that a pod can
+                        tolerate all taints of a particular category.
                       type: string
                     tolerationSeconds:
-                      description: TolerationSeconds represents the period of time
-                        the toleration (which must be of effect NoExecute, otherwise
-                        this field is ignored) tolerates the taint. By default, it
-                        is not set, which means tolerate the taint forever (do not
-                        evict). Zero and negative values will be treated as 0 (evict
-                        immediately) by the system.
+                      description: |-
+                        TolerationSeconds represents the period of time the toleration (which must be
+                        of effect NoExecute, otherwise this field is ignored) tolerates the taint. By default,
+                        it is not set, which means tolerate the taint forever (do not evict). Zero and
+                        negative values will be treated as 0 (evict immediately) by the system.
                       format: int64
                       type: integer
                     value:
-                      description: Value is the taint value the toleration matches
-                        to. If the operator is Exists, the value should be empty,
-                        otherwise just a regular string.
+                      description: |-
+                        Value is the taint value the toleration matches to.
+                        If the operator is Exists, the value should be empty, otherwise just a regular string.
                       type: string
                   type: object
                 maxItems: 8
                 type: array
                 x-kubernetes-list-type: atomic
+                x-kubernetes-validations:
+                - message: operator must be Exists when 'key' is empty, which means
+                    'match all values and all keys'
+                  rule: 'self.all(x, !has(x.key) ? x.operator == ''Exists'' : true)'
+                - message: effect must be 'NoExecute' when 'tolerationSeconds' is
+                    set
+                  rule: 'self.all(x, has(x.tolerationSeconds) ? x.effect == ''NoExecute''
+                    : true)'
+                - message: 'supported toleration values: ''Equal''(default), ''Exists'''
+                  rule: self.all(x, !has(x.operator) || x.operator in ['Equal', 'Exists'])
+                - message: a value must be empty when 'operator' is 'Exists'
+                  rule: 'self.all(x, has(x.operator) && x.operator == ''Exists'' ?
+                    !has(x.value) : true)'
+                - message: 'supported taint effect values: ''NoSchedule'', ''PreferNoSchedule'',
+                    ''NoExecute'''
+                  rule: self.all(x, !has(x.effect) || x.effect in ['NoSchedule', 'PreferNoSchedule',
+                    'NoExecute'])
+              topologyName:
+                description: |-
+                  topologyName indicates topology for the TAS ResourceFlavor.
+                  When specified, it enables scraping of the topology information from the
+                  nodes matching to the Resource Flavor node labels.
+                maxLength: 253
+                pattern: ^[a-z0-9]([-a-z0-9]*[a-z0-9])?(\.[a-z0-9]([-a-z0-9]*[a-z0-9])?)*$
+                type: string
             type: object
-<<<<<<< HEAD
-=======
             x-kubernetes-validations:
             - message: at least one nodeLabel is required when topology is set
               rule: '!has(self.topologyName) || self.nodeLabels.size() >= 1'
             - message: resourceFlavorSpec are immutable when topologyName is set
               rule: '!has(oldSelf.topologyName) || self == oldSelf'
->>>>>>> cb285cf2
         type: object
     served: true
     storage: true