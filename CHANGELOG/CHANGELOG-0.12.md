<<<<<<< HEAD
=======
## v0.12.5

Changes since `v0.12.4`:

## Changes by Kind

### Bug or Regression

- Emit the Workload event indicating eviction when LocalQueue is stopped (#5994, @amy)
- Fix incorrect workload admission after CQ is deleted in a cohort reducing the amount of available quota. The culprit of the issue was that the cached amount of quota was not updated on CQ deletion. (#6026, @amy)

## v0.12.4

Changes since `v0.12.3`:

## Changes by Kind

### Feature

- Helm: support for specifying nodeSelector and tolerations for all Kueue components (#5869, @zmalik)

### Bug or Regression

- Fix a bug where the GroupKindConcurrency in Kueue Config is not propagated to the controllers (#5826, @tenzen-y)
- TAS: Fix a bug for the incompatible NodeFailureController name with Prometheus (#5824, @tenzen-y)
- TAS: Fix a bug that Kueue unintentionally gives up a workload scheduling in LeastFreeCapacity if there is at least one unmatched domain. (#5804, @PBundyra)
- TAS: Fix a bug that the tas-node-failure-controller unexpectedly is started under the HA mode even though the replica is not the leader. (#5851, @tenzen-y)
- TAS: Fix the bug when Kueue crashes if the preemption target, due to quota, is using a node which is already deleted. (#5843, @mimowo)

### Other (Cleanup or Flake)

- KueueViz: reduce the image size from 1.14 GB to 267MB, resulting in faster pull and shorter startup time. (#5875, @mbobrovskyi)

>>>>>>> 6243fca5
## v0.12.3

Changes since `v0.12.2`:

## Urgent Upgrade Notes

### (No, really, you MUST read this before you upgrade)

- Helm:

  - Fixed KueueViz installation when enableKueueViz=true is used with default values for the image specifying parameters.
  - Split the image specifying parameters into separate repository and tag, both for KueueViz backend and frontend.

  If you are using Helm charts and installing KueueViz using custom images,
  then you need to specify them by kueueViz.backend.image.repository, kueueViz.backend.image.tag,
  kueueViz.fontend.image.repository and kueueViz.frontend.image.tag parameters. (#5514, @mbobrovskyi)

## Changes by Kind

### Feature

- Allow setting the controller-manager's Pod `PriorityClassName` from the Helm chart (#5649, @kaisoz)

### Bug or Regression

- Add Cohort Go client library (#5603, @tenzen-y)
- Fix the bug that Job deleted on the manager cluster didn't trigger deletion of pods on the worker cluster. (#5607, @ichekrygin)
- Fix the bug that Kueue, upon startup, would incorrectly admit and then immediately deactivate
  already deactivated Workloads.

  This bug also prevented the ObjectRetentionPolicies feature from deleting Workloads
  that were deactivated by Kueue before the feature was enabled. (#5629, @mbobrovskyi)
- Fix the bug that the webhook certificate setting under `controllerManager.webhook.certDir` was ignored by the internal cert manager, effectively always defaulting to /tmp/k8s-webhook-server/serving-certs. (#5491, @ichekrygin)
- Fixed bug that doesn't allow Kueue to admit Workload after queue-name label set. (#5714, @mbobrovskyi)
- MultiKueue: Fix a bug that batch/v1 Job final state is not synced from Workload cluster to Management cluster when disabling the `MultiKueueBatchJobWithManagedBy` feature gate. (#5706, @ichekrygin)
- TAS: fix the bug which would trigger unnecessary second pass scheduling for nodeToReplace
  in the following scenarios:
  1. Finished workload
  2. Evicted workload
  3. node to replace is not present in the workload's TopologyAssignment domains (#5591, @mimowo)
- TAS: fix the scenario when deleted workload still lives in the cache. (#5605, @mimowo)
- Use simulation of preemption for more accurate flavor assignment.
  In particular, in certain scenarios when preemption while borrowing is enabled,
  the previous heuristic would wrongly state that preemption was possible. (#5700, @gabesaba)
- Use simulation of preemption for more accurate flavor assignment.
  In particular, the previous heuristic would wrongly state that preemption
  in a flavor was possible even if no preemption candidates could be found.

  Additionally, in scenarios when preemption while borrowing is enabled,
  the flavor in which reclaim is possible is preferred over flavor where
  priority-based preemption is required. This is consistent with prioritizing
  flavors when preemption without borrowing is used. (#5740, @gabesaba)

## v0.12.2

Changes since `v0.12.1`:

## Changes by Kind

### Bug or Regression

- Fix a bug that would allow a user to bypass localQueueDefaulting. (#5460, @dgrove-oss)
- Helm: Fix a templating bug when configuring managedJobsNamespaceSelector. (#5396, @mtparet)
- RBAC permissions for the Cohort API to update & read by admins are now created out of the box. (#5433, @vladikkuzn)
- TAS: Fix a bug that LeastFreeCapacity Algorithm does not respect level ordering (#5470, @tenzen-y)
- TAS: Fix bug which prevented admitting any workloads if the first resource flavor is reservation, and the fallback is using ProvisioningRequest. (#5462, @mimowo)

## v0.12.1

Changes since `v0.12.0`:

## Urgent Upgrade Notes

### (No, really, you MUST read this before you upgrade)

- Move the API Priority and Fairness configuration for the visibility endpoint to a separate manifest file.
  This fixes the installation issues on GKE.

  If you relied on the configuration in 0.12.0, then consider installing it as opt-in from
  the visibility-apf.yaml manifest. (#5380, @mbobrovskyi)

## v0.12.0

> [!NOTE]
> This release is not deployable on GKE. GKE users should use Kueue 0.12.1 or newer.

Changes since `v0.11.0`:

## Urgent Upgrade Notes

### (No, really, you MUST read this before you upgrade)

- Fix the bug which annotated the Topology CRD as v1beta1 (along with the v1alpha1 version). This resulted in errors when Kueue was installed via Helm, for example, to list the topologies.

  The LocalQueue type for the status.flavors[].topology is changed from Topology to TopologyInfo, so if you import Kueue as code in your controller, you may need to adjust the code. (#4866, @mbobrovskyi)
 - Removed `IsManagingObjectsOwner` field from the `IntegrationCallbacks` struct.

  If you have implemented the `IsManagingObjectsOwner` field, you will need to remove it manually from your codebase. (#5011, @mbobrovskyi)
 - The API Priority and Fairness configuration for the visibility endpoint is installed by default.

  If your cluster is using k8s 1.28 or older, you will need to either update your version of k8s (to 1.29+) or remove the  FlowSchema and PriorityLevelConfiguration from the installation manifests of Kueue. (#5043, @mbobrovskyi)

## Changes by Kind

### API Change

- Added optional garbage collector for deactivated workloads. (#5177, @mbobrovskyi)
- Support specifying PodSetUpdates based on ProvisioningClassDetails by the configuration in ProvisioningRequestConfig. (#5204, @mimowo)
- TAS: Support ProvisioningRequests. (#5052, @mimowo)

### Feature

- Add 'kueue.x-k8s.io/podset' label to every admitted Job resource (#5215, @mszadkow)
- Add readOnlyRootFilesystem as default option for kueue deployment. (#5059, @kannon92)
- Added the following optional metrics, when waitForPodsReady is enabled:
  kueue_ready_wait_time_seconds - The time between a workload was created or requeued until ready, per 'cluster_queue'
  kueue_admitted_until_ready_wait_time_seconds - The time between a workload was admitted until ready, per 'cluster_queue'
  kueue_local_queue_ready_wait_time_seconds - The time between a workload was created or requeued until ready, per 'local_queue'
  kueue_local_queue_admitted_until_ready_wait_time_seconds - The time between a workload was admitted until ready, per 'local_queue' (#5136, @mszadkow)
- Allow users to update the priority of a workload from within a job. (#5197, @IrvingMg)
- Cert-manager: allow for external self-signed certificates for the metrics endpoint. (#4800, @sohankunkerkar)
- Evicted_workloads_once_total - counts number of unique workload evictions. (#5259, @mszadkow)
- Helm: Add an option to configure Kueue's mutation webhook with "reinvocationPolicy" (#5063, @yuvalaz99)
- Introduce ObjectRetentionPolicies.FinishedWorkloadRetention flag, which allows to configure a retention policy for Workloads, Workloads will be deleted when their retention period elapses, by default this new behavior is disabled (#2686, @mwysokin)
- Introduce the ProvisioningRequestConfig API which allows to instruct Kueue to create a ProvisioningRequest with a single PodSet with aggregated resources from multiple PodSets in the Workload (eg. PyTorchJob) created by the user. (#5290, @mszadkow)
- Output events to indicate which Worker Cluster was admitted to the Manager Cluster's workload. (#4750, @highpon)
- Promoted LocalQueueDefaulting to Beta and enabled by default. (#5038, @MaysaMacedo)
- Support a new fair sharing alpha feature `Admission Fair Sharing`, along with the new API. It orders workloads based on the recent usage coming from a LocalQueue the workload was submitted to. The recent usage is more important than the priority of workloads (#4687, @PBundyra)
- Support for JAX in the training-operator (#4613, @vladikkuzn)
- TAS: This supports Node replacement for TAS Workloads with an annotation `nodeToReplace`. It updates Workload's TopologyAssignments without requeuing it (#5287, @PBundyra)
- Update AppWrapper to v1.1.1 (#4728, @dgrove-oss)

### Bug or Regression

- Add Necessary RBAC to Update Cohort Status (#4703, @gabesaba)
- Allow one to disable cohorts via a HiearachialCohort feature gate (#4870, @kannon92)
- Fix Kueue crash caused by race condition when deleting ClusterQueue (#5292, @gabesaba)
- Fix LocalQueue's status message to reference LocalQueue, rather than ClusterQueue, when its status is Ready (#4955, @PBundyra)
- Fix RBAC configuration for the Topology API (#5120, @qti-haeyoon)
- Fix RBAC configuration for the Topology API to allow reading and editing by the service accounts using the Kueue Batch Admin role. (#4858, @KPostOffice)
- Fix RayJob webhook validation when `LocalQueueDefaulting` feature is enabled. (#5073, @MaysaMacedo)
- Fix a bug where PropagateResourceRequests would always trigger an API status patch call. (#5110, @alexeldeib)
- Fix a bug which caused Kueue's Scheduler to build invalid SSA patch in some scenarios when  using
  admission checks. This patch would be rejected with the following error message:
  Workload.kueue.x-k8s.io "job-xxxxxx" is invalid: [admissionChecks[0].lastTransitionTime: Required value (#4935, @alexeldeib)
- Fix bug where Cohorts with FairWeight set to 0 could have workloads running within Nominal Quota preempted (#4962, @gabesaba)
- Fix bug where update to Cohort.FairSharing didn't trigger a reconcile. This bug resulted in the new weight not being used until the Cohort was modified in another way. (#4963, @gabesaba)
- Fix bug which prevented using LeaderWorkerSet with manageJobsWithoutQueueName enabled. In particular, Kueue would create redundant workloads for each Pod, resulting in worker Pods suspended, while the leader Pods could bypass quota checks. (#4808, @mbobrovskyi)
- Fix bug which resulted in under-utilization of the resources in a Cohort.
  Now, when a ClusterQueue is configured with `preemption.reclaimWithinCohort: Any`,
  its resources can be lent out more freely, as we are certain that we can reclaim
  them later. Please see PR for detailed description of scenario. (#4813, @gabesaba)
- Fix classical preemption in the case of hierarchical cohorts. (#4806, @pajakd)
- Fix kueue-viz nil pointer error when defaulting kueue-viz backend/frontend images (#4727, @kannon92)
- Fix panic due to nil ptr exception in scheduler when ClusterQueue is deleted concurrently. (#5138, @sohankunkerkar)
- Fix the bug which prevented running Jobs (with queue-name label) owned by other Jobs for which Kueue does not
  have the necessary RBAC permissions (for example kserve or CronJob). (#5252, @mimowo)
- Fix the support for pod groups in MutliKueue. (#4854, @mszadkow)
- Fixed a bug that caused Kueue to create redundant workloads for each Job when manageJobsWithoutQueueName was enabled, JobSet integration was disabled, and AppWrapper was used for JobSet. (#4824, @mbobrovskyi)
- Fixed a bug that prevented Kueue from retaining the LeaderWorkerSet workload in deactivation status.
  Fixed a bug that prevented Kueue from automatically deleting the workload when the LeaderWorkerSet was deleted. (#4790, @mbobrovskyi)
- Fixed bug that allow to create Topology without levels. (#5013, @mbobrovskyi)
- Fixed bug that doesn't allow to use WorkloadPriorityClass on LeaderWorkerSet. (#4711, @mbobrovskyi)
- Helm: Fix missing namespace selector on webhook manifest. ManagedJobsNamespaceSelector option was only applied to pods/deployment/statefulset, now it is applied to all kind of jobs.
  Kube-system and Kueue release namespaces are still not excluded automatically by default. (#5323, @mtparet)
- Helm: Fix the default configuration for the metrics service. (#4903, @kannon92)
- Helm: fix ServiceMonitor selecting the wrong service. This previously led to missing Kueue metrics, even with `enablePrometheus` set to `true`. (#5074, @j-vizcaino)
- PodSetTopologyRequests are now configured only when TopologyAwareScheduling feature gate is enabled. (#4742, @mykysha)
- TAS: Add support for Node Selectors. (#4989, @mwysokin)
- TAS: Fix bug where scheduling panics when the workload using TopologyAwareScheduling has container request value specified as zero. (#4971, @qti-haeyoon)
- TAS: Fix the bug where TAS workloads may be admitted after restart of the Kueue controller. (#5276, @mimowo)
- TAS: fix accounting of TAS usage for workloads with multiple PodSets. This bug could prevent admitting workloads which otherwise could fit. (#5325, @lchrzaszcz)
- TAS: fix issues with the initialization of TAS cache in case of errors in event handlers. (#5309, @mimowo)

### Other (Cleanup or Flake)

- ATTENTION: Many renaming changes to prepare KueueViz to be suitable for production:
  - KueueViz is now mentioned KueueViz for its name, label and description
  - Path names and image names are now kueueviz (without hyphen) for consistency and naming restrictions
  - Helm chart values `.Values.kueueViz` remains unchanged as all parameters in helm chart values starts with lower case. (#4753, @akram)
- New kueueviz logo from CNCF design team. (#5247, @akram)
- Remove deprecated AdmissionCheckValidationRules feature gate. (#4995, @mszadkow)
- Remove deprecated InactiveWorkload condition reason. (#5050, @mbobrovskyi)
- Remove deprecated KeepQuotaForProvReqRetry feature gate. (#5030, @mbobrovskyi)<|MERGE_RESOLUTION|>--- conflicted
+++ resolved
@@ -1,5 +1,3 @@
-<<<<<<< HEAD
-=======
 ## v0.12.5
 
 Changes since `v0.12.4`:
@@ -33,7 +31,6 @@
 
 - KueueViz: reduce the image size from 1.14 GB to 267MB, resulting in faster pull and shorter startup time. (#5875, @mbobrovskyi)
 
->>>>>>> 6243fca5
 ## v0.12.3
 
 Changes since `v0.12.2`:
