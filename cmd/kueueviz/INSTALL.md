--- conflicted
+++ resolved
@@ -3,11 +3,7 @@
 KueueViz can be installed using `kubectl` with the following command:
 
 ```
-<<<<<<< HEAD
-kubectl create -f https://github.com/kubernetes-sigs/kueue/releases/download/v0.12.4/kueueviz.yaml
-=======
 kubectl create -f https://github.com/kubernetes-sigs/kueue/releases/download/v0.13.0/kueueviz.yaml
->>>>>>> 6243fca5
 ```
 If you are using `kind` and that you don't have an `ingress` controller, you can use `port-forward` to 
 configure and run `KueueViz`:
@@ -27,11 +23,7 @@
 
 ```
 helm upgrade --install kueue oci://registry.k8s.io/kueue/charts/kueue \
-<<<<<<< HEAD
-  --version="0.12.4"
-=======
   --version="0.13.0"
->>>>>>> 6243fca5
   --namespace kueue-system \
   --set enableKueueViz=true \
   --create-namespace
@@ -52,11 +44,7 @@
 kind get kubeconfig > kubeconfig
 export KUBECONFIG=$PWD/kubeconfig
 helm install kueue oci://us-central1-docker.pkg.dev/k8s-staging-images/charts/kueue \
-<<<<<<< HEAD
-            --version="0.12.4" --create-namespace --namespace=kueue-system
-=======
             --version="0.13.0" --create-namespace --namespace=kueue-system
->>>>>>> 6243fca5
 ```
 
 ## Build
