--- conflicted
+++ resolved
@@ -342,8 +342,6 @@
   - `Any`: if the pending Workload fits within the nominal quota of its
     ClusterQueue, preempt any Workload in the cohort, irrespective of
     priority.
-<<<<<<< HEAD
-=======
 
 - `borrowWithinCohort` determines whether a pending Workload can preempt
   Workloads from other ClusterQueues if the workload requires borrowing. This
@@ -354,7 +352,6 @@
   This preemption policy is only supported when `reclaimWithinCohort` is enabled (different than `Never`).
   Additionally, only workloads up to the priority indicated by
   `maxPriorityThreshold` can be preempted in that scenario.
->>>>>>> 81a99eb2
 
 - `withinClusterQueue` determines whether a pending Workload that doesn't fit
   within the nominal quota for its ClusterQueue, can preempt active Workloads in
