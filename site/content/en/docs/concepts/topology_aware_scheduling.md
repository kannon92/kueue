--- conflicted
+++ resolved
@@ -152,16 +152,6 @@
 all the affected workloads, without changing the rest of the topology assignment.
 Currently this works only for a single node failure at the time and in case of multiple failures,
 the workload gets evicted.
-<<<<<<< HEAD
-
-By default, the node is assumed to have failed if its `conditions.Status.Ready`
-is not `True` for at least 30 seconds or if the node is missing (removed from the cluster).
-Since Kueue v0.13, you can enable the `TASReplaceNodeOnPodTermination` feature gate, which adds an additional heuristic:
-a node is also considered failed if it is `NotReady` and the workload's Pods scheduled on that node are either terminated or terminating.
-If this happens Kueue will immediately look for replacement without waiting 30 seconds.
-Note that those two heuristics are mutually exclusive and depend on the value of the `TASReplaceNodeOnPodTermination` feature gate.
-
-=======
 
 #### Replace Node on Pod termination 
 
@@ -182,7 +172,6 @@
 
 Note that those two heuristics are mutually exclusive and depend on the value of the `TASReplaceNodeOnPodTermination` feature gate.
 
->>>>>>> 1adcc4e7
 Note that finding a replacement node that meets all the requirements (e.g. the same type of machine placed in the rack that Kueue had previously assigned to the workload) may not always be possible.
 If a workload is big enough to cover the whole topology domain (e.g. block or rack) it's inevitable that there will be no replacement within the same domain.
 Hence, we recommend using FailFast mode described below or [WaitForPodsReady](/docs/tasks/manage/setup_wait_for_pods_ready/)
@@ -190,11 +179,6 @@
 waiting for the replacement indefinitely.
 
 #### Fast Hot swap
-<<<<<<< HEAD
-{{% alert title="Note" color="primary" %}}
-To enable the feature, you have to set the [feature gate](https://kubernetes.io/docs/reference/command-line-tools-reference/feature-gates/)
-`TASFailedNodeReplacementFailFast` to `true`. This feature was introduced to Kueue in version 0.13.
-=======
 {{< feature-state state="beta" for_version="v0.14" >}}
 {{% alert title="Note" color="primary" %}}
 `TASFailedNodeReplacementFailFast` is currently a beta feature and is enabled by default.
@@ -202,7 +186,6 @@
 You can disable it by editing the `TASFailedNodeReplacementFailFast` feature gate. Refer to the
 [Installation guide](/docs/installation/#change-the-feature-gates-configuration)
 for instructions on configuring feature gates.
->>>>>>> 1adcc4e7
 {{% /alert %}}
 
 By default, Kueue tries to find a replacement for a failed node until it succeeds or until the workload is evicted (for example, by `waitForPodsReady.recoveryTimeout`). To prevent Kueue from retrying indefinitely, you can enable the `TASFailedNodeReplacementFailFast` feature gate. When enabled, Kueue will only attempt to find a replacement node once. If it fails, it will not try again, and the workload will get evicted and requeued.
@@ -237,14 +220,6 @@
 
 ##### Feature Gate Interaction Matrix
 
-<<<<<<< HEAD
-{{% alert title="Note" color="primary" %}}
-`TASFailedNodeReplacement` feature gate is available since Kueue v0.12.
-`TASReplaceNodeOnPodTermination` and `TASFailedNodeReplacementFailFast` are available since Kueue v0.13.
-{{% /alert %}}
-
-=======
->>>>>>> 1adcc4e7
 The following table summarizes the behavior based on the combination of the feature gates. If `TASFailedNodeReplacement` is `false`, the other two gates have no effect.
 
 **Feature Gate Legend:**
@@ -262,28 +237,7 @@
 
 **Recommended configuration**
 
-<<<<<<< HEAD
-We recommend to set all three feature gates to true to have the fastest feedback loop on workload that encountered node failure.
-
-The recommended configuration looks is express in Kueue's manager deployment as following:
-```diff
-kind: Deployment
-...
-spec:
-  ...
-  template:
-    ...
-    spec:
-      containers:
-      - name: manager
-        args:
-        - --config=/controller_manager_config.yaml
-        - --zap-log-level=2
-+       - --feature-gates=TopologyAwareScheduling=true,TASFailedNodeReplacement=true,TASFailedNodeReplacementFailFast=true,TASReplaceNodeOnPodTermination=true
-```
-=======
 We recommend keeping all three feature gates enabled to ensure the fastest feedback loop for workloads affected by node failures.
->>>>>>> 1adcc4e7
 
 ### Limitations
 
