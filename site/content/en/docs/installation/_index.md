--- conflicted
+++ resolved
@@ -233,22 +233,6 @@
 
 The currently supported features are:
 
-<<<<<<< HEAD
-| Feature                           | Default | Stage   | Since | Until |
-|-----------------------------------|---------|---------|-------|-------|
-| `FlavorFungibility`               | `true`  | Beta    | 0.5   |       |
-| `MultiKueue`                      | `false` | Alpha   | 0.6   |       |
-| `MultiKueueBatchJobWithManagedBy` | `false` | Alpha   | 0.8   |       |
-| `PartialAdmission`                | `false` | Alpha   | 0.4   | 0.4   |
-| `PartialAdmission`                | `true`  | Beta    | 0.5   |       |
-| `ProvisioningACC`                 | `false` | Alpha   | 0.5   | 0.6   |
-| `ProvisioningACC`                 | `true`  | Beta    | 0.7   |       |
-| `QueueVisibility`                 | `false` | Alpha   | 0.5   |       |
-| `VisibilityOnDemand`              | `false` | Alpha   | 0.6   |       |
-| `PrioritySortingWithinCohort`     | `true`  | Beta    | 0.6   |       |
-| `LendingLimit`                    | `false` | Alpha   | 0.6   |       |
-| `MultiplePreemptions`             | `false` | Alpha   | 0.8   |       |
-=======
 | Feature                               | Default | Stage      | Since | Until |
 |---------------------------------------|---------|------------|-------|-------|
 | `FlavorFungibility`                   | `true`  | Beta       | 0.5   |       |
@@ -273,7 +257,6 @@
 | `WorkloadResourceRequestsSummary`     | `false` | Alpha      | 0.9   |       |
 | `AdmissionCheckValidationRules`       | `false` | Deprecated | 0.9   | 0.9   |
 | `KeepQuotaForProvReqRetry`            | `false` | Deprecated | 0.9   | 0.9   |
->>>>>>> a4849574
 
 ## What's next
 
