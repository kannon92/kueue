---
title: "Installation"
linkTitle: "Installation"
weight: 2
description: >
  Installing Kueue to a Kubernetes Cluster
---

<!-- toc -->
- [Before you begin](#before-you-begin)
- [Install a released version](#install-a-released-version)
  - [Install by kubectl](#install-by-kubectl)
  - [Install by Helm](#install-by-helm)
  - [Add metrics scraping for prometheus-operator](#add-metrics-scraping-for-prometheus-operator)
  - [Add API Priority and Fairness configuration for the visibility API](#add-api-priority-and-fairness-configuration-for-the-visibility-api)
  - [Uninstall](#uninstall)
- [Install a custom-configured released version](#install-a-custom-configured-released-version)
- [Install the latest development version](#install-the-latest-development-version)
  - [Uninstall](#uninstall-1)
- [Build and install from source](#build-and-install-from-source)
  - [Add metrics scraping for prometheus-operator](#add-metrics-scraping-for-prometheus-operator-1)
  - [Uninstall](#uninstall-2)
- [Install via Helm](#install-via-helm)
- [Change the feature gates configuration](#change-the-feature-gates-configuration)
  - [Feature gates for alpha and beta features](#feature-gates-for-alpha-and-beta-features)
  - [Feature gates for graduated or deprecated features](#feature-gates-for-graduated-or-deprecated-features)
- [What's next](#whats-next)

<!-- /toc -->

## Before you begin

Make sure the following conditions are met:

- A Kubernetes cluster with version 1.29 or newer is running. Learn how to [install the Kubernetes tools](https://kubernetes.io/docs/tasks/tools/).
- The `SuspendJob` [feature gate][feature_gate] is enabled. In Kubernetes 1.22 or newer, the feature gate is enabled by default.
- (Optional) The `JobMutableNodeSchedulingDirectives` [feature gate][feature_gate] (available in Kubernetes 1.22 or newer) is enabled.
  In Kubernetes 1.23 or newer, the feature gate is enabled by default.
- The kubectl command-line tool has communication with your cluster.

Kueue publishes [metrics](/docs/reference/metrics) to monitor its operators.
You can scrape these metrics with Prometheus.
Use [kube-prometheus](https://github.com/prometheus-operator/kube-prometheus)
if you don't have your own monitoring system.

The webhook server in kueue uses an internal cert management for provisioning certificates. If you want to use
  a third-party one, e.g. [cert-manager](https://github.com/cert-manager/cert-manager), follow the [cert manage guide](/docs/tasks/manage/installation).

[feature_gate]: https://kubernetes.io/docs/reference/command-line-tools-reference/feature-gates/

## Install a released version

### Install by kubectl

To install a released version of Kueue in your cluster by kubectl, run the following command:

```shell
kubectl apply --server-side -f https://github.com/kubernetes-sigs/kueue/releases/download/{{< param "version" >}}/manifests.yaml
```

To wait for Kueue to be fully available, run:

```shell
kubectl wait deploy/kueue-controller-manager -nkueue-system --for=condition=available --timeout=5m
```

### Install by Helm

To install a released version of Kueue in your cluster by [Helm](https://helm.sh/), run the following command:

```shell
helm install kueue oci://registry.k8s.io/kueue/charts/kueue \
  --version={{< param "chart_version" >}} \
  --namespace  kueue-system \
  --create-namespace \
  --wait --timeout 300s
```

You can also use the following command:

```shell
helm install kueue https://github.com/kubernetes-sigs/kueue/releases/download/{{< param "version" >}}/kueue-chart-{{< param "version" >}}.tgz \
  --namespace kueue-system \
  --create-namespace \
  --wait --timeout 300s
```

### Add metrics scraping for prometheus-operator

To allow [prometheus-operator](https://github.com/prometheus-operator/prometheus-operator)
to scrape metrics from kueue components, run the following command:

{{% alert title="Note" color="primary" %}}
This feature depends on [servicemonitor CRD](https://github.com/prometheus-operator/kube-prometheus/blob/main/manifests/setup/0servicemonitorCustomResourceDefinition.yaml), please ensure that CRD is installed first.

We can follow [Prometheus Operator Installing guide](https://prometheus-operator.dev/docs/getting-started/installation/) to install it.
{{% /alert %}}

```shell
kubectl apply --server-side -f https://github.com/kubernetes-sigs/kueue/releases/download/{{< param "version" >}}/prometheus.yaml
```

### Add API Priority and Fairness configuration for the visibility API

See [Configure API Priority and Fairness](/docs/tasks/manage/monitor_pending_workloads/pending_workloads_on_demand/#configure-api-priority-and-fairness) for more details.

### Uninstall

To uninstall a released version of Kueue from your cluster by kubectl, run the following command:

```shell
kubectl delete -f https://github.com/kubernetes-sigs/kueue/releases/download/{{< param "version" >}}/manifests.yaml
```

To uninstall a released version of Kueue from your cluster by Helm, run the following command:

```shell
helm uninstall kueue --namespace kueue-system
```

## Install a custom-configured released version

To install a custom-configured released version of Kueue in your cluster, execute the following steps:

1. Download the release's `manifests.yaml` file:

```shell
wget https://github.com/kubernetes-sigs/kueue/releases/download/{{< param "version" >}}/manifests.yaml
```

2. With an editor of your preference, open `manifests.yaml`.
3. In the `kueue-manager-config` ConfigMap manifest, edit the
`controller_manager_config.yaml` data entry. The entry represents
the default [KueueConfiguration](/docs/reference/kueue-config.v1beta1).
The contents of the ConfigMap are similar to the following:

```yaml
apiVersion: v1
kind: ConfigMap
metadata:
  name: kueue-manager-config
  namespace: kueue-system
data:
  controller_manager_config.yaml: |
    apiVersion: config.kueue.x-k8s.io/v1beta1
    kind: Configuration
    namespace: kueue-system
    health:
      healthProbeBindAddress: :8081
    metrics:
      bindAddress: :8443
      # enableClusterQueueResources: true
    webhook:
      port: 9443
    manageJobsWithoutQueueName: true
    internalCertManagement:
      enable: true
      webhookServiceName: kueue-webhook-service
      webhookSecretName: kueue-webhook-server-cert
    waitForPodsReady:
      enable: true
      timeout: 10m
    integrations:
      frameworks:
      - "batch/job"
```

__The `integrations.externalFrameworks` field is available in Kueue v0.7.0 and later.__

{{% alert title="Note" color="primary" %}}
See [All-or-nothing with ready Pods](/docs/tasks/manage/setup_wait_for_pods_ready) to learn
more about using `waitForPodsReady` for Kueue.
{{% /alert %}}

{{% alert title="Note" color="primary" %}}
Certain Kubernetes distributions might use batch/jobs to perform maintenance operations.
For these distributions, setting `manageJobsWithoutQueueName` to `true` without disabling the
`batch/job` integration may prevent system-created jobs from executing.
{{% /alert %}}

4. Apply the customized manifests to the cluster:

```shell
kubectl apply --server-side -f manifests.yaml
```

## Install the latest development version

To install the latest development version of Kueue in your cluster, run the
following command:

```shell
kubectl apply --server-side -k "github.com/kubernetes-sigs/kueue/config/default?ref=main"
```

The controller runs in the `kueue-system` namespace.

### Uninstall

To uninstall Kueue, run the following command:

```shell
kubectl delete -k "github.com/kubernetes-sigs/kueue/config/default?ref=main"
```

## Build and install from source

To build Kueue from source and install Kueue in your cluster, run the following
commands:

```sh
git clone https://github.com/kubernetes-sigs/kueue.git
cd kueue
IMAGE_REGISTRY=registry.example.com/my-user make image-local-push deploy
```

### Add metrics scraping for prometheus-operator

To allow [prometheus-operator](https://github.com/prometheus-operator/prometheus-operator)
to scrape metrics from kueue components, run the following command:

```shell
make prometheus
```

### Uninstall

To uninstall Kueue, run the following command:

```sh
make undeploy
```

## Install via Helm

To install and configure Kueue with [Helm](https://helm.sh/), follow the [instructions](https://github.com/kubernetes-sigs/kueue/blob/main/charts/kueue/README.md).

## Change the feature gates configuration

Kueue uses a similar mechanism to configure features as described in [Kubernetes Feature Gates](https://kubernetes.io/docs/reference/command-line-tools-reference/feature-gates).

In order to change the default of a feature, you need to edit the `kueue-controller-manager` deployment within the kueue installation namespace and change the `manager` container arguments to include

```
--feature-gates=...,<FeatureName>=<true|false>
```

For example, to enable `PartialAdmission`, you should change the manager deployment as follows:

```diff
kind: Deployment
...
spec:
  ...
  template:
    ...
    spec:
      containers:
      - name: manager
        args:
        - --config=/controller_manager_config.yaml
        - --zap-log-level=2
+       - --feature-gates=PartialAdmission=true
```

### Feature gates for alpha and beta features

| Feature                               | Default | Stage | Since | Until |
<<<<<<< HEAD
|---------------------------------------|---------|-------|-------|-------|
=======
| ------------------------------------- | ------- | ----- | ----- | ----- |
>>>>>>> 6243fca5
| `FlavorFungibility`                   | `true`  | Beta  | 0.5   |       |
| `MultiKueue`                          | `false` | Alpha | 0.6   | 0.8   |
| `MultiKueue`                          | `true`  | Beta  | 0.9   |       |
| `MultiKueueBatchJobWithManagedBy`     | `false` | Alpha | 0.8   |       |
| `PartialAdmission`                    | `false` | Alpha | 0.4   | 0.4   |
| `PartialAdmission`                    | `true`  | Beta  | 0.5   |       |
| `ProvisioningACC`                     | `false` | Alpha | 0.5   | 0.6   |
| `ProvisioningACC`                     | `true`  | Beta  | 0.7   |       |
| `QueueVisibility`                     | `false` | Alpha | 0.5   | 0.9   |
| `VisibilityOnDemand`                  | `false` | Alpha | 0.6   | 0.8   |
| `VisibilityOnDemand`                  | `true`  | Beta  | 0.9   |       |
| `PrioritySortingWithinCohort`         | `true`  | Beta  | 0.6   |       |
| `LendingLimit`                        | `false` | Alpha | 0.6   | 0.8   |
| `LendingLimit`                        | `true`  | Beta  | 0.9   |       |
<<<<<<< HEAD
| `MultiplePreemptions`                 | `false` | Alpha | 0.8   | 0.8   |
| `MultiplePreemptions`                 | `true`  | Beta  | 0.9   | 0.9   |
| `TopologyAwareScheduling`             | `false` | Alpha | 0.9   |       |
| `ConfigurableResourceTransformations` | `false` | Alpha | 0.9   | 0.9   |
| `ConfigurableResourceTransformations` | `true`  | Beta  | 0.10  |       |
| `WorkloadResourceRequestsSummary`     | `false` | Alpha | 0.9   | 0.9   |
| `WorkloadResourceRequestsSummary`     | `true`  | Beta  | 0.10  | 0.10  |
| `ManagedJobsNamespaceSelector`        | `true`  | Beta  | 0.10  |       |
=======
| `TopologyAwareScheduling`             | `false` | Alpha | 0.9   |       |
| `ConfigurableResourceTransformations` | `false` | Alpha | 0.9   | 0.9   |
| `ConfigurableResourceTransformations` | `true`  | Beta  | 0.10  |       |
| `ManagedJobsNamespaceSelector`        | `true`  | Beta  | 0.10  | 0.13  |
>>>>>>> 6243fca5
| `LocalQueueDefaulting`                | `false` | Alpha | 0.10  | 0.11  |
| `LocalQueueDefaulting`                | `true`  | Beta  | 0.12  |       |
| `LocalQueueMetrics`                   | `false` | Alpha | 0.10  |       |
| `HierarchicalCohort`                  | `true`  | Beta  | 0.11  |       |
| `ObjectRetentionPolicies`             | `false` | Alpha | 0.12  |       |
<<<<<<< HEAD
| `TASFailedNodeReplacement`            | `false` | Alpha | 0.12  |       |
| `AdmissionFairSharing`                | `false` | Alpha | 0.12  |       |
=======
| `ObjectRetentionPolicies`             | `true`  | Beta  | 0.13  |       |
| `TASFailedNodeReplacement`            | `false` | Alpha | 0.12  |       |
| `AdmissionFairSharing`                | `false` | Alpha | 0.12  |       |
| `TASFailedNodeReplacementFailFast`    | `false` | Alpha | 0.12  |       |
| `TASReplaceNodeOnPodTermination`      | `false` | Alpha | 0.13  |       |
>>>>>>> 6243fca5

### Feature gates for graduated or deprecated features

| Feature                           | Default | Stage      | Since | Until |
<<<<<<< HEAD
|-----------------------------------|---------|------------|-------|-------|
| `QueueVisibility`                 | `false` | Alpha      | 0.4   | 0.9   |
| `QueueVisibility`                 | `false` | Deprecated | 0.9   |       |
| `MultiplePreemptions`             | `false` | Alpha      | 0.8   | 0.8   |
| `MultiplePreemptions`             | `true`  | Beta       | 0.9   | 0.9   |
| `MultiplePreemptions`             | `true`  | GA         | 0.10  |       |
| `WorkloadResourceRequestsSummary` | `false` | Alpha      | 0.9   | 0.10  |
| `WorkloadResourceRequestsSummary` | `true`  | Beta       | 0.10  | 0.11  |
| `WorkloadResourceRequestsSummary` | `true`  | GA         | 0.11  |       |
| `TASProfileMostFreeCapacity`      | `false` | Deprecated | 0.11  |       |
=======
| --------------------------------- | ------- | ---------- | ----- | ----- |
| `ManagedJobsNamespaceSelector`    | `true`  | GA         | 0.13  |       |
| `QueueVisibility`                 | `false` | Alpha      | 0.4   | 0.9   |
| `QueueVisibility`                 | `false` | Deprecated | 0.9   |       |
| `TASProfileMostFreeCapacity`      | `false` | Deprecated | 0.11  | 0.13  |
>>>>>>> 6243fca5
| `TASProfileLeastFreeCapacity`     | `false` | Deprecated | 0.11  |       |
| `TASProfileMixed`                 | `false` | Deprecated | 0.11  |       |

## What's next

- Read the [API reference](/docs/reference/kueue-config.v1beta1/#Configuration) for  `Configuration`<|MERGE_RESOLUTION|>--- conflicted
+++ resolved
@@ -266,11 +266,7 @@
 ### Feature gates for alpha and beta features
 
 | Feature                               | Default | Stage | Since | Until |
-<<<<<<< HEAD
-|---------------------------------------|---------|-------|-------|-------|
-=======
 | ------------------------------------- | ------- | ----- | ----- | ----- |
->>>>>>> 6243fca5
 | `FlavorFungibility`                   | `true`  | Beta  | 0.5   |       |
 | `MultiKueue`                          | `false` | Alpha | 0.6   | 0.8   |
 | `MultiKueue`                          | `true`  | Beta  | 0.9   |       |
@@ -285,58 +281,29 @@
 | `PrioritySortingWithinCohort`         | `true`  | Beta  | 0.6   |       |
 | `LendingLimit`                        | `false` | Alpha | 0.6   | 0.8   |
 | `LendingLimit`                        | `true`  | Beta  | 0.9   |       |
-<<<<<<< HEAD
-| `MultiplePreemptions`                 | `false` | Alpha | 0.8   | 0.8   |
-| `MultiplePreemptions`                 | `true`  | Beta  | 0.9   | 0.9   |
-| `TopologyAwareScheduling`             | `false` | Alpha | 0.9   |       |
-| `ConfigurableResourceTransformations` | `false` | Alpha | 0.9   | 0.9   |
-| `ConfigurableResourceTransformations` | `true`  | Beta  | 0.10  |       |
-| `WorkloadResourceRequestsSummary`     | `false` | Alpha | 0.9   | 0.9   |
-| `WorkloadResourceRequestsSummary`     | `true`  | Beta  | 0.10  | 0.10  |
-| `ManagedJobsNamespaceSelector`        | `true`  | Beta  | 0.10  |       |
-=======
 | `TopologyAwareScheduling`             | `false` | Alpha | 0.9   |       |
 | `ConfigurableResourceTransformations` | `false` | Alpha | 0.9   | 0.9   |
 | `ConfigurableResourceTransformations` | `true`  | Beta  | 0.10  |       |
 | `ManagedJobsNamespaceSelector`        | `true`  | Beta  | 0.10  | 0.13  |
->>>>>>> 6243fca5
 | `LocalQueueDefaulting`                | `false` | Alpha | 0.10  | 0.11  |
 | `LocalQueueDefaulting`                | `true`  | Beta  | 0.12  |       |
 | `LocalQueueMetrics`                   | `false` | Alpha | 0.10  |       |
 | `HierarchicalCohort`                  | `true`  | Beta  | 0.11  |       |
 | `ObjectRetentionPolicies`             | `false` | Alpha | 0.12  |       |
-<<<<<<< HEAD
-| `TASFailedNodeReplacement`            | `false` | Alpha | 0.12  |       |
-| `AdmissionFairSharing`                | `false` | Alpha | 0.12  |       |
-=======
 | `ObjectRetentionPolicies`             | `true`  | Beta  | 0.13  |       |
 | `TASFailedNodeReplacement`            | `false` | Alpha | 0.12  |       |
 | `AdmissionFairSharing`                | `false` | Alpha | 0.12  |       |
 | `TASFailedNodeReplacementFailFast`    | `false` | Alpha | 0.12  |       |
 | `TASReplaceNodeOnPodTermination`      | `false` | Alpha | 0.13  |       |
->>>>>>> 6243fca5
 
 ### Feature gates for graduated or deprecated features
 
 | Feature                           | Default | Stage      | Since | Until |
-<<<<<<< HEAD
-|-----------------------------------|---------|------------|-------|-------|
-| `QueueVisibility`                 | `false` | Alpha      | 0.4   | 0.9   |
-| `QueueVisibility`                 | `false` | Deprecated | 0.9   |       |
-| `MultiplePreemptions`             | `false` | Alpha      | 0.8   | 0.8   |
-| `MultiplePreemptions`             | `true`  | Beta       | 0.9   | 0.9   |
-| `MultiplePreemptions`             | `true`  | GA         | 0.10  |       |
-| `WorkloadResourceRequestsSummary` | `false` | Alpha      | 0.9   | 0.10  |
-| `WorkloadResourceRequestsSummary` | `true`  | Beta       | 0.10  | 0.11  |
-| `WorkloadResourceRequestsSummary` | `true`  | GA         | 0.11  |       |
-| `TASProfileMostFreeCapacity`      | `false` | Deprecated | 0.11  |       |
-=======
 | --------------------------------- | ------- | ---------- | ----- | ----- |
 | `ManagedJobsNamespaceSelector`    | `true`  | GA         | 0.13  |       |
 | `QueueVisibility`                 | `false` | Alpha      | 0.4   | 0.9   |
 | `QueueVisibility`                 | `false` | Deprecated | 0.9   |       |
 | `TASProfileMostFreeCapacity`      | `false` | Deprecated | 0.11  | 0.13  |
->>>>>>> 6243fca5
 | `TASProfileLeastFreeCapacity`     | `false` | Deprecated | 0.11  |       |
 | `TASProfileMixed`                 | `false` | Deprecated | 0.11  |       |
 
