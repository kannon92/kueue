---
title: "Installation"
linkTitle: "Installation"
weight: 2
description: >
  Installing Kueue to a Kubernetes Cluster
---

<!-- toc -->
- [Before you begin](#before-you-begin)
- [Install a released version](#install-a-released-version)
  - [Add metrics scraping for prometheus-operator](#add-metrics-scraping-for-prometheus-operator)
  - [Uninstall](#uninstall)
- [Install a custom-configured released version](#install-a-custom-configured-released-version)
- [Install the latest development version](#install-the-latest-development-version)
  - [Uninstall](#uninstall-1)
- [Build and install from source](#build-and-install-from-source)
  - [Add metrics scraping for prometheus-operator](#add-metrics-scraping-for-prometheus-operator-1)
  - [Uninstall](#uninstall-2)
- [Install via Helm](#install-via-helm)
- [Change the feature gates configuration](#change-the-feature-gates-configuration)

<!-- /toc -->

## Before you begin

Make sure the following conditions are met:

- A Kubernetes cluster with version 1.21 or newer is running. Learn how to [install the Kubernetes tools](https://kubernetes.io/docs/tasks/tools/).
- The `SuspendJob` [feature gate][feature_gate] is enabled. In Kubernetes 1.22 or newer, the feature gate is enabled by default.
- (Optional) The `JobMutableNodeSchedulingDirectives` [feature gate][feature_gate] (available in Kubernetes 1.22 or newer) is enabled.
  In Kubernetes 1.23 or newer, the feature gate is enabled by default.
- The kubectl command-line tool has communication with your cluster.

Kueue publishes [metrics](/docs/reference/metrics) to monitor its operators.
You can scrape these metrics with Prometheus.
Use [kube-prometheus](https://github.com/prometheus-operator/kube-prometheus)
if you don't have your own monitoring system.

The webhook server in kueue uses an internal cert management for provisioning certificates. If you want to use
  a third-party one, e.g. [cert-manager](https://github.com/cert-manager/cert-manager), follow these steps:

  1. Set `internalCertManagement.enable` to `false` in [config file](#install-a-custom-configured-released-version).
  2. Comment out the `internalcert` folder in `config/default/kustomization.yaml`.
  3. Enable `cert-manager` in `config/default/kustomization.yaml` and uncomment all sections with 'CERTMANAGER'.

[feature_gate]: https://kubernetes.io/docs/reference/command-line-tools-reference/feature-gates/

## Install a released version

To install a released version of Kueue in your cluster, run the following command:

```shell
VERSION={{< param "version" >}}
kubectl apply --server-side -f https://github.com/kubernetes-sigs/kueue/releases/download/$VERSION/manifests.yaml
```

### Add metrics scraping for prometheus-operator

> _Available in Kueue v0.2.1 and later_

To allow [prometheus-operator](https://github.com/prometheus-operator/prometheus-operator)
to scrape metrics from kueue components, run the following command:

```shell
kubectl apply --server-side -f https://github.com/kubernetes-sigs/kueue/releases/download/$VERSION/prometheus.yaml
```

### Uninstall

To uninstall a released version of Kueue from your cluster, run the following command:

```shell
VERSION={{< param "version" >}}
kubectl delete -f https://github.com/kubernetes-sigs/kueue/releases/download/$VERSION/manifests.yaml
```

## Install a custom-configured released version

To install a custom-configured released version of Kueue in your cluster, execute the following steps:

1. Download the release's `manifests.yaml` file:

    ```shell
    VERSION={{< param "version" >}}
    wget https://github.com/kubernetes-sigs/kueue/releases/download/$VERSION/manifests.yaml
    ```

2. With an editor of your preference, open `manifests.yaml`.
3. In the `kueue-manager-config` ConfigMap manifest, edit the
`controller_manager_config.yaml` data entry. The entry represents
the default Kueue Configuration
struct ([v1beta1@main](https://pkg.go.dev/sigs.k8s.io/kueue@main/apis/config/v1beta1#Configuration)).
The contents of the ConfigMap are similar to the following:

> __The `namespace` and `internalCertManagement` fields are available in Kueue v0.3.0 and later__

```yaml
apiVersion: v1
kind: ConfigMap
metadata:
  name: kueue-manager-config
  namespace: kueue-system
data:
  controller_manager_config.yaml: |
    apiVersion: config.kueue.x-k8s.io/v1beta1
    kind: Configuration
    namespace: kueue-system
    health:
      healthProbeBindAddress: :8081
    metrics:
      bindAddress: :8080
      # enableClusterQueueResources: true
    webhook:
      port: 9443
    manageJobsWithoutQueueName: true
    internalCertManagement:
      enable: true
      webhookServiceName: kueue-webhook-service
      webhookSecretName: kueue-webhook-server-cert
    waitForPodsReady:
      enable: true
      timeout: 10m
    # pprofBindAddress: :8082
    integrations:
      frameworks:
      - "batch/job"
    # - "kubeflow.org/mpijob"
    # - "ray.io/rayjob"
```

__The `namespace`, `waitForPodsReady`, and `internalCertManagement` fields are available in Kueue v0.3.0 and later__

> **Note**
> See [Sequential Admission with Ready Pods](/docs/tasks/setup_sequential_admission) to learn
more about using `waitForPodsReady` for Kueue.

4. Apply the customized manifests to the cluster:

```shell
kubectl apply --server-side -f manifests.yaml
```

## Install the latest development version

To install the latest development version of Kueue in your cluster, run the
following command:

```shell
kubectl apply --server-side -k "github.com/kubernetes-sigs/kueue/config/default?ref=main"
```

The controller runs in the `kueue-system` namespace.

### Uninstall

To uninstall Kueue, run the following command:

```shell
kubectl delete -k "github.com/kubernetes-sigs/kueue/config/default?ref=main"
```

## Build and install from source

To build Kueue from source and install Kueue in your cluster, run the following
commands:

```sh
git clone https://github.com/kubernetes-sigs/kueue.git
cd kueue
IMAGE_REGISTRY=registry.example.com/my-user make image-local-push deploy
```

### Add metrics scraping for prometheus-operator

> _Available in Kueue v0.2.0 and later_

To allow [prometheus-operator](https://github.com/prometheus-operator/prometheus-operator)
to scrape metrics from kueue components, run the following command:

```shell
make prometheus
```

### Uninstall

To uninstall Kueue, run the following command:

```sh
make undeploy
```
## Install via Helm

To install and configure Kueue with [Helm](https://helm.sh/), follow the [instructions](https://github.com/kubernetes-sigs/kueue/blob/main/charts/kueue/README.md).

## Change the feature gates configuration

Kueue uses a similar mechanism to configure features as described in [Kubernetes Feature Gates](https://kubernetes.io/docs/reference/command-line-tools-reference/feature-gates).

In order to change the default of a feature, you need to edit the `kueue-controller-manager` deployment within the kueue installation namespace and change the `manager` container arguments to include 

```
--feature-gates=...,<FeatureName>=<true|false>
```

For example, to enable `PartialAdmission`, you should change the manager deployment as follows:

```diff
kind: Deployment
...
spec:
  ...
  template:
    ...
    spec:
      containers:
      - name: manager
        args:
        - --config=/controller_manager_config.yaml
        - --zap-log-level=2
+       - --feature-gates=PartialAdmission=true
```

The currently supported features are:

| Feature | Default | Stage | Since | Until |
|---------|---------|-------|-------|-------|
| `FlavorFungibility` | `true` | beta | 0.5 |  |
| `MultiKueue` | `false` | Alpha | 0.6 | |
| `PartialAdmission` | `false` | Alpha | 0.4 | 0.4 |
| `PartialAdmission` | `true` | Beta | 0.5 |  |
| `ProvisioningACC` | `false` | Alpha | 0.5 |  |
| `QueueVisibility` | `false` | Alpha | 0.5 |  |
<<<<<<< HEAD
=======
| `VisibilityOnDemand` | `false` | Alpha | 0.6 | |
| `PrioritySortingWithinCohort` | `true` | Beta | 0.6 |  |
| `LendingLimit` | `false` | Alpha | 0.6 | |
>>>>>>> 81a99eb2

## What's next

- Read the [API reference](/docs/reference/kueue-config.v1beta1/#Configuration) for  `Configuration`<|MERGE_RESOLUTION|>--- conflicted
+++ resolved
@@ -231,12 +231,9 @@
 | `PartialAdmission` | `true` | Beta | 0.5 |  |
 | `ProvisioningACC` | `false` | Alpha | 0.5 |  |
 | `QueueVisibility` | `false` | Alpha | 0.5 |  |
-<<<<<<< HEAD
-=======
 | `VisibilityOnDemand` | `false` | Alpha | 0.6 | |
 | `PrioritySortingWithinCohort` | `true` | Beta | 0.6 |  |
 | `LendingLimit` | `false` | Alpha | 0.6 | |
->>>>>>> 81a99eb2
 
 ## What's next
 
