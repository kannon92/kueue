--- conflicted
+++ resolved
@@ -22,11 +22,7 @@
 
 {{% alert title="Note" color="primary" %}}
 In order to use Trainer, prior to v0.8.1, you need to restart Kueue after the installation.
-<<<<<<< HEAD
-You can do it by running: `kubectl delete pods -lcontrol-plane=controller-manager -nkueue-system`.
-=======
 You can do it by running: `kubectl delete pods -l control-plane=controller-manager -n kueue-system`.
->>>>>>> 51edcb7e
 {{% /alert %}}
 
 ## TFJob definition
