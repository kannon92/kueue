--- conflicted
+++ resolved
@@ -876,25 +876,7 @@
 <a href="#kueue-x-k8s-io-v1beta1-ClusterQueuePreemption"><code>ClusterQueuePreemption</code></a>
 </td>
 <td>
-<<<<<<< HEAD
-   <p>preemption describes policies to preempt Workloads from this ClusterQueue
-or the ClusterQueue's cohort.</p>
-<p>Preemption can happen in two scenarios:</p>
-<ul>
-<li>When a Workload fits within the nominal quota of the ClusterQueue, but
-the quota is currently borrowed by other ClusterQueues in the cohort.
-Preempting Workloads in other ClusterQueues allows this ClusterQueue to
-reclaim its nominal quota.</li>
-<li>When a Workload doesn't fit within the nominal quota of the ClusterQueue
-and there are admitted Workloads in the ClusterQueue with lower priority.</li>
-</ul>
-<p>The preemption algorithm tries to find a minimal set of Workloads to
-preempt to accommodate the pending Workload, preempting Workloads with
-lower priority first.</p>
-</td>
-=======
    <span class="text-muted">No description provided.</span></td>
->>>>>>> 9935ce6f
 </tr>
 <tr><td><code>admissionChecks</code><br/>
 <code>[]string</code>
