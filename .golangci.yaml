# golangci-lint configuration file
# see: https://golangci-lint.run/usage/configuration/

# Options for analysis running
run:
  # Which dirs to skip: they won't be analyzed;
  skip-dirs:
    - bin

# Settings of specific linters
linters-settings:
<<<<<<< HEAD
  goimports:
    local-prefixes: sigs.k8s.io/kueue
=======
  gocritic:
    enabled-checks:
      - dupImport
      - stringsCompare
    disabled-checks:
      - appendAssign
      - exitAfterDefer
  govet:
    enable:
      - nilness
  gci:
    sections:
      - standard # Standard section: captures all standard packages.
      - default # Default section: contains all imports that could not be matched to another section type.
      - prefix(sigs.k8s.io/kueue) # Custom section: groups all imports with the specified Prefix.
      - blank # Blank section: contains all blank imports. This section is not present unless explicitly enabled.
      - dot # Dot section: contains all dot imports.
    skip-generated: true # Skip generated files.
  perfsprint:
    int-conversion: false
    errorf: true
    sprintf1: false
    strconcat: false
  revive:
    enable-all-rules: false
    rules:
      - name: context-as-argument
      - name: empty-lines
      - name: var-naming
      - name: redundant-import-alias
>>>>>>> cb285cf2

# Settings for enabling and disabling linters
linters:
  enable:
    - goimports<|MERGE_RESOLUTION|>--- conflicted
+++ resolved
@@ -1,18 +1,8 @@
 # golangci-lint configuration file
 # see: https://golangci-lint.run/usage/configuration/
 
-# Options for analysis running
-run:
-  # Which dirs to skip: they won't be analyzed;
-  skip-dirs:
-    - bin
-
 # Settings of specific linters
 linters-settings:
-<<<<<<< HEAD
-  goimports:
-    local-prefixes: sigs.k8s.io/kueue
-=======
   gocritic:
     enabled-checks:
       - dupImport
@@ -43,9 +33,47 @@
       - name: empty-lines
       - name: var-naming
       - name: redundant-import-alias
->>>>>>> cb285cf2
 
 # Settings for enabling and disabling linters
 linters:
   enable:
-    - goimports+    - copyloopvar
+    - dupword
+    - durationcheck
+    - fatcontext
+    - gci
+    - ginkgolinter
+    - gocritic
+    - govet
+    - loggercheck
+    - misspell
+    - perfsprint
+    - revive
+    - unconvert
+    - makezero
+
+# Settings related to issues
+issues:
+  # Which dirs to exclude: issues from them won't be reported
+  exclude-dirs:
+    - bin
+    - vendor
+  # Excluding configuration per-path, per-linter, per-text and per-source
+  exclude-rules:
+    - linters:
+      - staticcheck
+      # TODO(#768): Drop when incrementing the API version.
+      text: "SA1019: constants.QueueAnnotation is deprecated"
+    - linters:
+        - staticcheck
+      text: "SA1019: j.Status.State is deprecated: the State field is replaced by the Conditions field."
+    - linters:
+        - staticcheck
+      text: "SA1019: j.Status.RayClusterStatus.State is deprecated: the State field is replaced by the Conditions field."
+    - linters:
+        - fatcontext
+      path: "^test/*"
+  # Show all issues from a linter
+  max-issues-per-linter: 0
+  # Show all issues with the same text
+  max-same-issues: 0