version: 2
updates:

  # Maintain dependencies for go
  - package-ecosystem: "gomod"
<<<<<<< HEAD
    directory: "/"
=======
    directories:
      - "/"
      - "/hack/internal/tools"
      - "/site"
>>>>>>> cb285cf2
    schedule:
      interval: "weekly"
    labels:
      - "ok-to-test"
      - "release-note-none"
<<<<<<< HEAD
=======
    groups:
      kubernetes:
        patterns:
          - "k8s.io/*"
>>>>>>> cb285cf2
    ignore:
      # Ignore major and minor versions for dependencies updates
      # Allow patches and security updates.
      - dependency-name: k8s.io/*
<<<<<<< HEAD
        update-types: ["version-update:semver-major", "version-update:semver-minor"]
=======
        update-types: ["version-update:semver-major", "version-update:semver-minor"]

  # Maintain npm dependencies for site
  - package-ecosystem: "npm"
    directory: "/site"
    schedule:
      interval: "weekly"
    labels:
      - "ok-to-test"
      - "release-note-none"
    groups:
      all:
        update-types:
          - "minor"
          - "patch"

  - package-ecosystem: "github-actions"
    directory: "/"
    schedule:
      interval: "daily"
    labels:
      - "ok-to-test"
      - "release-note-none"
    open-pull-requests-limit: 10
    groups:
      all:
        update-types:
          - "minor"
          - "patch"

  # Maintain kueue shellcheck dependency
  - package-ecosystem: "docker"
    directory: "/hack/shellcheck"
    schedule:
      interval: "weekly"
    labels:
      - "ok-to-test"
      - "release-note-none"
>>>>>>> cb285cf2
<|MERGE_RESOLUTION|>--- conflicted
+++ resolved
@@ -1,35 +1,25 @@
 version: 2
 updates:
 
-  # Maintain dependencies for go
+  # Maintain dependencies for go in root
   - package-ecosystem: "gomod"
-<<<<<<< HEAD
-    directory: "/"
-=======
     directories:
       - "/"
       - "/hack/internal/tools"
       - "/site"
->>>>>>> cb285cf2
     schedule:
       interval: "weekly"
     labels:
       - "ok-to-test"
       - "release-note-none"
-<<<<<<< HEAD
-=======
     groups:
       kubernetes:
         patterns:
           - "k8s.io/*"
->>>>>>> cb285cf2
     ignore:
       # Ignore major and minor versions for dependencies updates
       # Allow patches and security updates.
       - dependency-name: k8s.io/*
-<<<<<<< HEAD
-        update-types: ["version-update:semver-major", "version-update:semver-minor"]
-=======
         update-types: ["version-update:semver-major", "version-update:semver-minor"]
 
   # Maintain npm dependencies for site
@@ -67,5 +57,4 @@
       interval: "weekly"
     labels:
       - "ok-to-test"
-      - "release-note-none"
->>>>>>> cb285cf2
+      - "release-note-none"