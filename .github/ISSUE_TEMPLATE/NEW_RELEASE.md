--- conflicted
+++ resolved
@@ -2,7 +2,7 @@
 name: New Release
 about: Propose a new release
 title: Release v0.x.0
-assignees: ahg-g, alculquicondor, tenzen-y
+assignees: mimowo, tenzen-y
 
 ---
 
@@ -14,32 +14,23 @@
   At least two for minor or major releases. At least one for a patch release.
 - [ ] Verify that the changelog in this issue and the CHANGELOG folder is up-to-date
   - [ ] Use https://github.com/kubernetes/release/tree/master/cmd/release-notes to gather notes.
-    Example: `release-notes --org kubernetes-sigs --repo kueue --branch release-0.3 --start-sha 4a0ebe7a3c5f2775cdf5fc7d60c23225660f8702 --end-sha a51cf138afe65677f5f5c97f8f8b1bc4887f73d2`
+    Example: `release-notes --org kubernetes-sigs --repo kueue --branch release-0.3 --start-sha 4a0ebe7a3c5f2775cdf5fc7d60c23225660f8702 --end-sha a51cf138afe65677f5f5c97f8f8b1bc4887f73d2 --dependencies=false --required-author=""`
 - [ ] For major or minor releases (v$MAJ.$MIN.0), create a new release branch.
-  - [ ] an OWNER creates a vanilla release branch with
+  - [ ] An OWNER creates a vanilla release branch with
         `git branch release-$MAJ.$MIN main`
   - [ ] An OWNER pushes the new release branch with
         `git push release-$MAJ.$MIN`
-- [ ] Update `README.md`, `CHANGELOG`, `charts/kueue/Chart.yaml` (`appVersion`) and `charts/kueue/values.yaml` (`controllerManager.manager.image.tag`) in the release branch: <!-- example #211 #214 -->
-- [ ] An OWNER [prepares a draft release](https://github.com/kubernetes-sigs/kueue/releases)
-  - [ ] Write the change log into the draft release.
-  - [ ] Run
-      `make artifacts IMAGE_REGISTRY=registry.k8s.io/kueue GIT_TAG=$VERSION`
-      to generate the artifacts and upload the files in the `artifacts` folder
-      to the draft release.
+- [ ] Update the release branch:
+  - [ ] Update `RELEASE_BRANCH` and `RELEASE_VERSION` in `Makefile` and run `make prepare-release-branch`
+  - [ ] Update the `CHANGELOG`
+  - [ ] Submit a pull request with the changes: <!-- example #211 #214 -->
 - [ ] An OWNER creates a signed tag running
      `git tag -s $VERSION`
       and inserts the changelog into the tag description.
       To perform this step, you need [a PGP key registered on github](https://docs.github.com/en/authentication/managing-commit-signature-verification/checking-for-existing-gpg-keys).
 - [ ] An OWNER pushes the tag with
-      `git push $VERSION`
+      `git push upstream $VERSION`
   - Triggers prow to build and publish a staging container image
-<<<<<<< HEAD
-      `gcr.io/k8s-staging-kueue/kueue:$VERSION`
-- [ ] Submit a PR against [k8s.io](https://github.com/kubernetes/k8s.io), 
-      updating `k8s.gcr.io/images/k8s-staging-kueue/images.yaml` to
-      [promote the container images](https://github.com/kubernetes/k8s.io/tree/main/k8s.gcr.io#image-promoter)
-=======
       `us-central1-docker.pkg.dev/k8s-staging-images/kueue/kueue:$VERSION`
 - [ ] An OWNER [prepares a draft release](https://github.com/kubernetes-sigs/kueue/releases)
   - [ ] Create the draft release poiting out to the created tag.
@@ -52,28 +43,31 @@
 - [ ] Submit a PR against [k8s.io](https://github.com/kubernetes/k8s.io),
       updating `registry.k8s.io/images/k8s-staging-kueue/images.yaml` to
       [promote the container images](https://github.com/kubernetes/k8s.io/tree/main/registry.k8s.io#image-promoter)
->>>>>>> cb285cf2
       to production: <!-- example kubernetes/k8s.io#3612-->
 - [ ] Wait for the PR to be merged and verify that the image `registry.k8s.io/kueue/kueue:$VERSION` is available.
-- [ ] Publish the draft release prepared at the [Github releases page](https://github.com/kubernetes-sigs/kueue/releases).
+- [ ] Publish the draft release prepared at the [GitHub releases page](https://github.com/kubernetes-sigs/kueue/releases).
       Link: <!-- example https://github.com/kubernetes-sigs/kueue/releases/tag/v0.1.0 -->
+- [ ] Run the [openvex action](https://github.com/kubernetes-sigs/kueue/actions/workflows/openvex.yaml) to generate openvex data. The action will add the file to the release artifacts.
+- [ ] Update the `main` branch :
+  - [ ] Update `RELEASE_VERSION` in `Makefile` and run `make prepare-release-branch`
+  - [ ] Release notes in the `CHANGELOG`
+  - [ ] `SECURITY-INSIGHTS.yaml` values by running `make update-security-insights GIT_TAG=$VERSION`
+  - [ ] Submit a pull request with the changes: <!-- example #3007 -->
+  - [ ] Cherry-pick the pull request onto the `website` branch
+- [ ] Run the [SBOM action](https://github.com/kubernetes-sigs/kueue/actions/workflows/sbom.yaml) to generate the SBOM and add it to the release.
 - [ ] For major or minor releases, merge the `main` branch into the `website` branch to publish the updated documentation.
-- [ ] Send an announcement email to `sig-scheduling@kubernetes.io` and `wg-batch@kubernetes.io` with the subject `[ANNOUNCE] kueue $VERSION is released`. Link: <!-- example https://groups.google.com/a/kubernetes.io/g/wg-batch/c/-gZOrSnwDV4 -->
-- [ ] Update `README.md`, `CHANGELOG`, `site/config.toml`, `charts/kueue/Chart.yaml` (`appVersion`) and `charts/kueue/values.yaml` (`controllerManager.manager.image.tag`) in `main` branch: <!-- example #774 -->
+- [ ] Send an announcement email to `sig-scheduling@kubernetes.io` and `wg-batch@kubernetes.io` with the subject `[ANNOUNCE] kueue $VERSION is released`.   <!--Link: example https://groups.google.com/a/kubernetes.io/g/wg-batch/c/-gZOrSnwDV4 -->
 - [ ] For a major or minor release, prepare the repo for the next version:
-  - [ ] create an unannotated _devel_ tag in the
+  - [ ] Create an unannotated _devel_ tag in the
         `main` branch, on the first commit that gets merged after the release
          branch has been created (presumably the README update commit above), and, push the tag:
         `DEVEL=v0.$(($MAJ+1)).0-devel; git tag $DEVEL main && git push $DEVEL`
         This ensures that the devel builds on the `main` branch will have a meaningful version number.
   - [ ] Create a milestone for the next minor release and update prow to set it automatically for new PRs:
         <!-- example https://github.com/kubernetes/test-infra/pull/30222 -->
-<<<<<<< HEAD
-=======
   - [ ] Create the presubmits and the periodic jobs for the next patch release:
         <!-- example presubmit: https://github.com/kubernetes/test-infra/pull/33107 -->
         <!-- example periodic: https://github.com/kubernetes/test-infra/pull/33833 -->
->>>>>>> cb285cf2
 
 
 ## Changelog
