--- conflicted
+++ resolved
@@ -16,6 +16,9 @@
 package provisioning
 
 import (
+	"fmt"
+	"time"
+
 	"github.com/google/go-cmp/cmp/cmpopts"
 	"github.com/onsi/ginkgo/v2"
 	"github.com/onsi/gomega"
@@ -24,15 +27,17 @@
 	"k8s.io/apimachinery/pkg/api/resource"
 	metav1 "k8s.io/apimachinery/pkg/apis/meta/v1"
 	"k8s.io/apimachinery/pkg/types"
-	autoscaling "k8s.io/autoscaler/cluster-autoscaler/provisioningrequest/apis/autoscaling.x-k8s.io/v1beta1"
+	autoscaling "k8s.io/autoscaler/cluster-autoscaler/apis/provisioningrequest/autoscaling.x-k8s.io/v1beta1"
 	"k8s.io/utils/ptr"
 	"sigs.k8s.io/controller-runtime/pkg/client"
 
 	kueue "sigs.k8s.io/kueue/apis/kueue/v1beta1"
+	"sigs.k8s.io/kueue/pkg/constants"
 	"sigs.k8s.io/kueue/pkg/controller/admissionchecks/provisioning"
 	"sigs.k8s.io/kueue/pkg/features"
 	"sigs.k8s.io/kueue/pkg/util/testing"
 	"sigs.k8s.io/kueue/pkg/workload"
+	"sigs.k8s.io/kueue/test/integration/framework"
 	"sigs.k8s.io/kueue/test/util"
 )
 
@@ -41,9 +46,6 @@
 	customResourceTwo = "example.org/res2"
 )
 
-<<<<<<< HEAD
-var _ = ginkgo.Describe("Provisioning", func() {
-=======
 var _ = ginkgo.Describe("Provisioning", ginkgo.Ordered, ginkgo.ContinueOnFailure, func() {
 	var (
 		resourceGPU    corev1.ResourceName = "example.com/gpu"
@@ -64,24 +66,24 @@
 	ginkgo.AfterEach(func() {
 		fwk.StopManager(ctx)
 	})
->>>>>>> cb285cf2
 
 	ginkgo.When("A workload is using a provision admission check", func() {
 		var (
-			ns        *corev1.Namespace
-			wlKey     types.NamespacedName
-			ac        *kueue.AdmissionCheck
-			prc       *kueue.ProvisioningRequestConfig
-			prc2      *kueue.ProvisioningRequestConfig
-			rf        *kueue.ResourceFlavor
-			admission *kueue.Admission
+			ns             *corev1.Namespace
+			wlKey          types.NamespacedName
+			provReqKey     types.NamespacedName
+			ac             *kueue.AdmissionCheck
+			prc            *kueue.ProvisioningRequestConfig
+			prc2           *kueue.ProvisioningRequestConfig
+			rf             *kueue.ResourceFlavor
+			cq             *kueue.ClusterQueue
+			lq             *kueue.LocalQueue
+			admission      *kueue.Admission
+			createdRequest autoscaling.ProvisioningRequest
+			updatedWl      kueue.Workload
 		)
-<<<<<<< HEAD
-		ginkgo.BeforeEach(func() {
-=======
 
 		ginkgo.JustBeforeEach(func() {
->>>>>>> cb285cf2
 			ns = &corev1.Namespace{
 				ObjectMeta: metav1.ObjectMeta{
 					GenerateName: "provisioning-",
@@ -100,32 +102,57 @@
 			gomega.Expect(k8sClient.Create(ctx, prc2)).To(gomega.Succeed())
 
 			ac = testing.MakeAdmissionCheck("ac-prov").
-				ControllerName(provisioning.ControllerName).
+				ControllerName(kueue.ProvisioningRequestControllerName).
 				Parameters(kueue.GroupVersion.Group, "ProvisioningRequestConfig", prc.Name).
 				Obj()
 			gomega.Expect(k8sClient.Create(ctx, ac)).To(gomega.Succeed())
 
-			rf = testing.MakeResourceFlavor("rf1").Label("ns1", "ns1v").Obj()
+			rf = testing.MakeResourceFlavor(flavorOnDemand).NodeLabel("ns1", "ns1v").Obj()
 			gomega.Expect(k8sClient.Create(ctx, rf)).To(gomega.Succeed())
 
+			cq = testing.MakeClusterQueue("cluster-queue").
+				ResourceGroup(*testing.MakeFlavorQuotas(flavorOnDemand).
+					Resource(resourceGPU, "5", "5").Obj()).
+				Cohort("cohort").
+				AdmissionChecks(ac.Name).
+				Obj()
+			gomega.Expect(k8sClient.Create(ctx, cq)).To(gomega.Succeed())
+			util.ExpectClusterQueuesToBeActive(ctx, k8sClient, cq)
+
+			lq = testing.MakeLocalQueue("queue", ns.Name).ClusterQueue(cq.Name).Obj()
+			gomega.Expect(k8sClient.Create(ctx, lq)).To(gomega.Succeed())
+			gomega.Eventually(func(g gomega.Gomega) {
+				g.Expect(k8sClient.Get(ctx, client.ObjectKeyFromObject(lq), lq)).Should(gomega.Succeed())
+				g.Expect(lq.Status.Conditions).Should(testing.HaveConditionStatusTrue(kueue.LocalQueueActive))
+			}, util.Timeout, util.Interval).Should(gomega.Succeed())
+
 			wl := testing.MakeWorkload("wl", ns.Name).
+				Queue(lq.Name).
 				PodSets(
 					*testing.MakePodSet("ps1", 3).
 						Request(corev1.ResourceCPU, "1").
-						Image("iamge").
+						Image("image").
 						Obj(),
 					*testing.MakePodSet("ps2", 6).
 						Request(corev1.ResourceCPU, "500m").
 						Request(customResourceOne, "1").
 						Limit(customResourceOne, "1").
-						Image("iamge").
+						Image("image").
 						Obj(),
 				).
+				Annotations(map[string]string{
+					"provreq.kueue.x-k8s.io/ValidUntilSeconds": "0",
+					"invalid-provreq-prefix/Foo":               "Bar"}).
 				Obj()
 			gomega.Expect(k8sClient.Create(ctx, wl)).To(gomega.Succeed())
+
 			wlKey = client.ObjectKeyFromObject(wl)
-
-			admission = testing.MakeAdmission("q").
+			provReqKey = types.NamespacedName{
+				Namespace: wlKey.Namespace,
+				Name:      provisioning.ProvisioningRequestName(wlKey.Name, ac.Name, 1),
+			}
+
+			admission = testing.MakeAdmission(cq.Name).
 				PodSets(
 					kueue.PodSetAssignment{
 						Name: "ps1",
@@ -149,75 +176,50 @@
 					},
 				).
 				Obj()
-
 		})
 
 		ginkgo.AfterEach(func() {
-			util.ExpectResourceFlavorToBeDeleted(ctx, k8sClient, rf, true)
-			util.ExpectAdmissionCheckToBeDeleted(ctx, k8sClient, ac, true)
-			util.ExpectProvisioningRequestConfigToBeDeleted(ctx, k8sClient, prc2, true)
-			util.ExpectProvisioningRequestConfigToBeDeleted(ctx, k8sClient, prc, true)
 			gomega.Expect(util.DeleteNamespace(ctx, k8sClient, ns)).To(gomega.Succeed())
-		})
-
-		ginkgo.It("Should not create provisioning requests before quota is reserved", func() {
+			util.ExpectObjectToBeDeleted(ctx, k8sClient, cq, true)
+			util.ExpectObjectToBeDeleted(ctx, k8sClient, rf, true)
+			util.ExpectObjectToBeDeleted(ctx, k8sClient, ac, true)
+			util.ExpectObjectToBeDeleted(ctx, k8sClient, prc2, true)
+			util.ExpectObjectToBeDeleted(ctx, k8sClient, prc, true)
+		})
+
+		ginkgo.It("Should not create provisioning requests before quota is reserved", framework.SlowSpec, func() {
 			ginkgo.By("Setting the admission check to the workload", func() {
-				updatedWl := &kueue.Workload{}
-				gomega.Eventually(func() error {
-					err := k8sClient.Get(ctx, wlKey, updatedWl)
-					if err != nil {
-						return err
-					}
-					util.SetWorkloadsAdmissionCheck(ctx, k8sClient, updatedWl, ac.Name, kueue.CheckStatePending, false)
-					return nil
+				gomega.Eventually(func(g gomega.Gomega) {
+					g.Expect(k8sClient.Get(ctx, wlKey, &updatedWl)).Should(gomega.Succeed())
+					util.SetWorkloadsAdmissionCheck(ctx, k8sClient, &updatedWl, ac.Name, kueue.CheckStatePending, false)
 				}, util.Timeout, util.Interval).Should(gomega.Succeed())
 			})
 
 			ginkgo.By("Checking no provision request is created", func() {
-				provReqKey := types.NamespacedName{
-					Namespace: wlKey.Namespace,
-					Name:      provisioning.GetProvisioningRequestName(wlKey.Name, ac.Name),
-				}
-				gomega.Consistently(func() error {
-					request := &autoscaling.ProvisioningRequest{}
-					return k8sClient.Get(ctx, provReqKey, request)
-				}, util.ConsistentDuration, util.Interval).Should(testing.BeNotFoundError())
-			})
-		})
-
-		ginkgo.It("Should create provisioning requests after quota is reserved and remove it when reservation is lost", func() {
-			updatedWl := &kueue.Workload{}
+				gomega.Consistently(func(g gomega.Gomega) {
+					g.Expect(k8sClient.Get(ctx, provReqKey, &createdRequest)).Should(testing.BeNotFoundError())
+				}, util.ConsistentDuration, util.Interval).Should(gomega.Succeed())
+			})
+		})
+
+		ginkgo.It("Should create provisioning requests after quota is reserved and preserve it when reservation is lost", framework.SlowSpec, func() {
 			ginkgo.By("Setting the admission check to the workload", func() {
-				gomega.Eventually(func() error {
-					err := k8sClient.Get(ctx, wlKey, updatedWl)
-					if err != nil {
-						return err
-					}
-					util.SetWorkloadsAdmissionCheck(ctx, k8sClient, updatedWl, ac.Name, kueue.CheckStatePending, false)
-					return nil
+				gomega.Eventually(func(g gomega.Gomega) {
+					g.Expect(k8sClient.Get(ctx, wlKey, &updatedWl)).Should(gomega.Succeed())
+					util.SetWorkloadsAdmissionCheck(ctx, k8sClient, &updatedWl, ac.Name, kueue.CheckStatePending, false)
 				}, util.Timeout, util.Interval).Should(gomega.Succeed())
 			})
 
 			ginkgo.By("Setting the quota reservation to the workload", func() {
-				updatedWl := &kueue.Workload{}
-				gomega.Eventually(func() error {
-					err := k8sClient.Get(ctx, wlKey, updatedWl)
-					if err != nil {
-						return err
-					}
-					gomega.Expect(util.SetQuotaReservation(ctx, k8sClient, updatedWl, admission)).To(gomega.Succeed())
-					return nil
-				}, util.Timeout, util.Interval).Should(gomega.Succeed())
-			})
-
-			createdRequest := &autoscaling.ProvisioningRequest{}
+				gomega.Eventually(func(g gomega.Gomega) {
+					g.Expect(k8sClient.Get(ctx, wlKey, &updatedWl)).Should(gomega.Succeed())
+					g.Expect(util.SetQuotaReservation(ctx, k8sClient, &updatedWl, admission)).To(gomega.Succeed())
+				}, util.Timeout, util.Interval).Should(gomega.Succeed())
+			})
+
 			ginkgo.By("Checking that the provision request is created", func() {
-				provReqKey := types.NamespacedName{
-					Namespace: wlKey.Namespace,
-					Name:      provisioning.GetProvisioningRequestName(wlKey.Name, ac.Name),
-				}
-				gomega.Eventually(func() error {
-					return k8sClient.Get(ctx, provReqKey, createdRequest)
+				gomega.Eventually(func(g gomega.Gomega) {
+					g.Expect(k8sClient.Get(ctx, provReqKey, &createdRequest)).Should(gomega.Succeed())
 				}, util.Timeout, util.Interval).Should(gomega.Succeed())
 			})
 
@@ -225,10 +227,12 @@
 			ginkgo.By("Checking that the provision requests content", func() {
 				gomega.Expect(createdRequest.Spec.ProvisioningClassName).To(gomega.Equal("provisioning-class"))
 				gomega.Expect(createdRequest.Spec.Parameters).To(gomega.BeComparableTo(map[string]autoscaling.Parameter{
-					"p1": "v1",
-					"p2": "v2",
+					"p1":                "v1",
+					"p2":                "v2",
+					"ValidUntilSeconds": "0",
 				}))
 				gomega.Expect(createdRequest.Spec.PodSets).To(gomega.HaveLen(2))
+				gomega.Expect(createdRequest.ObjectMeta.GetLabels()).To(gomega.BeComparableTo(map[string]string{constants.ManagedByKueueLabel: "true"}))
 
 				ps1 := createdRequest.Spec.PodSets[0]
 				gomega.Expect(ps1.Count).To(gomega.Equal(int32(3)))
@@ -240,11 +244,12 @@
 					Namespace: createdRequest.Namespace,
 					Name:      ps1.PodTemplateRef.Name,
 				}
-				gomega.Eventually(func() error {
-					return k8sClient.Get(ctx, templateKey, createdTemplate)
+				gomega.Eventually(func(g gomega.Gomega) {
+					g.Expect(k8sClient.Get(ctx, templateKey, createdTemplate)).Should(gomega.Succeed())
 				}, util.Timeout, util.Interval).Should(gomega.Succeed())
 				gomega.Expect(createdTemplate.Template.Spec.Containers).To(gomega.BeComparableTo(updatedWl.Spec.PodSets[0].Template.Spec.Containers, ignoreContainersDefaults))
 				gomega.Expect(createdTemplate.Template.Spec.NodeSelector).To(gomega.BeComparableTo(map[string]string{"ns1": "ns1v"}))
+				gomega.Expect(createdTemplate.ObjectMeta.GetLabels()).To(gomega.BeComparableTo(map[string]string{constants.ManagedByKueueLabel: "true"}))
 
 				ps2 := createdRequest.Spec.PodSets[1]
 				gomega.Expect(ps2.Count).To(gomega.Equal(int32(4)))
@@ -252,87 +257,92 @@
 
 				// check the created pod template
 				templateKey.Name = ps2.PodTemplateRef.Name
-				gomega.Eventually(func() error {
-					return k8sClient.Get(ctx, templateKey, createdTemplate)
+				gomega.Eventually(func(g gomega.Gomega) {
+					g.Expect(k8sClient.Get(ctx, templateKey, createdTemplate)).Should(gomega.Succeed())
 				}, util.Timeout, util.Interval).Should(gomega.Succeed())
 				gomega.Expect(createdTemplate.Template.Spec.Containers).To(gomega.BeComparableTo(updatedWl.Spec.PodSets[1].Template.Spec.Containers, ignoreContainersDefaults))
 				gomega.Expect(createdTemplate.Template.Spec.NodeSelector).To(gomega.BeComparableTo(map[string]string{"ns1": "ns1v"}))
+				gomega.Expect(createdTemplate.ObjectMeta.GetLabels()).To(gomega.BeComparableTo(map[string]string{constants.ManagedByKueueLabel: "true"}))
 			})
 
 			ginkgo.By("Removing the quota reservation from the workload", func() {
-				updatedWl := &kueue.Workload{}
-				gomega.Eventually(func() error {
-					err := k8sClient.Get(ctx, wlKey, updatedWl)
-					if err != nil {
-						return err
-					}
-					gomega.Expect(util.SetQuotaReservation(ctx, k8sClient, updatedWl, nil)).To(gomega.Succeed())
-					util.SetWorkloadsAdmissionCheck(ctx, k8sClient, updatedWl, ac.Name, kueue.CheckStatePending, false)
-					return nil
-				}, util.Timeout, util.Interval).Should(gomega.Succeed())
-			})
-
-			ginkgo.By("Checking provision request is deleted", func() {
-				provReqKey := types.NamespacedName{
-					Namespace: wlKey.Namespace,
-					Name:      provisioning.GetProvisioningRequestName(wlKey.Name, ac.Name),
-				}
-				gomega.Eventually(func() error {
-					request := &autoscaling.ProvisioningRequest{}
-					return k8sClient.Get(ctx, provReqKey, request)
-				}, util.Timeout, util.Interval).Should(testing.BeNotFoundError())
-			})
-		})
-
-		ginkgo.It("Should set the condition ready when the provision succeed", func() {
+				gomega.Eventually(func(g gomega.Gomega) {
+					g.Expect(k8sClient.Get(ctx, wlKey, &updatedWl)).Should(gomega.Succeed())
+					g.Expect(util.SetQuotaReservation(ctx, k8sClient, &updatedWl, nil)).To(gomega.Succeed())
+					util.SetWorkloadsAdmissionCheck(ctx, k8sClient, &updatedWl, ac.Name, kueue.CheckStatePending, false)
+				}, util.Timeout, util.Interval).Should(gomega.Succeed())
+			})
+
+			ginkgo.By("Checking that the provision request is preserved", func() {
+				gomega.Consistently(func(g gomega.Gomega) {
+					g.Expect(k8sClient.Get(ctx, provReqKey, &createdRequest)).Should(gomega.Succeed())
+				}, util.ConsistentDuration, util.Interval).Should(gomega.Succeed())
+			})
+		})
+
+		ginkgo.It("Should set the condition ready when the provision succeed", framework.SlowSpec, func() {
 			ginkgo.By("Setting the admission check to the workload", func() {
-				updatedWl := &kueue.Workload{}
-				gomega.Eventually(func() error {
-					err := k8sClient.Get(ctx, wlKey, updatedWl)
-					if err != nil {
-						return err
-					}
-					util.SetWorkloadsAdmissionCheck(ctx, k8sClient, updatedWl, ac.Name, kueue.CheckStatePending, false)
-					return nil
+				gomega.Eventually(func(g gomega.Gomega) {
+					g.Expect(k8sClient.Get(ctx, wlKey, &updatedWl)).Should(gomega.Succeed())
+					util.SetWorkloadsAdmissionCheck(ctx, k8sClient, &updatedWl, ac.Name, kueue.CheckStatePending, false)
 				}, util.Timeout, util.Interval).Should(gomega.Succeed())
 			})
 
 			ginkgo.By("Setting the quota reservation to the workload", func() {
-				updatedWl := &kueue.Workload{}
-				gomega.Eventually(func() error {
-					err := k8sClient.Get(ctx, wlKey, updatedWl)
-					if err != nil {
-						return err
-					}
-					gomega.Expect(util.SetQuotaReservation(ctx, k8sClient, updatedWl, admission)).To(gomega.Succeed())
-					return nil
-				}, util.Timeout, util.Interval).Should(gomega.Succeed())
-			})
-
-			provReqKey := types.NamespacedName{
-				Namespace: wlKey.Namespace,
-				Name:      provisioning.GetProvisioningRequestName(wlKey.Name, ac.Name),
-			}
+				gomega.Eventually(func(g gomega.Gomega) {
+					g.Expect(k8sClient.Get(ctx, wlKey, &updatedWl)).Should(gomega.Succeed())
+					g.Expect(util.SetQuotaReservation(ctx, k8sClient, &updatedWl, admission)).To(gomega.Succeed())
+				}, util.Timeout, util.Interval).Should(gomega.Succeed())
+			})
+
+			ginkgo.By("Setting the provision request as Accepted", func() {
+				gomega.Eventually(func(g gomega.Gomega) {
+					g.Expect(k8sClient.Get(ctx, provReqKey, &createdRequest)).Should(gomega.Succeed())
+					apimeta.SetStatusCondition(&createdRequest.Status.Conditions, metav1.Condition{
+						Type:   autoscaling.Accepted,
+						Status: metav1.ConditionTrue,
+						Reason: "Reason",
+					})
+					g.Expect(k8sClient.Status().Update(ctx, &createdRequest)).Should(gomega.Succeed())
+				}, util.Timeout, util.Interval).Should(gomega.Succeed())
+			})
+			ginkgo.By("Setting the provision request as Not Provisioned and providing ETA", func() {
+				gomega.Eventually(func(g gomega.Gomega) {
+					g.Expect(k8sClient.Get(ctx, provReqKey, &createdRequest)).Should(gomega.Succeed())
+					apimeta.SetStatusCondition(&createdRequest.Status.Conditions, metav1.Condition{
+						Type:    autoscaling.Provisioned,
+						Status:  metav1.ConditionFalse,
+						Reason:  "Reason",
+						Message: "Not provisioned, ETA: 2024-02-22T10:36:40Z.",
+					})
+					g.Expect(k8sClient.Status().Update(ctx, &createdRequest)).Should(gomega.Succeed())
+				}, util.Timeout, util.Interval).Should(gomega.Succeed())
+			})
+			ginkgo.By("Checking that the ETA is propagated to workload", func() {
+				gomega.Eventually(func(g gomega.Gomega) {
+					g.Expect(k8sClient.Get(ctx, wlKey, &updatedWl)).To(gomega.Succeed())
+					state := workload.FindAdmissionCheck(updatedWl.Status.AdmissionChecks, ac.Name)
+					g.Expect(state).NotTo(gomega.BeNil())
+					g.Expect(state.State).To(gomega.Equal(kueue.CheckStatePending))
+					g.Expect(state.Message).To(gomega.Equal("Not provisioned, ETA: 2024-02-22T10:36:40Z."))
+				}, util.Timeout, util.Interval).Should(gomega.Succeed())
+			})
+
 			ginkgo.By("Setting the provision request as Provisioned", func() {
-				createdRequest := &autoscaling.ProvisioningRequest{}
-				gomega.Eventually(func() error {
-					err := k8sClient.Get(ctx, provReqKey, createdRequest)
-					if err != nil {
-						return err
-					}
+				gomega.Eventually(func(g gomega.Gomega) {
+					g.Expect(k8sClient.Get(ctx, provReqKey, &createdRequest)).Should(gomega.Succeed())
 					apimeta.SetStatusCondition(&createdRequest.Status.Conditions, metav1.Condition{
 						Type:   autoscaling.Provisioned,
 						Status: metav1.ConditionTrue,
 						Reason: autoscaling.Provisioned,
 					})
-					return k8sClient.Status().Update(ctx, createdRequest)
+					g.Expect(k8sClient.Status().Update(ctx, &createdRequest)).Should(gomega.Succeed())
 				}, util.Timeout, util.Interval).Should(gomega.Succeed())
 			})
 
 			ginkgo.By("Checking the admission check", func() {
-				updatedWl := &kueue.Workload{}
-				gomega.Eventually(func(g gomega.Gomega) {
-					g.Expect(k8sClient.Get(ctx, wlKey, updatedWl)).To(gomega.Succeed())
+				gomega.Eventually(func(g gomega.Gomega) {
+					g.Expect(k8sClient.Get(ctx, wlKey, &updatedWl)).To(gomega.Succeed())
 					state := workload.FindAdmissionCheck(updatedWl.Status.AdmissionChecks, ac.Name)
 					g.Expect(state).NotTo(gomega.BeNil())
 					g.Expect(state.State).To(gomega.Equal(kueue.CheckStateReady))
@@ -340,13 +350,19 @@
 						{
 							Name: "ps1",
 							Annotations: map[string]string{
-								provisioning.ConsumesAnnotationKey: provReqKey.Name,
+								provisioning.ConsumesAnnotationKey:            provReqKey.Name,
+								provisioning.DeprecatedConsumesAnnotationKey:  provReqKey.Name,
+								provisioning.ClassNameAnnotationKey:           prc.Spec.ProvisioningClassName,
+								provisioning.DeprecatedClassNameAnnotationKey: prc.Spec.ProvisioningClassName,
 							},
 						},
 						{
 							Name: "ps2",
 							Annotations: map[string]string{
-								provisioning.ConsumesAnnotationKey: provReqKey.Name,
+								provisioning.ConsumesAnnotationKey:            provReqKey.Name,
+								provisioning.DeprecatedConsumesAnnotationKey:  provReqKey.Name,
+								provisioning.ClassNameAnnotationKey:           prc.Spec.ProvisioningClassName,
+								provisioning.DeprecatedClassNameAnnotationKey: prc.Spec.ProvisioningClassName,
 							},
 						},
 					}))
@@ -354,60 +370,33 @@
 			})
 		})
 
-		ginkgo.It("Should set the condition rejected when the provision fails", func() {
+		ginkgo.It("Should set the condition rejected when the provision fails", framework.SlowSpec, func() {
 			ginkgo.By("Setting the admission check to the workload", func() {
-				updatedWl := &kueue.Workload{}
-				gomega.Eventually(func() error {
-					err := k8sClient.Get(ctx, wlKey, updatedWl)
-					if err != nil {
-						return err
-					}
-					util.SetWorkloadsAdmissionCheck(ctx, k8sClient, updatedWl, ac.Name, kueue.CheckStatePending, false)
-					return nil
+				gomega.Eventually(func(g gomega.Gomega) {
+					g.Expect(k8sClient.Get(ctx, wlKey, &updatedWl)).Should(gomega.Succeed())
+					util.SetWorkloadsAdmissionCheck(ctx, k8sClient, &updatedWl, ac.Name, kueue.CheckStatePending, false)
 				}, util.Timeout, util.Interval).Should(gomega.Succeed())
 			})
 
 			ginkgo.By("Setting the quota reservation to the workload", func() {
-				updatedWl := &kueue.Workload{}
-				gomega.Eventually(func() error {
-					err := k8sClient.Get(ctx, wlKey, updatedWl)
-					if err != nil {
-						return err
-					}
-					gomega.Expect(util.SetQuotaReservation(ctx, k8sClient, updatedWl, admission)).To(gomega.Succeed())
-					return nil
+				gomega.Eventually(func(g gomega.Gomega) {
+					g.Expect(k8sClient.Get(ctx, wlKey, &updatedWl)).Should(gomega.Succeed())
+					g.Expect(util.SetQuotaReservation(ctx, k8sClient, &updatedWl, admission)).To(gomega.Succeed())
 				}, util.Timeout, util.Interval).Should(gomega.Succeed())
 			})
 
 			ginkgo.By("Setting the provision request as Failed", func() {
-				createdRequest := &autoscaling.ProvisioningRequest{}
-				provReqKey := types.NamespacedName{
-					Namespace: wlKey.Namespace,
-					Name:      provisioning.GetProvisioningRequestName(wlKey.Name, ac.Name),
-				}
-				gomega.Eventually(func() error {
-					err := k8sClient.Get(ctx, provReqKey, createdRequest)
-					if err != nil {
-						return err
-					}
+				gomega.Eventually(func(g gomega.Gomega) {
+					g.Expect(k8sClient.Get(ctx, provReqKey, &createdRequest)).Should(gomega.Succeed())
 					apimeta.SetStatusCondition(&createdRequest.Status.Conditions, metav1.Condition{
 						Type:   autoscaling.Failed,
 						Status: metav1.ConditionTrue,
 						Reason: autoscaling.Failed,
 					})
-					return k8sClient.Status().Update(ctx, createdRequest)
-				}, util.Timeout, util.Interval).Should(gomega.Succeed())
-			})
-
-<<<<<<< HEAD
-			ginkgo.By("Checking the admission check", func() {
-				updatedWl := &kueue.Workload{}
-				gomega.Eventually(func(g gomega.Gomega) {
-					g.Expect(k8sClient.Get(ctx, wlKey, updatedWl)).To(gomega.Succeed())
-					state := workload.FindAdmissionCheck(updatedWl.Status.AdmissionChecks, ac.Name)
-					g.Expect(state).NotTo(gomega.BeNil())
-					g.Expect(state.State).To(gomega.Equal(kueue.CheckStateRejected))
-=======
+					g.Expect(k8sClient.Status().Update(ctx, &createdRequest)).Should(gomega.Succeed())
+				}, util.Timeout, util.Interval).Should(gomega.Succeed())
+			})
+
 			ginkgo.By("Checking if workload is deactivated, Rejected status was once in the status.admissionCheck[*] field, an event is emitted and a metric is increased", func() {
 				gomega.Eventually(func(g gomega.Gomega) {
 					g.Expect(k8sClient.Get(ctx, wlKey, &updatedWl)).To(gomega.Succeed())
@@ -705,127 +694,100 @@
 						},
 						cmpopts.IgnoreFields(kueue.AdmissionCheckState{}, "LastTransitionTime", "PodSetUpdates"))))
 					g.Expect(workload.IsAdmitted(&updatedWl)).To(gomega.BeTrue())
->>>>>>> cb285cf2
 				}, util.Timeout, util.Interval).Should(gomega.Succeed())
 			})
 		})
 
 		ginkgo.It("Should keep the provisioning config in sync", func() {
-			updatedWl := &kueue.Workload{}
 			ginkgo.By("Setting the admission check to the workload", func() {
-				gomega.Eventually(func() error {
-					err := k8sClient.Get(ctx, wlKey, updatedWl)
-					if err != nil {
-						return err
-					}
-					util.SetWorkloadsAdmissionCheck(ctx, k8sClient, updatedWl, ac.Name, kueue.CheckStatePending, false)
-					return nil
+				gomega.Eventually(func(g gomega.Gomega) {
+					g.Expect(k8sClient.Get(ctx, wlKey, &updatedWl)).Should(gomega.Succeed())
+					util.SetWorkloadsAdmissionCheck(ctx, k8sClient, &updatedWl, ac.Name, kueue.CheckStatePending, false)
 				}, util.Timeout, util.Interval).Should(gomega.Succeed())
 			})
 
 			ginkgo.By("Setting the quota reservation to the workload", func() {
-				updatedWl := &kueue.Workload{}
-				gomega.Eventually(func() error {
-					err := k8sClient.Get(ctx, wlKey, updatedWl)
-					if err != nil {
-						return err
-					}
-					gomega.Expect(util.SetQuotaReservation(ctx, k8sClient, updatedWl, admission)).To(gomega.Succeed())
-					return nil
-				}, util.Timeout, util.Interval).Should(gomega.Succeed())
-			})
-
-			createdRequest := &autoscaling.ProvisioningRequest{}
-			provReqKey := types.NamespacedName{
-				Namespace: wlKey.Namespace,
-				Name:      provisioning.GetProvisioningRequestName(wlKey.Name, ac.Name),
-			}
+				gomega.Eventually(func(g gomega.Gomega) {
+					g.Expect(k8sClient.Get(ctx, wlKey, &updatedWl)).Should(gomega.Succeed())
+					g.Expect(util.SetQuotaReservation(ctx, k8sClient, &updatedWl, admission)).To(gomega.Succeed())
+				}, util.Timeout, util.Interval).Should(gomega.Succeed())
+			})
+
 			ginkgo.By("Checking that the provision request is created", func() {
-				gomega.Eventually(func() error {
-					return k8sClient.Get(ctx, provReqKey, createdRequest)
+				gomega.Eventually(func(g gomega.Gomega) {
+					g.Expect(k8sClient.Get(ctx, provReqKey, &createdRequest)).Should(gomega.Succeed())
 				}, util.Timeout, util.Interval).Should(gomega.Succeed())
 			})
 
 			ginkgo.By("Checking that the provision requests content", func() {
 				gomega.Expect(createdRequest.Spec.ProvisioningClassName).To(gomega.Equal("provisioning-class"))
 				gomega.Expect(createdRequest.Spec.Parameters).To(gomega.BeComparableTo(map[string]autoscaling.Parameter{
-					"p1": "v1",
-					"p2": "v2",
+					"p1":                "v1",
+					"p2":                "v2",
+					"ValidUntilSeconds": "0",
 				}))
 			})
 
 			ginkgo.By("Changing the provisioning request config content", func() {
 				updatedPRC := &kueue.ProvisioningRequestConfig{}
 				prcKey := types.NamespacedName{Name: prc.Name}
-				gomega.Eventually(func() error {
-					err := k8sClient.Get(ctx, prcKey, updatedPRC)
-					if err != nil {
-						return err
-					}
+				gomega.Eventually(func(g gomega.Gomega) {
+					g.Expect(k8sClient.Get(ctx, prcKey, updatedPRC)).Should(gomega.Succeed())
 					updatedPRC.Spec.ProvisioningClassName = "provisioning-class-updated"
 					updatedPRC.Spec.Parameters = map[string]kueue.Parameter{
 						"p1": "v1updated",
 						"p3": "v3",
 					}
-					return k8sClient.Update(ctx, updatedPRC)
+					g.Expect(k8sClient.Update(ctx, updatedPRC)).Should(gomega.Succeed())
 				}, util.Timeout, util.Interval).Should(gomega.Succeed())
 			})
 
 			ginkgo.By("Checking that the config values are propagated", func() {
 				gomega.Eventually(func(g gomega.Gomega) {
-					err := k8sClient.Get(ctx, provReqKey, createdRequest)
+					err := k8sClient.Get(ctx, provReqKey, &createdRequest)
 					g.Expect(err).To(gomega.Succeed())
 					g.Expect(createdRequest.Spec.ProvisioningClassName).To(gomega.Equal("provisioning-class-updated"))
 					g.Expect(createdRequest.Spec.Parameters).To(gomega.BeComparableTo(map[string]autoscaling.Parameter{
-						"p1": "v1updated",
-						"p3": "v3",
+						"p1":                "v1updated",
+						"p3":                "v3",
+						"ValidUntilSeconds": "0",
 					}))
-
 				}, util.Timeout, util.Interval).Should(gomega.Succeed())
 			})
 
 			ginkgo.By("Changing the provisioning request config used by the admission check", func() {
 				updatedAC := &kueue.AdmissionCheck{}
 				acKey := types.NamespacedName{Name: ac.Name}
-				gomega.Eventually(func() error {
-					err := k8sClient.Get(ctx, acKey, updatedAC)
-					if err != nil {
-						return err
-					}
-					updatedAC.Spec.Parameters.Name = "prov-config2"
-					return k8sClient.Update(ctx, updatedAC)
+				gomega.Eventually(func(g gomega.Gomega) {
+					g.Expect(k8sClient.Get(ctx, acKey, updatedAC)).Should(gomega.Succeed())
+					updatedAC.Spec.Parameters.Name = prc2.Name
+					g.Expect(k8sClient.Update(ctx, updatedAC)).Should(gomega.Succeed())
 				}, util.Timeout, util.Interval).Should(gomega.Succeed())
 			})
 
 			ginkgo.By("Checking that the config values are propagated", func() {
 				gomega.Eventually(func(g gomega.Gomega) {
-					err := k8sClient.Get(ctx, provReqKey, createdRequest)
-					g.Expect(err).To(gomega.Succeed())
+					g.Expect(k8sClient.Get(ctx, provReqKey, &createdRequest)).To(gomega.Succeed())
 					g.Expect(createdRequest.Spec.ProvisioningClassName).To(gomega.Equal("provisioning-class2"))
 					g.Expect(createdRequest.Spec.Parameters).To(gomega.BeComparableTo(map[string]autoscaling.Parameter{
-						"p1": "v1.2",
-						"p2": "v2.2",
+						"p1":                "v1.2",
+						"p2":                "v2.2",
+						"ValidUntilSeconds": "0",
 					}))
-
 				}, util.Timeout, util.Interval).Should(gomega.Succeed())
 			})
 
 			ginkgo.By("Changing the provisioning request config used by the admission check to a missing one", func() {
 				updatedAC := &kueue.AdmissionCheck{}
 				acKey := types.NamespacedName{Name: ac.Name}
-				gomega.Eventually(func() error {
-					err := k8sClient.Get(ctx, acKey, updatedAC)
-					if err != nil {
-						return err
-					}
+				gomega.Eventually(func(g gomega.Gomega) {
+					g.Expect(k8sClient.Get(ctx, acKey, updatedAC)).Should(gomega.Succeed())
 					updatedAC.Spec.Parameters.Name = "prov-config-missing"
-					return k8sClient.Update(ctx, updatedAC)
+					g.Expect(k8sClient.Update(ctx, updatedAC)).Should(gomega.Succeed())
 				}, util.Timeout, util.Interval).Should(gomega.Succeed())
 			})
 
 			ginkgo.By("Checking no provision request is deleted", func() {
-<<<<<<< HEAD
-=======
 				gomega.Eventually(func(g gomega.Gomega) {
 					g.Expect(k8sClient.Get(ctx, provReqKey, &createdRequest)).Should(testing.BeNotFoundError())
 				}, util.Timeout, util.Interval).Should(gomega.Succeed())
@@ -1367,25 +1329,30 @@
 			})
 
 			ginkgo.By("Setting the provision request-1 as Failed", func() {
->>>>>>> cb285cf2
 				provReqKey := types.NamespacedName{
 					Namespace: wlKey.Namespace,
-					Name:      provisioning.GetProvisioningRequestName(wlKey.Name, ac.Name),
+					Name:      provisioning.ProvisioningRequestName(wlKey.Name, ac.Name, 1),
 				}
-				gomega.Eventually(func() error {
-					request := &autoscaling.ProvisioningRequest{}
-					return k8sClient.Get(ctx, provReqKey, request)
-				}, util.Timeout, util.Interval).Should(testing.BeNotFoundError())
-			})
-
-<<<<<<< HEAD
-			ginkgo.By("Checking the admission check state indicates an inactive check", func() {
-				gomega.Eventually(func(g gomega.Gomega) {
-					g.Expect(k8sClient.Get(ctx, wlKey, updatedWl)).To(gomega.Succeed())
+				gomega.Eventually(func(g gomega.Gomega) {
+					g.Expect(k8sClient.Get(ctx, provReqKey, &createdRequest)).Should(gomega.Succeed())
+					apimeta.SetStatusCondition(&createdRequest.Status.Conditions, metav1.Condition{
+						Type:   autoscaling.Failed,
+						Status: metav1.ConditionTrue,
+						Reason: autoscaling.Failed,
+					})
+					g.Expect(k8sClient.Status().Update(ctx, &createdRequest)).Should(gomega.Succeed())
+				}, util.Timeout, util.Interval).Should(gomega.Succeed())
+			})
+
+			ginkgo.By("Checking the admission check is pending", func() {
+				gomega.Eventually(func(g gomega.Gomega) {
+					g.Expect(k8sClient.Get(ctx, wlKey, &updatedWl)).To(gomega.Succeed())
 					state := workload.FindAdmissionCheck(updatedWl.Status.AdmissionChecks, ac.Name)
 					g.Expect(state).NotTo(gomega.BeNil())
-					g.Expect(state.Message).To(gomega.Equal(provisioning.CheckInactiveMessage))
-=======
+					g.Expect(state.State).To(gomega.Equal(kueue.CheckStatePending))
+				}, util.Timeout, util.Interval).Should(gomega.Succeed())
+			})
+
 			ginkgo.By("Setting the provision request-2 as Failed", func() {
 				provReqKey := types.NamespacedName{
 					Namespace: wlKey.Namespace,
@@ -1517,7 +1484,6 @@
 						Name:      provisioning.ProvisioningRequestName(wlKey.Name, ac.Name, 1),
 					}
 					g.Expect(k8sClient.Get(ctx, provReqKey, &createdRequest)).To(testing.BeNotFoundError())
->>>>>>> cb285cf2
 				}, util.Timeout, util.Interval).Should(gomega.Succeed())
 			})
 		})
