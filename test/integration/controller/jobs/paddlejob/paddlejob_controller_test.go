--- conflicted
+++ resolved
@@ -17,40 +17,25 @@
 package paddlejob
 
 import (
-<<<<<<< HEAD
-=======
 	"strings"
 
->>>>>>> cb285cf2
 	"github.com/google/go-cmp/cmp/cmpopts"
 	kftraining "github.com/kubeflow/training-operator/pkg/apis/kubeflow.org/v1"
 	"github.com/onsi/ginkgo/v2"
 	"github.com/onsi/gomega"
 	corev1 "k8s.io/api/core/v1"
-<<<<<<< HEAD
-	apimeta "k8s.io/apimachinery/pkg/api/meta"
-=======
 	"k8s.io/apimachinery/pkg/api/resource"
->>>>>>> cb285cf2
 	metav1 "k8s.io/apimachinery/pkg/apis/meta/v1"
 	"k8s.io/apimachinery/pkg/types"
 	"k8s.io/utils/ptr"
 
-<<<<<<< HEAD
-=======
 	configapi "sigs.k8s.io/kueue/apis/config/v1beta1"
 	kueuealpha "sigs.k8s.io/kueue/apis/kueue/v1alpha1"
->>>>>>> cb285cf2
 	kueue "sigs.k8s.io/kueue/apis/kueue/v1beta1"
-	"sigs.k8s.io/kueue/pkg/controller/constants"
 	"sigs.k8s.io/kueue/pkg/controller/jobframework"
 	workloadpaddlejob "sigs.k8s.io/kueue/pkg/controller/jobs/kubeflow/jobs/paddlejob"
 	"sigs.k8s.io/kueue/pkg/controller/jobs/kubeflow/kubeflowjob"
-<<<<<<< HEAD
-
-=======
 	"sigs.k8s.io/kueue/pkg/features"
->>>>>>> cb285cf2
 	"sigs.k8s.io/kueue/pkg/util/testing"
 	testingnode "sigs.k8s.io/kueue/pkg/util/testingjobs/node"
 	testingpaddlejob "sigs.k8s.io/kueue/pkg/util/testingjobs/paddlejob"
@@ -67,23 +52,6 @@
 	jobQueueName      = "test-queue"
 )
 
-<<<<<<< HEAD
-var (
-	ignoreConditionTimestamps = cmpopts.IgnoreFields(metav1.Condition{}, "LastTransitionTime")
-)
-
-// +kubebuilder:docs-gen:collapse=Imports
-
-var _ = ginkgo.Describe("Job controller", ginkgo.Ordered, ginkgo.ContinueOnFailure, func() {
-
-	ginkgo.BeforeAll(func() {
-		fwk = &framework.Framework{
-			CRDPath:     crdPath,
-			DepCRDPaths: []string{paddleCrdPath},
-		}
-		cfg = fwk.Init()
-		ctx, k8sClient = fwk.RunManager(cfg, managerSetup(jobframework.WithManageJobsWithoutQueueName(true)))
-=======
 var _ = ginkgo.Describe("Job controller", framework.RedundantSpec, ginkgo.Ordered, ginkgo.ContinueOnFailure, func() {
 	ginkgo.BeforeAll(func() {
 		fwk.StartManager(ctx, cfg, managerSetup(jobframework.WithManageJobsWithoutQueueName(true),
@@ -94,15 +62,14 @@
 			},
 		}
 		gomega.Expect(k8sClient.Create(ctx, unmanagedNamespace)).To(gomega.Succeed())
->>>>>>> cb285cf2
-	})
+	})
+
 	ginkgo.AfterAll(func() {
-		fwk.Teardown()
+		fwk.StopManager(ctx)
 	})
 
 	var (
-		ns          *corev1.Namespace
-		wlLookupKey types.NamespacedName
+		ns *corev1.Namespace
 	)
 	ginkgo.BeforeEach(func() {
 		ns = &corev1.Namespace{
@@ -111,23 +78,22 @@
 			},
 		}
 		gomega.Expect(k8sClient.Create(ctx, ns)).To(gomega.Succeed())
-		wlLookupKey = types.NamespacedName{Name: workloadpaddlejob.GetWorkloadNameForPaddleJob(jobName), Namespace: ns.Name}
 	})
 	ginkgo.AfterEach(func() {
 		gomega.Expect(util.DeleteNamespace(ctx, k8sClient, ns)).To(gomega.Succeed())
 	})
 
 	ginkgo.It("Should reconcile PaddleJobs", func() {
-		kfJob := kubeflowjob.KubeflowJob{KFJobControl: (*workloadpaddlejob.JobControl)(testingpaddlejob.MakePaddleJob(jobName, ns.Name).Obj())}
+		kfJob := kubeflowjob.KubeflowJob{KFJobControl: (*workloadpaddlejob.JobControl)(testingpaddlejob.MakePaddleJob(jobName, ns.Name).PaddleReplicaSpecsDefault().Obj())}
 		createdJob := kubeflowjob.KubeflowJob{KFJobControl: (*workloadpaddlejob.JobControl)(&kftraining.PaddleJob{})}
 
-		kftesting.ShouldReconcileJob(ctx, k8sClient, kfJob, createdJob, ns, wlLookupKey, []kftesting.PodSetsResource{
+		kftesting.ShouldReconcileJob(ctx, k8sClient, kfJob, createdJob, []kftesting.PodSetsResource{
 			{
-				NodeName:    kftraining.PaddleJobReplicaTypeMaster,
+				RoleName:    kftraining.PaddleJobReplicaTypeMaster,
 				ResourceCPU: "on-demand",
 			},
 			{
-				NodeName:    kftraining.PaddleJobReplicaTypeWorker,
+				RoleName:    kftraining.PaddleJobReplicaTypeWorker,
 				ResourceCPU: "spot",
 			},
 		})
@@ -141,29 +107,23 @@
 	})
 })
 
-var _ = ginkgo.Describe("Job controller when waitForPodsReady enabled", ginkgo.Ordered, ginkgo.ContinueOnFailure, func() {
+var _ = ginkgo.Describe("Job controller when waitForPodsReady enabled", framework.RedundantSpec, ginkgo.Ordered, ginkgo.ContinueOnFailure, func() {
 	var (
 		ns            *corev1.Namespace
-		wlLookupKey   types.NamespacedName
-		defaultFlavor = testing.MakeResourceFlavor("default").Label(instanceKey, "default").Obj()
+		defaultFlavor = testing.MakeResourceFlavor("default").NodeLabel(instanceKey, "default").Obj()
 	)
 
 	ginkgo.BeforeAll(func() {
-		fwk = &framework.Framework{
-			CRDPath:     crdPath,
-			DepCRDPaths: []string{paddleCrdPath},
-		}
-		cfg := fwk.Init()
-		ctx, k8sClient = fwk.RunManager(cfg, managerSetup(jobframework.WithWaitForPodsReady(true)))
+		fwk.StartManager(ctx, cfg, managerSetup(jobframework.WithWaitForPodsReady(&configapi.WaitForPodsReady{Enable: true})))
 
 		ginkgo.By("Create a resource flavor")
 		gomega.Expect(k8sClient.Create(ctx, defaultFlavor)).Should(gomega.Succeed())
 	})
+
 	ginkgo.AfterAll(func() {
-		util.ExpectResourceFlavorToBeDeleted(ctx, k8sClient, defaultFlavor, true)
-		fwk.Teardown()
-	})
-
+		util.ExpectObjectToBeDeleted(ctx, k8sClient, defaultFlavor, true)
+		fwk.StopManager(ctx)
+	})
 	ginkgo.BeforeEach(func() {
 		ns = &corev1.Namespace{
 			ObjectMeta: metav1.ObjectMeta{
@@ -171,7 +131,6 @@
 			},
 		}
 		gomega.Expect(k8sClient.Create(ctx, ns)).To(gomega.Succeed())
-		wlLookupKey = types.NamespacedName{Name: workloadpaddlejob.GetWorkloadNameForPaddleJob(jobName), Namespace: ns.Name}
 	})
 	ginkgo.AfterEach(func() {
 		gomega.Expect(util.DeleteNamespace(ctx, k8sClient, ns)).To(gomega.Succeed())
@@ -179,88 +138,19 @@
 
 	ginkgo.DescribeTable("Single job at different stages of progress towards completion",
 		func(podsReadyTestSpec kftesting.PodsReadyTestSpec) {
-			ginkgo.By("Create a job")
-			job := testingpaddlejob.MakePaddleJob(jobName, ns.Name).Parallelism(2).Obj()
-			jobQueueName := "test-queue"
-			job.Annotations = map[string]string{constants.QueueAnnotation: jobQueueName}
-			gomega.Expect(k8sClient.Create(ctx, job)).Should(gomega.Succeed())
-			lookupKey := types.NamespacedName{Name: jobName, Namespace: ns.Name}
-			createdJob := &kftraining.PaddleJob{}
-			gomega.Expect(k8sClient.Get(ctx, lookupKey, createdJob)).Should(gomega.Succeed())
-
-			ginkgo.By("Fetch the workload created for the job")
-			createdWorkload := &kueue.Workload{}
-			gomega.Eventually(func() error {
-				return k8sClient.Get(ctx, wlLookupKey, createdWorkload)
-			}, util.Timeout, util.Interval).Should(gomega.Succeed())
-
-			ginkgo.By("Admit the workload created for the job")
-			admission := testing.MakeAdmission("foo").
-				PodSets(
-					kueue.PodSetAssignment{
-						Name: "Master",
-						Flavors: map[corev1.ResourceName]kueue.ResourceFlavorReference{
-							corev1.ResourceCPU: "default",
-						},
-						Count: ptr.To(createdWorkload.Spec.PodSets[0].Count),
-					},
-					kueue.PodSetAssignment{
-						Name: "Worker",
-						Flavors: map[corev1.ResourceName]kueue.ResourceFlavorReference{
-							corev1.ResourceCPU: "default",
-						},
-						Count: ptr.To(createdWorkload.Spec.PodSets[1].Count),
-					},
-				).
-				Obj()
-			gomega.Expect(util.SetQuotaReservation(ctx, k8sClient, createdWorkload, admission)).Should(gomega.Succeed())
-			util.SyncAdmittedConditionForWorkloads(ctx, k8sClient, createdWorkload)
-			gomega.Expect(k8sClient.Get(ctx, wlLookupKey, createdWorkload)).Should(gomega.Succeed())
-
-			ginkgo.By("Await for the job to be unsuspended")
-			gomega.Eventually(func() *bool {
-				gomega.Expect(k8sClient.Get(ctx, lookupKey, createdJob)).Should(gomega.Succeed())
-				return createdJob.Spec.RunPolicy.Suspend
-			}, util.Timeout, util.Interval).Should(gomega.Equal(ptr.To(false)))
-
-			if podsReadyTestSpec.BeforeJobStatus != nil {
-				ginkgo.By("Update the job status to simulate its initial progress towards completion")
-				createdJob.Status = *podsReadyTestSpec.BeforeJobStatus
-				gomega.Expect(k8sClient.Status().Update(ctx, createdJob)).Should(gomega.Succeed())
-				gomega.Expect(k8sClient.Get(ctx, lookupKey, createdJob)).Should(gomega.Succeed())
-			}
-
-			if podsReadyTestSpec.BeforeCondition != nil {
-				ginkgo.By("Update the workload status")
-				gomega.Eventually(func() *metav1.Condition {
-					gomega.Expect(k8sClient.Get(ctx, wlLookupKey, createdWorkload)).Should(gomega.Succeed())
-					return apimeta.FindStatusCondition(createdWorkload.Status.Conditions, kueue.WorkloadPodsReady)
-				}, util.Timeout, util.Interval).Should(gomega.BeComparableTo(podsReadyTestSpec.BeforeCondition, ignoreConditionTimestamps))
-			}
-
-			ginkgo.By("Update the job status to simulate its progress towards completion")
-			createdJob.Status = podsReadyTestSpec.JobStatus
-			gomega.Expect(k8sClient.Status().Update(ctx, createdJob)).Should(gomega.Succeed())
-			gomega.Expect(k8sClient.Get(ctx, lookupKey, createdJob)).Should(gomega.Succeed())
-
-			if podsReadyTestSpec.Suspended {
-				ginkgo.By("Unset admission of the workload to suspend the job")
-				gomega.Eventually(func() error {
-					// the update may need to be retried due to a conflict as the workload gets
-					// also updated due to setting of the job status.
-					if err := k8sClient.Get(ctx, wlLookupKey, createdWorkload); err != nil {
-						return err
-					}
-					return util.SetQuotaReservation(ctx, k8sClient, createdWorkload, nil)
-				}, util.Timeout, util.Interval).Should(gomega.Succeed())
-				util.SyncAdmittedConditionForWorkloads(ctx, k8sClient, createdWorkload)
-			}
-
-			ginkgo.By("Verify the PodsReady condition is added")
-			gomega.Eventually(func() *metav1.Condition {
-				gomega.Expect(k8sClient.Get(ctx, wlLookupKey, createdWorkload)).Should(gomega.Succeed())
-				return apimeta.FindStatusCondition(createdWorkload.Status.Conditions, kueue.WorkloadPodsReady)
-			}, util.Timeout, util.Interval).Should(gomega.BeComparableTo(podsReadyTestSpec.WantCondition, ignoreConditionTimestamps))
+			kfJob := kubeflowjob.KubeflowJob{KFJobControl: (*workloadpaddlejob.JobControl)(testingpaddlejob.MakePaddleJob(jobName, ns.Name).PaddleReplicaSpecsDefault().Parallelism(2).Obj())}
+			createdJob := kubeflowjob.KubeflowJob{KFJobControl: (*workloadpaddlejob.JobControl)(&kftraining.PaddleJob{})}
+
+			kftesting.JobControllerWhenWaitForPodsReadyEnabled(ctx, k8sClient, kfJob, createdJob, podsReadyTestSpec, []kftesting.PodSetsResource{
+				{
+					RoleName:    kftraining.PaddleJobReplicaTypeMaster,
+					ResourceCPU: "default",
+				},
+				{
+					RoleName:    kftraining.PaddleJobReplicaTypeWorker,
+					ResourceCPU: "default",
+				},
+			})
 		},
 		ginkgo.Entry("No progress", kftesting.PodsReadyTestSpec{
 			WantCondition: &metav1.Condition{
@@ -346,7 +236,7 @@
 	)
 })
 
-var _ = ginkgo.Describe("Job controller interacting with scheduler", ginkgo.Ordered, ginkgo.ContinueOnFailure, func() {
+var _ = ginkgo.Describe("Job controller interacting with scheduler", framework.RedundantSpec, ginkgo.Ordered, ginkgo.ContinueOnFailure, func() {
 	var (
 		ns                  *corev1.Namespace
 		onDemandFlavor      *kueue.ResourceFlavor
@@ -356,19 +246,11 @@
 	)
 
 	ginkgo.BeforeAll(func() {
-<<<<<<< HEAD
-		fwk = &framework.Framework{
-			CRDPath:     crdPath,
-			DepCRDPaths: []string{paddleCrdPath},
-		}
-		cfg := fwk.Init()
-		ctx, k8sClient = fwk.RunManager(cfg, managerAndSchedulerSetup())
-=======
 		fwk.StartManager(ctx, cfg, managerAndSchedulerSetup(false))
->>>>>>> cb285cf2
-	})
+	})
+
 	ginkgo.AfterAll(func() {
-		fwk.Teardown()
+		fwk.StopManager(ctx)
 	})
 
 	ginkgo.BeforeEach(func() {
@@ -379,10 +261,10 @@
 		}
 		gomega.Expect(k8sClient.Create(ctx, ns)).To(gomega.Succeed())
 
-		onDemandFlavor = testing.MakeResourceFlavor("on-demand").Label(instanceKey, "on-demand").Obj()
+		onDemandFlavor = testing.MakeResourceFlavor("on-demand").NodeLabel(instanceKey, "on-demand").Obj()
 		gomega.Expect(k8sClient.Create(ctx, onDemandFlavor)).Should(gomega.Succeed())
 
-		spotUntaintedFlavor = testing.MakeResourceFlavor("spot-untainted").Label(instanceKey, "spot-untainted").Obj()
+		spotUntaintedFlavor = testing.MakeResourceFlavor("spot-untainted").NodeLabel(instanceKey, "spot-untainted").Obj()
 		gomega.Expect(k8sClient.Create(ctx, spotUntaintedFlavor)).Should(gomega.Succeed())
 
 		clusterQueue = testing.MakeClusterQueue("dev-clusterqueue").
@@ -394,9 +276,9 @@
 	})
 	ginkgo.AfterEach(func() {
 		gomega.Expect(util.DeleteNamespace(ctx, k8sClient, ns)).To(gomega.Succeed())
-		util.ExpectClusterQueueToBeDeleted(ctx, k8sClient, clusterQueue, true)
-		util.ExpectResourceFlavorToBeDeleted(ctx, k8sClient, onDemandFlavor, true)
-		gomega.Expect(util.DeleteResourceFlavor(ctx, k8sClient, spotUntaintedFlavor)).To(gomega.Succeed())
+		util.ExpectObjectToBeDeleted(ctx, k8sClient, clusterQueue, true)
+		util.ExpectObjectToBeDeleted(ctx, k8sClient, onDemandFlavor, true)
+		gomega.Expect(util.DeleteObject(ctx, k8sClient, spotUntaintedFlavor)).To(gomega.Succeed())
 	})
 
 	ginkgo.It("Should schedule jobs as they fit in their ClusterQueue", func() {
@@ -404,22 +286,25 @@
 		localQueue = testing.MakeLocalQueue("local-queue", ns.Name).ClusterQueue(clusterQueue.Name).Obj()
 		gomega.Expect(k8sClient.Create(ctx, localQueue)).Should(gomega.Succeed())
 
-		ginkgo.By("checking a dev job starts")
-		job := testingpaddlejob.MakePaddleJob("dev-job", ns.Name).Queue(localQueue.Name).
-			Request(kftraining.PaddleJobReplicaTypeMaster, corev1.ResourceCPU, "3").
-			Request(kftraining.PaddleJobReplicaTypeWorker, corev1.ResourceCPU, "4").
-			Obj()
-		gomega.Expect(k8sClient.Create(ctx, job)).Should(gomega.Succeed())
-		createdJob := &kftraining.PaddleJob{}
-		gomega.Eventually(func() *bool {
-			gomega.Expect(k8sClient.Get(ctx, types.NamespacedName{Name: job.Name, Namespace: job.Namespace}, createdJob)).
-				Should(gomega.Succeed())
-			return createdJob.Spec.RunPolicy.Suspend
-		}, util.Timeout, util.Interval).Should(gomega.Equal(ptr.To(false)))
-		gomega.Expect(createdJob.Spec.PaddleReplicaSpecs[kftraining.PaddleJobReplicaTypeMaster].Template.Spec.NodeSelector[instanceKey]).Should(gomega.Equal(spotUntaintedFlavor.Name))
-		gomega.Expect(createdJob.Spec.PaddleReplicaSpecs[kftraining.PaddleJobReplicaTypeWorker].Template.Spec.NodeSelector[instanceKey]).Should(gomega.Equal(onDemandFlavor.Name))
-		util.ExpectPendingWorkloadsMetric(clusterQueue, 0, 0)
-		util.ExpectReservingActiveWorkloadsMetric(clusterQueue, 1)
+		kfJob := kubeflowjob.KubeflowJob{KFJobControl: (*workloadpaddlejob.JobControl)(
+			testingpaddlejob.MakePaddleJob(jobName, ns.Name).Queue(localQueue.Name).
+				PaddleReplicaSpecsDefault().
+				Request(kftraining.PaddleJobReplicaTypeMaster, corev1.ResourceCPU, "3").
+				Request(kftraining.PaddleJobReplicaTypeWorker, corev1.ResourceCPU, "4").
+				Obj(),
+		)}
+		createdJob := kubeflowjob.KubeflowJob{KFJobControl: (*workloadpaddlejob.JobControl)(&kftraining.PaddleJob{})}
+
+		kftesting.ShouldScheduleJobsAsTheyFitInTheirClusterQueue(ctx, k8sClient, kfJob, createdJob, clusterQueue, []kftesting.PodSetsResource{
+			{
+				RoleName:    kftraining.PaddleJobReplicaTypeMaster,
+				ResourceCPU: kueue.ResourceFlavorReference(spotUntaintedFlavor.Name),
+			},
+			{
+				RoleName:    kftraining.PaddleJobReplicaTypeWorker,
+				ResourceCPU: kueue.ResourceFlavorReference(onDemandFlavor.Name),
+			},
+		})
 	})
 })
 
