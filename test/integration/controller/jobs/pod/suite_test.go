/*
Copyright 2023 The Kubernetes Authors.

Licensed under the Apache License, Version 2.0 (the "License");
you may not use this file except in compliance with the License.
You may obtain a copy of the License at

    http://www.apache.org/licenses/LICENSE-2.0

Unless required by applicable law or agreed to in writing, software
distributed under the License is distributed on an "AS IS" BASIS,
WITHOUT WARRANTIES OR CONDITIONS OF ANY KIND, either express or implied.
See the License for the specific language governing permissions and
limitations under the License.
*/

package pod

import (
	"context"
	"path/filepath"
	"testing"

	"github.com/onsi/ginkgo/v2"
	"github.com/onsi/gomega"
	"k8s.io/client-go/rest"
	"sigs.k8s.io/controller-runtime/pkg/client"
	"sigs.k8s.io/controller-runtime/pkg/manager"

	config "sigs.k8s.io/kueue/apis/config/v1beta1"
	"sigs.k8s.io/kueue/pkg/cache"
	"sigs.k8s.io/kueue/pkg/constants"
	"sigs.k8s.io/kueue/pkg/controller/core"
	"sigs.k8s.io/kueue/pkg/controller/core/indexer"
	"sigs.k8s.io/kueue/pkg/controller/jobframework"
	"sigs.k8s.io/kueue/pkg/controller/jobs/job"
	"sigs.k8s.io/kueue/pkg/controller/jobs/pod"
	"sigs.k8s.io/kueue/pkg/controller/tas"
	tasindexer "sigs.k8s.io/kueue/pkg/controller/tas/indexer"
	"sigs.k8s.io/kueue/pkg/queue"
	"sigs.k8s.io/kueue/pkg/scheduler"
	"sigs.k8s.io/kueue/pkg/util/kubeversion"
	"sigs.k8s.io/kueue/pkg/webhooks"
	"sigs.k8s.io/kueue/test/integration/framework"
	//+kubebuilder:scaffold:imports
)

var (
	cfg                  *rest.Config
	k8sClient            client.Client
	serverVersionFetcher *kubeversion.ServerVersionFetcher
	ctx                  context.Context
	fwk                  *framework.Framework
	crdPath              = filepath.Join("..", "..", "..", "..", "..", "config", "components", "crd", "bases")
	webhookPath          = filepath.Join("..", "..", "..", "..", "..", "config", "components", "webhook")
)

func TestAPIs(t *testing.T) {
	gomega.RegisterFailHandler(ginkgo.Fail)

	ginkgo.RunSpecs(t,
		"Pod Controller Suite",
	)
}

<<<<<<< HEAD
func managerSetup(opts ...jobframework.Option) framework.ManagerSetup {
	return func(mgr manager.Manager, ctx context.Context) {
=======
var _ = ginkgo.BeforeSuite(func() {
	fwk = &framework.Framework{
		CRDPath:     crdPath,
		WebhookPath: webhookPath,
	}
	cfg = fwk.Init()
	ctx, k8sClient = fwk.SetupClient(cfg)
})

var _ = ginkgo.AfterSuite(func() {
	fwk.Teardown()
})

func managerSetup(
	setupTASControllers bool,
	enableScheduler bool,
	configuration *config.Configuration,
	opts ...jobframework.Option,
) framework.ManagerSetup {
	if configuration == nil {
		configuration = &config.Configuration{}
	}
	if configuration.WaitForPodsReady != nil {
		opts = append(opts, jobframework.WithWaitForPodsReady(configuration.WaitForPodsReady))
	}
	var queueOptions []queue.Option
	if configuration.Resources != nil && len(configuration.Resources.ExcludeResourcePrefixes) > 0 {
		queueOptions = append([]queue.Option{}, queue.WithExcludedResourcePrefixes(configuration.Resources.ExcludeResourcePrefixes))
	}
	return func(ctx context.Context, mgr manager.Manager) {
>>>>>>> cb285cf2
		err := indexer.Setup(ctx, mgr.GetFieldIndexer())
		gomega.Expect(err).NotTo(gomega.HaveOccurred())

		err = pod.SetupIndexes(ctx, mgr.GetFieldIndexer())
		gomega.Expect(err).NotTo(gomega.HaveOccurred())

		podReconciler := pod.NewReconciler(
			mgr.GetClient(),
			mgr.GetEventRecorderFor(constants.JobControllerName),
			opts...)
		err = podReconciler.SetupWithManager(mgr)
		gomega.Expect(err).NotTo(gomega.HaveOccurred())

		// Job reconciler is enabled for "pod parent managed by queue" tests
		jobReconciler := job.NewReconciler(
			mgr.GetClient(),
			mgr.GetEventRecorderFor(constants.JobControllerName),
			opts...)
		err = jobReconciler.SetupWithManager(mgr)
		gomega.Expect(err).NotTo(gomega.HaveOccurred())

		cCache := cache.New(mgr.GetClient())
		queues := queue.NewManager(mgr.GetClient(), cCache, queueOptions...)

		failedCtrl, err := core.SetupControllers(mgr, queues, cCache, &config.Configuration{})
		gomega.Expect(err).ToNot(gomega.HaveOccurred(), "controller", failedCtrl)

		err = pod.SetupWebhook(mgr, opts...)
		gomega.Expect(err).NotTo(gomega.HaveOccurred())
		failedWebhook, err := webhooks.Setup(mgr)
		gomega.Expect(err).ToNot(gomega.HaveOccurred(), "webhook", failedWebhook)

<<<<<<< HEAD
func managerAndSchedulerSetup(opts ...jobframework.Option) framework.ManagerSetup {
	return func(mgr manager.Manager, ctx context.Context) {
		err := indexer.Setup(ctx, mgr.GetFieldIndexer())
		gomega.Expect(err).NotTo(gomega.HaveOccurred())
=======
		if setupTASControllers {
			failedCtrl, err = tas.SetupControllers(mgr, queues, cCache, configuration)
			gomega.Expect(err).ToNot(gomega.HaveOccurred(), "TAS controller", failedCtrl)
>>>>>>> cb285cf2

			err = tasindexer.SetupIndexes(ctx, mgr.GetFieldIndexer())
			gomega.Expect(err).NotTo(gomega.HaveOccurred())
		}

<<<<<<< HEAD
		reconciler := pod.NewReconciler(
			mgr.GetClient(),
			mgr.GetEventRecorderFor(constants.JobControllerName),
			opts...)
		err = reconciler.SetupWithManager(mgr)
		gomega.Expect(err).NotTo(gomega.HaveOccurred())

		cCache := cache.New(mgr.GetClient())
		queues := queue.NewManager(mgr.GetClient(), cCache)

		failedCtrl, err := core.SetupControllers(mgr, queues, cCache, &config.Configuration{})
		gomega.Expect(err).ToNot(gomega.HaveOccurred(), "controller", failedCtrl)

		err = pod.SetupWebhook(mgr, opts...)
		gomega.Expect(err).NotTo(gomega.HaveOccurred())

		failedWebhook, err := webhooks.Setup(mgr)
		gomega.Expect(err).ToNot(gomega.HaveOccurred(), "webhook", failedWebhook)

		sched := scheduler.New(queues, cCache, mgr.GetClient(), mgr.GetEventRecorderFor(constants.AdmissionName))
		err = sched.Start(ctx)
		gomega.Expect(err).NotTo(gomega.HaveOccurred())
=======
		if enableScheduler {
			sched := scheduler.New(queues, cCache, mgr.GetClient(), mgr.GetEventRecorderFor(constants.AdmissionName))
			err := sched.Start(ctx)
			gomega.Expect(err).NotTo(gomega.HaveOccurred())
		}
>>>>>>> cb285cf2
	}
}<|MERGE_RESOLUTION|>--- conflicted
+++ resolved
@@ -42,7 +42,6 @@
 	"sigs.k8s.io/kueue/pkg/util/kubeversion"
 	"sigs.k8s.io/kueue/pkg/webhooks"
 	"sigs.k8s.io/kueue/test/integration/framework"
-	//+kubebuilder:scaffold:imports
 )
 
 var (
@@ -63,10 +62,6 @@
 	)
 }
 
-<<<<<<< HEAD
-func managerSetup(opts ...jobframework.Option) framework.ManagerSetup {
-	return func(mgr manager.Manager, ctx context.Context) {
-=======
 var _ = ginkgo.BeforeSuite(func() {
 	fwk = &framework.Framework{
 		CRDPath:     crdPath,
@@ -97,7 +92,6 @@
 		queueOptions = append([]queue.Option{}, queue.WithExcludedResourcePrefixes(configuration.Resources.ExcludeResourcePrefixes))
 	}
 	return func(ctx context.Context, mgr manager.Manager) {
->>>>>>> cb285cf2
 		err := indexer.Setup(ctx, mgr.GetFieldIndexer())
 		gomega.Expect(err).NotTo(gomega.HaveOccurred())
 
@@ -112,17 +106,23 @@
 		gomega.Expect(err).NotTo(gomega.HaveOccurred())
 
 		// Job reconciler is enabled for "pod parent managed by queue" tests
+		err = job.SetupIndexes(ctx, mgr.GetFieldIndexer())
+		gomega.Expect(err).NotTo(gomega.HaveOccurred())
+
 		jobReconciler := job.NewReconciler(
 			mgr.GetClient(),
 			mgr.GetEventRecorderFor(constants.JobControllerName),
 			opts...)
 		err = jobReconciler.SetupWithManager(mgr)
 		gomega.Expect(err).NotTo(gomega.HaveOccurred())
+		jobframework.EnableIntegration(job.FrameworkName)
 
 		cCache := cache.New(mgr.GetClient())
 		queues := queue.NewManager(mgr.GetClient(), cCache, queueOptions...)
 
-		failedCtrl, err := core.SetupControllers(mgr, queues, cCache, &config.Configuration{})
+		mgr.GetScheme().Default(configuration)
+
+		failedCtrl, err := core.SetupControllers(mgr, queues, cCache, configuration)
 		gomega.Expect(err).ToNot(gomega.HaveOccurred(), "controller", failedCtrl)
 
 		err = pod.SetupWebhook(mgr, opts...)
@@ -130,50 +130,18 @@
 		failedWebhook, err := webhooks.Setup(mgr)
 		gomega.Expect(err).ToNot(gomega.HaveOccurred(), "webhook", failedWebhook)
 
-<<<<<<< HEAD
-func managerAndSchedulerSetup(opts ...jobframework.Option) framework.ManagerSetup {
-	return func(mgr manager.Manager, ctx context.Context) {
-		err := indexer.Setup(ctx, mgr.GetFieldIndexer())
-		gomega.Expect(err).NotTo(gomega.HaveOccurred())
-=======
 		if setupTASControllers {
 			failedCtrl, err = tas.SetupControllers(mgr, queues, cCache, configuration)
 			gomega.Expect(err).ToNot(gomega.HaveOccurred(), "TAS controller", failedCtrl)
->>>>>>> cb285cf2
 
 			err = tasindexer.SetupIndexes(ctx, mgr.GetFieldIndexer())
 			gomega.Expect(err).NotTo(gomega.HaveOccurred())
 		}
 
-<<<<<<< HEAD
-		reconciler := pod.NewReconciler(
-			mgr.GetClient(),
-			mgr.GetEventRecorderFor(constants.JobControllerName),
-			opts...)
-		err = reconciler.SetupWithManager(mgr)
-		gomega.Expect(err).NotTo(gomega.HaveOccurred())
-
-		cCache := cache.New(mgr.GetClient())
-		queues := queue.NewManager(mgr.GetClient(), cCache)
-
-		failedCtrl, err := core.SetupControllers(mgr, queues, cCache, &config.Configuration{})
-		gomega.Expect(err).ToNot(gomega.HaveOccurred(), "controller", failedCtrl)
-
-		err = pod.SetupWebhook(mgr, opts...)
-		gomega.Expect(err).NotTo(gomega.HaveOccurred())
-
-		failedWebhook, err := webhooks.Setup(mgr)
-		gomega.Expect(err).ToNot(gomega.HaveOccurred(), "webhook", failedWebhook)
-
-		sched := scheduler.New(queues, cCache, mgr.GetClient(), mgr.GetEventRecorderFor(constants.AdmissionName))
-		err = sched.Start(ctx)
-		gomega.Expect(err).NotTo(gomega.HaveOccurred())
-=======
 		if enableScheduler {
 			sched := scheduler.New(queues, cCache, mgr.GetClient(), mgr.GetEventRecorderFor(constants.AdmissionName))
 			err := sched.Start(ctx)
 			gomega.Expect(err).NotTo(gomega.HaveOccurred())
 		}
->>>>>>> cb285cf2
 	}
 }