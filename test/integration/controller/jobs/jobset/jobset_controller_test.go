--- conflicted
+++ resolved
@@ -24,22 +24,17 @@
 	"github.com/onsi/gomega"
 	batchv1 "k8s.io/api/batch/v1"
 	corev1 "k8s.io/api/core/v1"
-	apierrors "k8s.io/apimachinery/pkg/api/errors"
 	apimeta "k8s.io/apimachinery/pkg/api/meta"
 	"k8s.io/apimachinery/pkg/api/resource"
 	metav1 "k8s.io/apimachinery/pkg/apis/meta/v1"
 	"k8s.io/apimachinery/pkg/types"
-	"k8s.io/client-go/kubernetes/scheme"
 	"k8s.io/utils/ptr"
 	ctrl "sigs.k8s.io/controller-runtime"
 	"sigs.k8s.io/controller-runtime/pkg/client"
 	jobsetapi "sigs.k8s.io/jobset/api/jobset/v1alpha2"
 
-<<<<<<< HEAD
-=======
 	configapi "sigs.k8s.io/kueue/apis/config/v1beta1"
 	kueuealpha "sigs.k8s.io/kueue/apis/kueue/v1alpha1"
->>>>>>> cb285cf2
 	kueue "sigs.k8s.io/kueue/apis/kueue/v1beta1"
 	"sigs.k8s.io/kueue/pkg/controller/constants"
 	"sigs.k8s.io/kueue/pkg/controller/jobframework"
@@ -49,7 +44,6 @@
 	testingjobset "sigs.k8s.io/kueue/pkg/util/testingjobs/jobset"
 	testingnode "sigs.k8s.io/kueue/pkg/util/testingjobs/node"
 	"sigs.k8s.io/kueue/pkg/workload"
-	"sigs.k8s.io/kueue/test/integration/framework"
 	"sigs.k8s.io/kueue/test/util"
 )
 
@@ -60,20 +54,8 @@
 	priorityValue     int32 = 10
 )
 
-var (
-	ignoreConditionTimestamps = cmpopts.IgnoreFields(metav1.Condition{}, "LastTransitionTime")
-)
-
-var _ = ginkgo.Describe("JobSet controller", ginkgo.Ordered, ginkgo.ContinueOnFailure, func() {
+var _ = ginkgo.Describe("JobSet controller", ginkgo.Ordered, ginkgo.ContinueOnFailure, ginkgo.ContinueOnFailure, func() {
 	ginkgo.BeforeAll(func() {
-<<<<<<< HEAD
-		fwk = &framework.Framework{
-			CRDPath:     crdPath,
-			DepCRDPaths: []string{jobsetCrdPath},
-		}
-		cfg = fwk.Init()
-		ctx, k8sClient = fwk.RunManager(cfg, managerSetup(jobframework.WithManageJobsWithoutQueueName(true)))
-=======
 		fwk.StartManager(ctx, cfg, managerSetup(jobframework.WithManageJobsWithoutQueueName(true),
 			jobframework.WithManagedJobsNamespaceSelector(util.NewNamespaceSelectorExcluding("unmanaged-ns"))))
 		unmanagedNamespace := &corev1.Namespace{
@@ -82,15 +64,13 @@
 			},
 		}
 		gomega.Expect(k8sClient.Create(ctx, unmanagedNamespace)).To(gomega.Succeed())
->>>>>>> cb285cf2
 	})
 	ginkgo.AfterAll(func() {
-		fwk.Teardown()
+		fwk.StopManager(ctx)
 	})
 
 	var (
-		ns          *corev1.Namespace
-		wlLookupKey types.NamespacedName
+		ns *corev1.Namespace
 	)
 	ginkgo.BeforeEach(func() {
 		ns = &corev1.Namespace{
@@ -99,177 +79,126 @@
 			},
 		}
 		gomega.Expect(k8sClient.Create(ctx, ns)).To(gomega.Succeed())
-
-		wlLookupKey = types.NamespacedName{Name: workloadjobset.GetWorkloadNameForJobSet(jobSetName), Namespace: ns.Name}
 	})
 	ginkgo.AfterEach(func() {
 		gomega.Expect(util.DeleteNamespace(ctx, k8sClient, ns)).To(gomega.Succeed())
 	})
 
-	ginkgo.It("Should reconcile JobSets", func() {
-		ginkgo.By("checking the JobSet gets suspended when created unsuspended")
-		priorityClass := testing.MakePriorityClass(priorityClassName).
-			PriorityValue(priorityValue).Obj()
-		gomega.Expect(k8sClient.Create(ctx, priorityClass)).Should(gomega.Succeed())
-
-		jobSet := testingjobset.MakeJobSet(jobSetName, ns.Name).ReplicatedJobs(
-			testingjobset.ReplicatedJobRequirements{
-				Name:        "replicated-job-1",
-				Replicas:    1,
-				Parallelism: 1,
-				Completions: 1,
-			}, testingjobset.ReplicatedJobRequirements{
-				Name:        "replicated-job-2",
-				Replicas:    3,
-				Parallelism: 1,
-				Completions: 1,
-			},
-		).Suspend(false).
-			PriorityClass(priorityClassName).
-			Obj()
-		err := k8sClient.Create(ctx, jobSet)
-		gomega.Expect(err).To(gomega.Succeed())
-		createdJobSet := &jobsetapi.JobSet{}
-
-		gomega.Eventually(func() bool {
-			if err := k8sClient.Get(ctx, types.NamespacedName{Name: jobSetName, Namespace: ns.Name}, createdJobSet); err != nil {
-				return false
+	ginkgo.When("basic setup", func() {
+		var (
+			clusterQueue   *kueue.ClusterQueue
+			localQueue     *kueue.LocalQueue
+			onDemandFlavor *kueue.ResourceFlavor
+			spotFlavor     *kueue.ResourceFlavor
+		)
+
+		ginkgo.BeforeEach(func() {
+			clusterQueue = testing.MakeClusterQueue("cluster-queue").
+				ResourceGroup(
+					*testing.MakeFlavorQuotas("on-demand").Resource(corev1.ResourceCPU, "5").Obj(),
+					*testing.MakeFlavorQuotas("spot").Resource(corev1.ResourceCPU, "5").Obj(),
+				).Obj()
+
+			gomega.Expect(k8sClient.Create(ctx, clusterQueue)).Should(gomega.Succeed())
+			localQueue = testing.MakeLocalQueue("queue", ns.Name).ClusterQueue(clusterQueue.Name).Obj()
+			gomega.Expect(k8sClient.Create(ctx, localQueue)).To(gomega.Succeed())
+			onDemandFlavor = testing.MakeResourceFlavor("on-demand").NodeLabel(instanceKey, "on-demand").Obj()
+			gomega.Expect(k8sClient.Create(ctx, onDemandFlavor)).Should(gomega.Succeed())
+			spotFlavor = testing.MakeResourceFlavor("spot").NodeLabel(instanceKey, "spot").Obj()
+			gomega.Expect(k8sClient.Create(ctx, spotFlavor)).Should(gomega.Succeed())
+		})
+
+		ginkgo.AfterEach(func() {
+			util.ExpectObjectToBeDeleted(ctx, k8sClient, onDemandFlavor, true)
+			util.ExpectObjectToBeDeleted(ctx, k8sClient, spotFlavor, true)
+			util.ExpectObjectToBeDeleted(ctx, k8sClient, clusterQueue, true)
+		})
+
+		ginkgo.It("Should reconcile JobSets", func() {
+			ginkgo.By("checking the JobSet gets suspended when created unsuspended")
+			priorityClass := testing.MakePriorityClass(priorityClassName).
+				PriorityValue(priorityValue).Obj()
+			gomega.Expect(k8sClient.Create(ctx, priorityClass)).Should(gomega.Succeed())
+
+			jobSet := testingjobset.MakeJobSet(jobSetName, ns.Name).ReplicatedJobs(
+				testingjobset.ReplicatedJobRequirements{
+					Name:        "replicated-job-1",
+					Replicas:    1,
+					Parallelism: 1,
+					Completions: 1,
+				}, testingjobset.ReplicatedJobRequirements{
+					Name:        "replicated-job-2",
+					Replicas:    3,
+					Parallelism: 1,
+					Completions: 1,
+				},
+			).Suspend(false).
+				PriorityClass(priorityClassName).
+				Obj()
+
+			gomega.Expect(k8sClient.Create(ctx, jobSet)).To(gomega.Succeed())
+			createdJobSet := &jobsetapi.JobSet{}
+
+			gomega.Eventually(func(g gomega.Gomega) {
+				g.Expect(k8sClient.Get(ctx, types.NamespacedName{Name: jobSetName, Namespace: ns.Name}, createdJobSet)).Should(gomega.Succeed())
+				g.Expect(ptr.Deref(createdJobSet.Spec.Suspend, false)).Should(gomega.BeTrue())
+			}, util.Timeout, util.Interval).Should(gomega.Succeed())
+
+			ginkgo.By("checking the workload is created without queue assigned")
+			createdWorkload := &kueue.Workload{}
+			wlLookupKey := types.NamespacedName{Name: workloadjobset.GetWorkloadNameForJobSet(jobSet.Name, jobSet.UID), Namespace: ns.Name}
+			gomega.Eventually(func(g gomega.Gomega) {
+				g.Expect(k8sClient.Get(ctx, wlLookupKey, createdWorkload)).Should(gomega.Succeed())
+			}, util.Timeout, util.Interval).Should(gomega.Succeed())
+			gomega.Expect(createdWorkload.Spec.QueueName).Should(gomega.Equal(""), "The Workload shouldn't have .spec.queueName set")
+			gomega.Expect(metav1.IsControlledBy(createdWorkload, createdJobSet)).To(gomega.BeTrue(), "The Workload should be owned by the JobSet")
+
+			ginkgo.By("checking the workload is created with priority and priorityName")
+			gomega.Expect(createdWorkload.Spec.PriorityClassName).Should(gomega.Equal(priorityClassName))
+			gomega.Expect(*createdWorkload.Spec.Priority).Should(gomega.Equal(priorityValue))
+
+			ginkgo.By("checking the workload is updated with queue name when the JobSet does")
+			jobSetQueueName := "test-queue"
+			createdJobSet.Annotations = map[string]string{constants.QueueLabel: jobSetQueueName}
+			gomega.Expect(k8sClient.Update(ctx, createdJobSet)).Should(gomega.Succeed())
+			gomega.Eventually(func(g gomega.Gomega) {
+				g.Expect(k8sClient.Get(ctx, wlLookupKey, createdWorkload)).Should(gomega.Succeed())
+				g.Expect(createdWorkload.Spec.QueueName).Should(gomega.Equal(jobSetQueueName))
+			}, util.Timeout, util.Interval).Should(gomega.Succeed())
+
+			ginkgo.By("checking a second non-matching workload is deleted")
+			secondWl := &kueue.Workload{
+				ObjectMeta: metav1.ObjectMeta{
+					Name:      workloadjobset.GetWorkloadNameForJobSet("second-workload", "test-uid"),
+					Namespace: createdWorkload.Namespace,
+				},
+				Spec: *createdWorkload.Spec.DeepCopy(),
 			}
-			return ptr.Deref(createdJobSet.Spec.Suspend, false)
-		}, util.Timeout, util.Interval).Should(gomega.BeTrue())
-
-		ginkgo.By("checking the workload is created without queue assigned")
-		createdWorkload := &kueue.Workload{}
-		gomega.Eventually(func() error {
-			return k8sClient.Get(ctx, wlLookupKey, createdWorkload)
-		}, util.Timeout, util.Interval).Should(gomega.Succeed())
-		gomega.Expect(createdWorkload.Spec.QueueName).Should(gomega.Equal(""), "The Workload shouldn't have .spec.queueName set")
-		gomega.Expect(metav1.IsControlledBy(createdWorkload, createdJobSet)).To(gomega.BeTrue(), "The Workload should be owned by the JobSet")
-
-		ginkgo.By("checking the workload is created with priority and priorityName")
-		gomega.Expect(createdWorkload.Spec.PriorityClassName).Should(gomega.Equal(priorityClassName))
-		gomega.Expect(*createdWorkload.Spec.Priority).Should(gomega.Equal(priorityValue))
-
-		ginkgo.By("checking the workload is updated with queue name when the JobSet does")
-		jobSetQueueName := "test-queue"
-		createdJobSet.Annotations = map[string]string{constants.QueueLabel: jobSetQueueName}
-		gomega.Expect(k8sClient.Update(ctx, createdJobSet)).Should(gomega.Succeed())
-		gomega.Eventually(func() bool {
-			if err := k8sClient.Get(ctx, wlLookupKey, createdWorkload); err != nil {
-				return false
-			}
-			return createdWorkload.Spec.QueueName == jobSetQueueName
-		}, util.Timeout, util.Interval).Should(gomega.BeTrue())
-
-		ginkgo.By("checking a second non-matching workload is deleted")
-		secondWl := &kueue.Workload{
-			ObjectMeta: metav1.ObjectMeta{
-				Name:      workloadjobset.GetWorkloadNameForJobSet("second-workload"),
-				Namespace: createdWorkload.Namespace,
-			},
-			Spec: *createdWorkload.Spec.DeepCopy(),
-		}
-		gomega.Expect(ctrl.SetControllerReference(createdJobSet, secondWl, scheme.Scheme)).Should(gomega.Succeed())
-		secondWl.Spec.PodSets[0].Count += 1
-		gomega.Expect(k8sClient.Create(ctx, secondWl)).Should(gomega.Succeed())
-		gomega.Eventually(func() error {
-			wl := &kueue.Workload{}
+			gomega.Expect(ctrl.SetControllerReference(createdJobSet, secondWl, k8sClient.Scheme())).Should(gomega.Succeed())
+			secondWl.Spec.PodSets[0].Count += 1
+			gomega.Expect(k8sClient.Create(ctx, secondWl)).Should(gomega.Succeed())
 			key := types.NamespacedName{Name: secondWl.Name, Namespace: secondWl.Namespace}
-			return k8sClient.Get(ctx, key, wl)
-		}, util.Timeout, util.Interval).Should(testing.BeNotFoundError())
-		// check the original wl is still there
-		//gomega.Expect(k8sClient.Get(ctx, wlLookupKey, createdWorkload)).Should(gomega.Succeed())
-		gomega.Eventually(func() error {
-			return k8sClient.Get(ctx, wlLookupKey, createdWorkload)
-		}, util.Timeout, util.Interval).Should(gomega.Succeed())
-
-		ginkgo.By("checking the JobSet is unsuspended when workload is assigned")
-		onDemandFlavor := testing.MakeResourceFlavor("on-demand").Label(instanceKey, "on-demand").Obj()
-		gomega.Expect(k8sClient.Create(ctx, onDemandFlavor)).Should(gomega.Succeed())
-		spotFlavor := testing.MakeResourceFlavor("spot").Label(instanceKey, "spot").Obj()
-		gomega.Expect(k8sClient.Create(ctx, spotFlavor)).Should(gomega.Succeed())
-		clusterQueue := testing.MakeClusterQueue("cluster-queue").
-			ResourceGroup(
-				*testing.MakeFlavorQuotas("on-demand").Resource(corev1.ResourceCPU, "5").Obj(),
-				*testing.MakeFlavorQuotas("spot").Resource(corev1.ResourceCPU, "5").Obj(),
-			).Obj()
-		admission := testing.MakeAdmission(clusterQueue.Name).PodSets(
-			kueue.PodSetAssignment{
-				Name: createdWorkload.Spec.PodSets[0].Name,
-				Flavors: map[corev1.ResourceName]kueue.ResourceFlavorReference{
-					corev1.ResourceCPU: "on-demand",
-				},
-			}, kueue.PodSetAssignment{
-				Name: createdWorkload.Spec.PodSets[1].Name,
-				Flavors: map[corev1.ResourceName]kueue.ResourceFlavorReference{
-					corev1.ResourceCPU: "spot",
-				},
-			},
-		).Obj()
-		gomega.Expect(util.SetQuotaReservation(ctx, k8sClient, createdWorkload, admission)).Should(gomega.Succeed())
-		util.SyncAdmittedConditionForWorkloads(ctx, k8sClient, createdWorkload)
-		lookupKey := types.NamespacedName{Name: jobSetName, Namespace: ns.Name}
-		gomega.Eventually(func() bool {
-			if err := k8sClient.Get(ctx, lookupKey, createdJobSet); err != nil {
-				return false
-			}
-			return !ptr.Deref(createdJobSet.Spec.Suspend, false)
-		}, util.Timeout, util.Interval).Should(gomega.BeTrue())
-		gomega.Eventually(func() bool {
-			ok, _ := testing.CheckLatestEvent(ctx, k8sClient, "Started", corev1.EventTypeNormal, fmt.Sprintf("Admitted by clusterQueue %v", clusterQueue.Name))
-			return ok
-		}, util.Timeout, util.Interval).Should(gomega.BeTrue())
-		gomega.Expect(createdJobSet.Spec.ReplicatedJobs[0].Template.Spec.Template.Spec.NodeSelector).Should(gomega.Equal(map[string]string{instanceKey: onDemandFlavor.Name}))
-		gomega.Expect(createdJobSet.Spec.ReplicatedJobs[1].Template.Spec.Template.Spec.NodeSelector).Should(gomega.Equal(map[string]string{instanceKey: spotFlavor.Name}))
-		gomega.Eventually(func() bool {
-			if err := k8sClient.Get(ctx, wlLookupKey, createdWorkload); err != nil {
-				return false
-			}
-			return apimeta.IsStatusConditionTrue(createdWorkload.Status.Conditions, kueue.WorkloadQuotaReserved)
-		}, util.Timeout, util.Interval).Should(gomega.BeTrue())
-
-		ginkgo.By("checking the JobSet gets suspended when parallelism changes and the added node selectors are removed")
-		parallelism := jobSet.Spec.ReplicatedJobs[0].Replicas
-		newParallelism := parallelism + 1
-		createdJobSet.Spec.ReplicatedJobs[0].Replicas = newParallelism
-		gomega.Expect(k8sClient.Update(ctx, createdJobSet)).Should(gomega.Succeed())
-		gomega.Eventually(func() bool {
-			if err := k8sClient.Get(ctx, lookupKey, createdJobSet); err != nil {
-				return false
-			}
-			return createdJobSet.Spec.Suspend != nil && *createdJobSet.Spec.Suspend &&
-				len(jobSet.Spec.ReplicatedJobs[0].Template.Spec.Template.Spec.NodeSelector) == 0
-		}, util.Timeout, util.Interval).Should(gomega.BeTrue())
-		gomega.Eventually(func() bool {
-			ok, _ := testing.CheckLatestEvent(ctx, k8sClient, "DeletedWorkload", corev1.EventTypeNormal, fmt.Sprintf("Deleted not matching Workload: %v", wlLookupKey.String()))
-			return ok
-		}, util.Timeout, util.Interval).Should(gomega.BeTrue())
-
-		ginkgo.By("checking the workload is updated with new count")
-		gomega.Eventually(func() bool {
-			if err := k8sClient.Get(ctx, wlLookupKey, createdWorkload); err != nil {
-				return false
-			}
-			return createdWorkload.Spec.PodSets[0].Count == int32(newParallelism)
-		}, util.Timeout, util.Interval).Should(gomega.BeTrue())
-		gomega.Expect(createdWorkload.Status.Admission).Should(gomega.BeNil())
-
-		ginkgo.By("checking the JobSet is unsuspended and selectors added when workload is assigned again")
-		admission = testing.MakeAdmission(clusterQueue.Name).
-			PodSets(
+			gomega.Eventually(func(g gomega.Gomega) {
+				wl := &kueue.Workload{}
+				g.Expect(k8sClient.Get(ctx, key, wl)).Should(testing.BeNotFoundError())
+				// check the original wl is still there
+				g.Expect(k8sClient.Get(ctx, wlLookupKey, createdWorkload)).Should(gomega.Succeed())
+			}, util.Timeout, util.Interval).Should(gomega.Succeed())
+
+			ginkgo.By("checking the JobSet is unsuspended when workload is assigned")
+
+			admission := testing.MakeAdmission(clusterQueue.Name).PodSets(
 				kueue.PodSetAssignment{
-					Name: "replicated-job-1",
+					Name: createdWorkload.Spec.PodSets[0].Name,
 					Flavors: map[corev1.ResourceName]kueue.ResourceFlavorReference{
-						corev1.ResourceCPU: "on-demand",
-					},
-					Count: ptr.To(createdWorkload.Spec.PodSets[0].Count),
-				},
-<<<<<<< HEAD
-				kueue.PodSetAssignment{
-					Name: "replicated-job-2",
+						corev1.ResourceCPU: kueue.ResourceFlavorReference(onDemandFlavor.Name),
+					},
+				}, kueue.PodSetAssignment{
+					Name: createdWorkload.Spec.PodSets[1].Name,
 					Flavors: map[corev1.ResourceName]kueue.ResourceFlavorReference{
-						corev1.ResourceCPU: "spot",
-=======
+						corev1.ResourceCPU: kueue.ResourceFlavorReference(spotFlavor.Name),
+					},
+				},
 			).Obj()
 			gomega.Expect(util.SetQuotaReservation(ctx, k8sClient, createdWorkload, admission)).Should(gomega.Succeed())
 			util.SyncAdmittedConditionForWorkloads(ctx, k8sClient, createdWorkload)
@@ -406,43 +335,135 @@
 						Flavors: map[corev1.ResourceName]kueue.ResourceFlavorReference{
 							corev1.ResourceCPU: kueue.ResourceFlavorReference(onDemandFlavor.Name),
 						},
->>>>>>> cb285cf2
-					},
-					Count: ptr.To(createdWorkload.Spec.PodSets[1].Count),
-				},
-			).
-			Obj()
-		gomega.Expect(util.SetQuotaReservation(ctx, k8sClient, createdWorkload, admission)).Should(gomega.Succeed())
-		util.SyncAdmittedConditionForWorkloads(ctx, k8sClient, createdWorkload)
-		gomega.Eventually(func() bool {
-			if err := k8sClient.Get(ctx, lookupKey, createdJobSet); err != nil {
-				return false
-			}
-			return !*createdJobSet.Spec.Suspend
-		}, util.Timeout, util.Interval).Should(gomega.BeTrue())
-
-		gomega.Expect(len(createdJobSet.Spec.ReplicatedJobs[0].Template.Spec.Template.Spec.NodeSelector)).Should(gomega.Equal(1))
-		gomega.Expect(createdJobSet.Spec.ReplicatedJobs[0].Template.Spec.Template.Spec.NodeSelector[instanceKey]).Should(gomega.Equal(onDemandFlavor.Name))
-		gomega.Expect(len(createdJobSet.Spec.ReplicatedJobs[1].Template.Spec.Template.Spec.NodeSelector)).Should(gomega.Equal(1))
-		gomega.Expect(createdJobSet.Spec.ReplicatedJobs[1].Template.Spec.Template.Spec.NodeSelector[instanceKey]).Should(gomega.Equal(spotFlavor.Name))
-
-		ginkgo.By("checking the workload is finished when JobSet is completed")
-		createdJobSet.Status.Conditions = append(createdJobSet.Status.Conditions,
-			metav1.Condition{
-				Type:               string(jobsetapi.JobSetCompleted),
-				Status:             metav1.ConditionStatus(corev1.ConditionTrue),
-				Reason:             "AllJobsCompleted",
-				Message:            "jobset completed successfully",
-				LastTransitionTime: metav1.Now(),
-			})
-		gomega.Expect(k8sClient.Status().Update(ctx, createdJobSet)).Should(gomega.Succeed())
-		gomega.Eventually(func() bool {
-			err := k8sClient.Get(ctx, wlLookupKey, createdWorkload)
-			if err != nil {
-				return false
-			}
-			return apimeta.IsStatusConditionTrue(createdWorkload.Status.Conditions, kueue.WorkloadFinished)
-		}, util.Timeout, util.Interval).Should(gomega.BeTrue())
+					},
+				).Obj()
+				gomega.Expect(util.SetQuotaReservation(ctx, k8sClient, createdWorkload, admission)).To(gomega.Succeed())
+				util.SyncAdmittedConditionForWorkloads(ctx, k8sClient, createdWorkload)
+			})
+
+			ginkgo.By("wait for the jobset to be unsuspended", func() {
+				gomega.Eventually(func(g gomega.Gomega) {
+					g.Expect(k8sClient.Get(ctx, types.NamespacedName{Name: jobSetName, Namespace: ns.Name}, jobSet)).Should(gomega.Succeed())
+					g.Expect(ptr.Deref(jobSet.Spec.Suspend, false)).Should(gomega.BeFalse())
+				}, util.Timeout, util.Interval).Should(gomega.Succeed())
+			})
+
+			ginkgo.By("mark the jobset as active", func() {
+				gomega.Eventually(func(g gomega.Gomega) {
+					g.Expect(k8sClient.Get(ctx, client.ObjectKeyFromObject(jobSet), jobSet)).To(gomega.Succeed())
+					jobSet.Status.ReplicatedJobsStatus = make([]jobsetapi.ReplicatedJobStatus, 1)
+					jobSet.Status.ReplicatedJobsStatus[0].Active = 1
+					jobSet.Status.ReplicatedJobsStatus[0].Name = jobSet.Spec.ReplicatedJobs[0].Name
+					g.Expect(k8sClient.Status().Update(ctx, jobSet)).To(gomega.Succeed())
+				}, util.Timeout, util.Interval).Should(gomega.Succeed())
+			})
+
+			ginkgo.By("preempt the workload", func() {
+				gomega.Eventually(func(g gomega.Gomega) {
+					g.Expect(k8sClient.Get(ctx, wlLookupKey, createdWorkload)).To(gomega.Succeed())
+					g.Expect(workload.UpdateStatus(ctx, k8sClient, createdWorkload, kueue.WorkloadEvicted, metav1.ConditionTrue, kueue.WorkloadEvictedByPreemption, "By test", "evict")).To(gomega.Succeed())
+				}, util.Timeout, util.Interval).Should(gomega.Succeed())
+			})
+
+			ginkgo.By("wait for the jobset to be suspended", func() {
+				gomega.Eventually(func(g gomega.Gomega) {
+					g.Expect(k8sClient.Get(ctx, client.ObjectKeyFromObject(jobSet), jobSet)).To(gomega.Succeed())
+					g.Expect(*jobSet.Spec.Suspend).To(gomega.BeTrue())
+				}, util.Timeout, util.Interval).Should(gomega.Succeed())
+			})
+
+			ginkgo.By("the workload should stay admitted", func() {
+				gomega.Consistently(func(g gomega.Gomega) {
+					g.Expect(k8sClient.Get(ctx, wlLookupKey, createdWorkload)).To(gomega.Succeed())
+					g.Expect(createdWorkload.Status.Conditions).To(testing.HaveConditionStatusTrue(kueue.WorkloadQuotaReserved))
+				}, util.ConsistentDuration, util.Interval).Should(gomega.Succeed())
+			})
+
+			ginkgo.By("mark the jobset as inactive", func() {
+				gomega.Eventually(func(g gomega.Gomega) {
+					g.Expect(k8sClient.Get(ctx, client.ObjectKeyFromObject(jobSet), jobSet)).To(gomega.Succeed())
+					jobSet.Status.ReplicatedJobsStatus[0].Active = 0
+					g.Expect(k8sClient.Status().Update(ctx, jobSet)).To(gomega.Succeed())
+				}, util.Timeout, util.Interval).Should(gomega.Succeed())
+			})
+
+			ginkgo.By("the workload should get unadmitted", func() {
+				util.ExpectWorkloadsToBePending(ctx, k8sClient, createdWorkload)
+			})
+		})
+
+		ginkgo.It("Should allow to create jobset with one replicated job replica count 0", func() {
+			mixJobSet := testingjobset.MakeJobSet("mix-jobset", ns.Name).ReplicatedJobs(
+				testingjobset.ReplicatedJobRequirements{
+					Name:        "replicated-job-1",
+					Replicas:    2,
+					Parallelism: 2,
+					Completions: 2,
+				}, testingjobset.ReplicatedJobRequirements{
+					Name:        "replicated-job-2-empty",
+					Replicas:    0,
+					Parallelism: 0,
+					Completions: 0,
+				},
+			).Queue(localQueue.Name).
+				Request("replicated-job-1", corev1.ResourceCPU, "250m").
+				Request("replicated-job-2-empty", corev1.ResourceCPU, "250m").
+				Obj()
+
+			jobSetLookupKey := types.NamespacedName{Name: mixJobSet.Name, Namespace: ns.Name}
+			ginkgo.By("create the jobset", func() {
+				gomega.Expect(k8sClient.Create(ctx, mixJobSet)).Should(gomega.Succeed())
+				gomega.Eventually(func(g gomega.Gomega) {
+					createdJobSet1 := &jobsetapi.JobSet{}
+					g.Expect(k8sClient.Get(ctx, jobSetLookupKey, createdJobSet1)).Should(gomega.Succeed())
+					g.Expect(*createdJobSet1.Spec.Suspend).Should(gomega.BeTrue())
+				}, util.Timeout, util.Interval).Should(gomega.Succeed())
+			})
+
+			wlLookupKey := types.NamespacedName{Name: workloadjobset.GetWorkloadNameForJobSet(mixJobSet.Name, mixJobSet.UID), Namespace: ns.Name}
+			ginkgo.By("waiting for workload to be created", func() {
+				createdWorkload := &kueue.Workload{}
+				checkPSOpts := cmpopts.IgnoreFields(kueue.PodSet{}, "Template", "MinCount")
+				gomega.Eventually(func(g gomega.Gomega) {
+					g.Expect(k8sClient.Get(ctx, wlLookupKey, createdWorkload)).To(gomega.Succeed())
+					g.Expect(createdWorkload.Spec.PodSets).To(gomega.ContainElements(
+						gomega.BeComparableTo(kueue.PodSet{Name: "replicated-job-1", Count: 4}, checkPSOpts),
+						gomega.BeComparableTo(kueue.PodSet{Name: "replicated-job-2-empty", Count: 0}, checkPSOpts),
+					))
+				}, util.Timeout, util.Interval).Should(gomega.Succeed())
+			})
+
+			ginkgo.By("admit the workload", func() {
+				createdWorkload := &kueue.Workload{}
+				gomega.Expect(k8sClient.Get(ctx, wlLookupKey, createdWorkload)).To(gomega.Succeed())
+				admission := testing.MakeAdmission(clusterQueue.Name).
+					PodSets(
+						kueue.PodSetAssignment{
+							Name: createdWorkload.Spec.PodSets[0].Name,
+							Flavors: map[corev1.ResourceName]kueue.ResourceFlavorReference{
+								corev1.ResourceCPU: kueue.ResourceFlavorReference(spotFlavor.Name),
+							},
+						}, kueue.PodSetAssignment{
+							Name: createdWorkload.Spec.PodSets[1].Name,
+							Flavors: map[corev1.ResourceName]kueue.ResourceFlavorReference{
+								corev1.ResourceCPU: kueue.ResourceFlavorReference(spotFlavor.Name),
+							},
+						},
+					).
+					Obj()
+				gomega.Expect(k8sClient.Get(ctx, wlLookupKey, createdWorkload)).Should(gomega.Succeed())
+				gomega.Expect(util.SetQuotaReservation(ctx, k8sClient, createdWorkload, admission)).Should(gomega.Succeed())
+				util.SyncAdmittedConditionForWorkloads(ctx, k8sClient, createdWorkload)
+			})
+
+			ginkgo.By("checking the jobset gets unsuspended", func() {
+				createdJobSet1 := &jobsetapi.JobSet{}
+				gomega.Eventually(func(g gomega.Gomega) {
+					g.Expect(k8sClient.Get(ctx, jobSetLookupKey, createdJobSet1)).Should(gomega.Succeed())
+					g.Expect(ptr.Deref(createdJobSet1.Spec.Suspend, false)).To(gomega.BeFalse())
+				}, util.Timeout, util.Interval).Should(gomega.Succeed())
+			})
+		})
 	})
 
 	ginkgo.When("the queue has admission checks", func() {
@@ -451,7 +472,6 @@
 			localQueue     *kueue.LocalQueue
 			testFlavor     *kueue.ResourceFlavor
 			jobLookupKey   *types.NamespacedName
-			wlLookupKey    *types.NamespacedName
 			admissionCheck *kueue.AdmissionCheck
 		)
 
@@ -466,68 +486,68 @@
 			gomega.Expect(k8sClient.Create(ctx, clusterQueueAc)).Should(gomega.Succeed())
 			localQueue = testing.MakeLocalQueue("queue", ns.Name).ClusterQueue(clusterQueueAc.Name).Obj()
 			gomega.Expect(k8sClient.Create(ctx, localQueue)).To(gomega.Succeed())
-			testFlavor = testing.MakeResourceFlavor("test-flavor").Label(instanceKey, "test-flavor").Obj()
+			testFlavor = testing.MakeResourceFlavor("test-flavor").NodeLabel(instanceKey, "test-flavor").Obj()
 			gomega.Expect(k8sClient.Create(ctx, testFlavor)).Should(gomega.Succeed())
 
 			jobLookupKey = &types.NamespacedName{Name: jobSetName, Namespace: ns.Name}
-			wlLookupKey = &types.NamespacedName{Name: workloadjobset.GetWorkloadNameForJobSet(jobSetName), Namespace: ns.Name}
 		})
 
 		ginkgo.AfterEach(func() {
-			gomega.Expect(util.DeleteAdmissionCheck(ctx, k8sClient, admissionCheck)).To(gomega.Succeed())
-			util.ExpectResourceFlavorToBeDeleted(ctx, k8sClient, testFlavor, true)
+			gomega.Expect(util.DeleteObject(ctx, k8sClient, admissionCheck)).To(gomega.Succeed())
+			util.ExpectObjectToBeDeleted(ctx, k8sClient, testFlavor, true)
 			gomega.Expect(util.DeleteNamespace(ctx, k8sClient, ns)).To(gomega.Succeed())
-			util.ExpectClusterQueueToBeDeleted(ctx, k8sClient, clusterQueueAc, true)
+			util.ExpectObjectToBeDeleted(ctx, k8sClient, clusterQueueAc, true)
 		})
 
 		ginkgo.It("labels and annotations should be propagated from admission check to job", func() {
 			createdJob := &jobsetapi.JobSet{}
 			createdWorkload := &kueue.Workload{}
+			job := testingjobset.MakeJobSet(jobSetName, ns.Name).ReplicatedJobs(
+				testingjobset.ReplicatedJobRequirements{
+					Name:        "replicated-job-1",
+					Replicas:    1,
+					Parallelism: 1,
+					Completions: 1,
+				}, testingjobset.ReplicatedJobRequirements{
+					Name:        "replicated-job-2",
+					Replicas:    3,
+					Parallelism: 1,
+					Completions: 1,
+				},
+			).
+				Queue("queue").
+				Request("replicated-job-1", corev1.ResourceCPU, "1").
+				Request("replicated-job-2", corev1.ResourceCPU, "1").
+				Obj()
+			job.Spec.ReplicatedJobs[0].Template.Spec.Template.Annotations = map[string]string{
+				"old-ann-key": "old-ann-value",
+			}
+			job.Spec.ReplicatedJobs[0].Template.Spec.Template.Labels = map[string]string{
+				"old-label-key": "old-label-value",
+			}
 
 			ginkgo.By("creating the job", func() {
-				job := testingjobset.MakeJobSet(jobSetName, ns.Name).ReplicatedJobs(
-					testingjobset.ReplicatedJobRequirements{
-						Name:        "replicated-job-1",
-						Replicas:    1,
-						Parallelism: 1,
-						Completions: 1,
-					}, testingjobset.ReplicatedJobRequirements{
-						Name:        "replicated-job-2",
-						Replicas:    3,
-						Parallelism: 1,
-						Completions: 1,
-					},
-				).
-					Queue("queue").
-					Request("replicated-job-1", corev1.ResourceCPU, "1").
-					Request("replicated-job-2", corev1.ResourceCPU, "1").
-					Obj()
-				job.Spec.ReplicatedJobs[0].Template.Spec.Template.Annotations = map[string]string{
-					"old-ann-key": "old-ann-value",
-				}
-				job.Spec.ReplicatedJobs[0].Template.Spec.Template.Labels = map[string]string{
-					"old-label-key": "old-label-value",
-				}
 				gomega.Expect(k8sClient.Create(ctx, job)).Should(gomega.Succeed())
 			})
 
 			ginkgo.By("fetch the job and verify it is suspended as the checks are not ready", func() {
-				gomega.Eventually(func() *bool {
-					gomega.Expect(k8sClient.Get(ctx, *jobLookupKey, createdJob)).Should(gomega.Succeed())
-					return createdJob.Spec.Suspend
-				}, util.Timeout, util.Interval).Should(gomega.Equal(ptr.To(true)))
-			})
-
+				gomega.Eventually(func(g gomega.Gomega) {
+					g.Expect(k8sClient.Get(ctx, *jobLookupKey, createdJob)).Should(gomega.Succeed())
+					g.Expect(*createdJob.Spec.Suspend).Should(gomega.BeTrue())
+				}, util.Timeout, util.Interval).Should(gomega.Succeed())
+			})
+
+			wlLookupKey := &types.NamespacedName{Name: workloadjobset.GetWorkloadNameForJobSet(job.Name, job.UID), Namespace: ns.Name}
 			ginkgo.By("checking the workload is created", func() {
-				gomega.Eventually(func() error {
-					return k8sClient.Get(ctx, *wlLookupKey, createdWorkload)
+				gomega.Eventually(func(g gomega.Gomega) {
+					g.Expect(k8sClient.Get(ctx, *wlLookupKey, createdWorkload)).Should(gomega.Succeed())
 				}, util.Timeout, util.Interval).Should(gomega.Succeed())
 			})
 
 			ginkgo.By("add labels & annotations to the admission check in PodSetUpdates", func() {
-				gomega.Eventually(func() error {
+				gomega.Eventually(func(g gomega.Gomega) {
 					var newWL kueue.Workload
-					gomega.Expect(k8sClient.Get(ctx, client.ObjectKeyFromObject(createdWorkload), &newWL)).To(gomega.Succeed())
+					g.Expect(k8sClient.Get(ctx, client.ObjectKeyFromObject(createdWorkload), &newWL)).To(gomega.Succeed())
 					workload.SetAdmissionCheckState(&newWL.Status.AdmissionChecks, kueue.AdmissionCheckState{
 						Name:  "check",
 						State: kueue.CheckStateReady,
@@ -566,7 +586,7 @@
 							},
 						},
 					})
-					return k8sClient.Status().Update(ctx, &newWL)
+					g.Expect(k8sClient.Status().Update(ctx, &newWL)).Should(gomega.Succeed())
 				}, util.Timeout, util.Interval).Should(gomega.Succeed())
 			})
 
@@ -592,10 +612,10 @@
 			})
 
 			ginkgo.By("await for the job to be admitted", func() {
-				gomega.Eventually(func() *bool {
-					gomega.Expect(k8sClient.Get(ctx, *jobLookupKey, createdJob)).Should(gomega.Succeed())
-					return createdJob.Spec.Suspend
-				}, util.Timeout, util.Interval).Should(gomega.Equal(ptr.To(false)))
+				gomega.Eventually(func(g gomega.Gomega) {
+					g.Expect(k8sClient.Get(ctx, *jobLookupKey, createdJob)).Should(gomega.Succeed())
+					g.Expect(*createdJob.Spec.Suspend).Should(gomega.BeFalse())
+				}, util.Timeout, util.Interval).Should(gomega.Succeed())
 			})
 
 			ginkgo.By("verify the PodSetUpdates are propagated to the running job, for replicated-job-1", func() {
@@ -625,7 +645,7 @@
 			})
 
 			ginkgo.By("delete the localQueue to prevent readmission", func() {
-				gomega.Expect(util.DeleteLocalQueue(ctx, k8sClient, localQueue)).Should(gomega.Succeed())
+				gomega.Expect(util.DeleteObject(ctx, k8sClient, localQueue)).Should(gomega.Succeed())
 			})
 
 			ginkgo.By("clear the workload's admission to stop the job", func() {
@@ -635,10 +655,10 @@
 			})
 
 			ginkgo.By("await for the job to be suspended", func() {
-				gomega.Eventually(func() *bool {
-					gomega.Expect(k8sClient.Get(ctx, *jobLookupKey, createdJob)).Should(gomega.Succeed())
-					return createdJob.Spec.Suspend
-				}, util.Timeout, util.Interval).Should(gomega.Equal(ptr.To(true)))
+				gomega.Eventually(func(g gomega.Gomega) {
+					g.Expect(k8sClient.Get(ctx, *jobLookupKey, createdJob)).Should(gomega.Succeed())
+					g.Expect(*createdJob.Spec.Suspend).Should(gomega.BeTrue())
+				}, util.Timeout, util.Interval).Should(gomega.Succeed())
 			})
 
 			ginkgo.By("verify the PodSetUpdates are restored for replicated-job-1", func() {
@@ -662,15 +682,10 @@
 
 var _ = ginkgo.Describe("JobSet controller for workloads when only jobs with queue are managed", ginkgo.Ordered, ginkgo.ContinueOnFailure, func() {
 	ginkgo.BeforeAll(func() {
-		fwk = &framework.Framework{
-			CRDPath:     crdPath,
-			DepCRDPaths: []string{jobsetCrdPath},
-		}
-		cfg = fwk.Init()
-		ctx, k8sClient = fwk.RunManager(cfg, managerSetup())
+		fwk.StartManager(ctx, cfg, managerSetup())
 	})
 	ginkgo.AfterAll(func() {
-		fwk.Teardown()
+		fwk.StopManager(ctx)
 	})
 
 	var (
@@ -710,10 +725,10 @@
 		gomega.Expect(k8sClient.Get(ctx, lookupKey, createdJobSet)).Should(gomega.Succeed())
 
 		createdWorkload := &kueue.Workload{}
-		wlLookupKey := types.NamespacedName{Name: workloadjobset.GetWorkloadNameForJobSet(jobSetName), Namespace: ns.Name}
-		gomega.Eventually(func() bool {
-			return apierrors.IsNotFound(k8sClient.Get(ctx, wlLookupKey, createdWorkload))
-		}, util.Timeout, util.Interval).Should(gomega.BeTrue())
+		wlLookupKey := types.NamespacedName{Name: workloadjobset.GetWorkloadNameForJobSet(jobSet.Name, jobSet.UID), Namespace: ns.Name}
+		gomega.Eventually(func(g gomega.Gomega) {
+			g.Expect(k8sClient.Get(ctx, wlLookupKey, createdWorkload)).Should(testing.BeNotFoundError())
+		}, util.Timeout, util.Interval).Should(gomega.Succeed())
 
 		ginkgo.By("checking the workload is created when queue name is set")
 		jobQueueName := "test-queue"
@@ -723,8 +738,8 @@
 			createdJobSet.Labels[constants.QueueLabel] = jobQueueName
 		}
 		gomega.Expect(k8sClient.Update(ctx, createdJobSet)).Should(gomega.Succeed())
-		gomega.Eventually(func() error {
-			return k8sClient.Get(ctx, wlLookupKey, createdWorkload)
+		gomega.Eventually(func(g gomega.Gomega) {
+			g.Expect(k8sClient.Get(ctx, wlLookupKey, createdWorkload)).Should(gomega.Succeed())
 		}, util.Timeout, util.Interval).Should(gomega.Succeed())
 	})
 })
@@ -738,28 +753,22 @@
 		wantCondition      *metav1.Condition
 	}
 
-	var defaultFlavor = testing.MakeResourceFlavor("default").Label(instanceKey, "default").Obj()
+	var defaultFlavor = testing.MakeResourceFlavor("default").NodeLabel(instanceKey, "default").Obj()
 
 	ginkgo.BeforeAll(func() {
-		fwk = &framework.Framework{
-			CRDPath:     crdPath,
-			DepCRDPaths: []string{jobsetCrdPath},
-		}
-		cfg = fwk.Init()
-		ctx, k8sClient = fwk.RunManager(cfg, managerSetup(jobframework.WithWaitForPodsReady(true)))
+		fwk.StartManager(ctx, cfg, managerSetup(jobframework.WithWaitForPodsReady(&configapi.WaitForPodsReady{Enable: true})))
 
 		ginkgo.By("Create a resource flavor")
 		gomega.Expect(k8sClient.Create(ctx, defaultFlavor)).Should(gomega.Succeed())
 	})
 
 	ginkgo.AfterAll(func() {
-		util.ExpectResourceFlavorToBeDeleted(ctx, k8sClient, defaultFlavor, true)
-		fwk.Teardown()
+		util.ExpectObjectToBeDeleted(ctx, k8sClient, defaultFlavor, true)
+		fwk.StopManager(ctx)
 	})
 
 	var (
-		ns          *corev1.Namespace
-		wlLookupKey types.NamespacedName
+		ns *corev1.Namespace
 	)
 	ginkgo.BeforeEach(func() {
 		ns = &corev1.Namespace{
@@ -768,8 +777,6 @@
 			},
 		}
 		gomega.Expect(k8sClient.Create(ctx, ns)).To(gomega.Succeed())
-
-		wlLookupKey = types.NamespacedName{Name: workloadjobset.GetWorkloadNameForJobSet(jobSetName), Namespace: ns.Name}
 	})
 	ginkgo.AfterEach(func() {
 		gomega.Expect(util.DeleteNamespace(ctx, k8sClient, ns)).To(gomega.Succeed())
@@ -800,8 +807,9 @@
 
 			ginkgo.By("Fetch the workload created for the JobSet")
 			createdWorkload := &kueue.Workload{}
-			gomega.Eventually(func() error {
-				return k8sClient.Get(ctx, wlLookupKey, createdWorkload)
+			wlLookupKey := types.NamespacedName{Name: workloadjobset.GetWorkloadNameForJobSet(jobSet.Name, jobSet.UID), Namespace: ns.Name}
+			gomega.Eventually(func(g gomega.Gomega) {
+				g.Expect(k8sClient.Get(ctx, wlLookupKey, createdWorkload)).Should(gomega.Succeed())
 			}, util.Timeout, util.Interval).Should(gomega.Succeed())
 
 			ginkgo.By("Admit the workload created for the JobSet")
@@ -823,10 +831,10 @@
 			gomega.Expect(k8sClient.Get(ctx, wlLookupKey, createdWorkload)).Should(gomega.Succeed())
 
 			ginkgo.By("Await for the JobSet to be unsuspended")
-			gomega.Eventually(func() bool {
-				gomega.Expect(k8sClient.Get(ctx, lookupKey, createdJobSet)).Should(gomega.Succeed())
-				return ptr.Deref(createdJobSet.Spec.Suspend, false)
-			}, util.Timeout, util.Interval).Should(gomega.BeFalse())
+			gomega.Eventually(func(g gomega.Gomega) {
+				g.Expect(k8sClient.Get(ctx, lookupKey, createdJobSet)).Should(gomega.Succeed())
+				g.Expect(createdJobSet.Spec.Suspend).Should(gomega.Equal(ptr.To(false)))
+			}, util.Timeout, util.Interval).Should(gomega.Succeed())
 
 			if podsReadyTestSpec.beforeJobSetStatus != nil {
 				ginkgo.By("Update the JobSet status to simulate its initial progress towards completion")
@@ -837,10 +845,11 @@
 
 			if podsReadyTestSpec.beforeCondition != nil {
 				ginkgo.By("Update the workload status")
-				gomega.Eventually(func() *metav1.Condition {
-					gomega.Expect(k8sClient.Get(ctx, wlLookupKey, createdWorkload)).Should(gomega.Succeed())
-					return apimeta.FindStatusCondition(createdWorkload.Status.Conditions, kueue.WorkloadPodsReady)
-				}, util.Timeout, util.Interval).Should(gomega.BeComparableTo(podsReadyTestSpec.beforeCondition, ignoreConditionTimestamps))
+				gomega.Eventually(func(g gomega.Gomega) {
+					g.Expect(k8sClient.Get(ctx, wlLookupKey, createdWorkload)).Should(gomega.Succeed())
+					cond := apimeta.FindStatusCondition(createdWorkload.Status.Conditions, kueue.WorkloadPodsReady)
+					g.Expect(cond).Should(gomega.BeComparableTo(podsReadyTestSpec.beforeCondition, util.IgnoreConditionTimestampsAndObservedGeneration))
+				}, util.Timeout, util.Interval).Should(gomega.Succeed())
 			}
 
 			ginkgo.By("Update the JobSet status to simulate its progress towards completion")
@@ -850,22 +859,21 @@
 
 			if podsReadyTestSpec.suspended {
 				ginkgo.By("Unset admission of the workload to suspend the JobSet")
-				gomega.Eventually(func() error {
+				gomega.Eventually(func(g gomega.Gomega) {
 					// the update may need to be retried due to a conflict as the workload gets
 					// also updated due to setting of the job status.
-					if err := k8sClient.Get(ctx, wlLookupKey, createdWorkload); err != nil {
-						return err
-					}
-					return util.SetQuotaReservation(ctx, k8sClient, createdWorkload, nil)
+					g.Expect(k8sClient.Get(ctx, wlLookupKey, createdWorkload)).Should(gomega.Succeed())
+					g.Expect(util.SetQuotaReservation(ctx, k8sClient, createdWorkload, nil)).Should(gomega.Succeed())
 				}, util.Timeout, util.Interval).Should(gomega.Succeed())
 				util.SyncAdmittedConditionForWorkloads(ctx, k8sClient, createdWorkload)
 			}
 
 			ginkgo.By("Verify the PodsReady condition is added")
-			gomega.Eventually(func() *metav1.Condition {
-				gomega.Expect(k8sClient.Get(ctx, wlLookupKey, createdWorkload)).Should(gomega.Succeed())
-				return apimeta.FindStatusCondition(createdWorkload.Status.Conditions, kueue.WorkloadPodsReady)
-			}, util.Timeout, util.Interval).Should(gomega.BeComparableTo(podsReadyTestSpec.wantCondition, ignoreConditionTimestamps))
+			gomega.Eventually(func(g gomega.Gomega) {
+				g.Expect(k8sClient.Get(ctx, wlLookupKey, createdWorkload)).Should(gomega.Succeed())
+				cond := apimeta.FindStatusCondition(createdWorkload.Status.Conditions, kueue.WorkloadPodsReady)
+				g.Expect(cond).Should(gomega.BeComparableTo(podsReadyTestSpec.wantCondition, util.IgnoreConditionTimestampsAndObservedGeneration))
+			}, util.Timeout, util.Interval).Should(gomega.Succeed())
 		},
 		ginkgo.Entry("No progress", podsReadyTestSpec{
 			wantCondition: &metav1.Condition{
@@ -959,19 +967,10 @@
 
 var _ = ginkgo.Describe("JobSet controller interacting with scheduler", ginkgo.Ordered, ginkgo.ContinueOnFailure, func() {
 	ginkgo.BeforeAll(func() {
-<<<<<<< HEAD
-		fwk = &framework.Framework{
-			CRDPath:     crdPath,
-			DepCRDPaths: []string{jobsetCrdPath},
-		}
-		cfg = fwk.Init()
-		ctx, k8sClient = fwk.RunManager(cfg, managerAndSchedulerSetup())
-=======
 		fwk.StartManager(ctx, cfg, managerAndSchedulerSetup(false))
->>>>>>> cb285cf2
 	})
 	ginkgo.AfterAll(func() {
-		fwk.Teardown()
+		fwk.StopManager(ctx)
 	})
 
 	var (
@@ -990,10 +989,10 @@
 		}
 		gomega.Expect(k8sClient.Create(ctx, ns)).To(gomega.Succeed())
 
-		onDemandFlavor = testing.MakeResourceFlavor("on-demand").Label(instanceKey, "on-demand").Obj()
+		onDemandFlavor = testing.MakeResourceFlavor("on-demand").NodeLabel(instanceKey, "on-demand").Obj()
 		gomega.Expect(k8sClient.Create(ctx, onDemandFlavor)).Should(gomega.Succeed())
 
-		spotUntaintedFlavor = testing.MakeResourceFlavor("spot-untainted").Label(instanceKey, "spot-untainted").Obj()
+		spotUntaintedFlavor = testing.MakeResourceFlavor("spot-untainted").NodeLabel(instanceKey, "spot-untainted").Obj()
 		gomega.Expect(k8sClient.Create(ctx, spotUntaintedFlavor)).Should(gomega.Succeed())
 
 		clusterQueue = testing.MakeClusterQueue("dev-clusterqueue").
@@ -1005,9 +1004,9 @@
 	})
 	ginkgo.AfterEach(func() {
 		gomega.Expect(util.DeleteNamespace(ctx, k8sClient, ns)).To(gomega.Succeed())
-		util.ExpectClusterQueueToBeDeleted(ctx, k8sClient, clusterQueue, true)
-		util.ExpectResourceFlavorToBeDeleted(ctx, k8sClient, onDemandFlavor, true)
-		util.ExpectResourceFlavorToBeDeleted(ctx, k8sClient, spotUntaintedFlavor, true)
+		util.ExpectObjectToBeDeleted(ctx, k8sClient, clusterQueue, true)
+		util.ExpectObjectToBeDeleted(ctx, k8sClient, onDemandFlavor, true)
+		util.ExpectObjectToBeDeleted(ctx, k8sClient, spotUntaintedFlavor, true)
 	})
 
 	ginkgo.It("Should schedule JobSets as they fit in their ClusterQueue", func() {
@@ -1034,17 +1033,17 @@
 			Obj()
 		gomega.Expect(k8sClient.Create(ctx, jobSet)).Should(gomega.Succeed())
 		createdJobSet := &jobsetapi.JobSet{}
-		gomega.Eventually(func() bool {
-			gomega.Expect(k8sClient.Get(ctx, types.NamespacedName{Name: jobSet.Name, Namespace: jobSet.Namespace}, createdJobSet)).
+		gomega.Eventually(func(g gomega.Gomega) {
+			g.Expect(k8sClient.Get(ctx, types.NamespacedName{Name: jobSet.Name, Namespace: jobSet.Namespace}, createdJobSet)).
 				Should(gomega.Succeed())
-			return ptr.Deref(createdJobSet.Spec.Suspend, false)
-		}, util.Timeout, util.Interval).Should(gomega.BeFalse())
+			g.Expect(*createdJobSet.Spec.Suspend).Should(gomega.BeFalse())
+		}, util.Timeout, util.Interval).Should(gomega.Succeed())
+
 		fmt.Println(createdJobSet.Spec.ReplicatedJobs[0].Template.Spec.Template.Spec.NodeSelector)
 		gomega.Expect(createdJobSet.Spec.ReplicatedJobs[0].Template.Spec.Template.Spec.NodeSelector[instanceKey]).Should(gomega.Equal(spotUntaintedFlavor.Name))
 		gomega.Expect(createdJobSet.Spec.ReplicatedJobs[1].Template.Spec.Template.Spec.NodeSelector[instanceKey]).Should(gomega.Equal(onDemandFlavor.Name))
 		util.ExpectPendingWorkloadsMetric(clusterQueue, 0, 0)
 		util.ExpectReservingActiveWorkloadsMetric(clusterQueue, 1)
-
 	})
 
 	ginkgo.It("Should allow reclaim of resources that are no longer needed", func() {
@@ -1074,10 +1073,10 @@
 		ginkgo.By("checking the first jobset starts", func() {
 			gomega.Expect(k8sClient.Create(ctx, jobSet1)).Should(gomega.Succeed())
 			createdJobSet1 := &jobsetapi.JobSet{}
-			gomega.Eventually(func() *bool {
-				gomega.Expect(k8sClient.Get(ctx, lookupKey1, createdJobSet1)).Should(gomega.Succeed())
-				return createdJobSet1.Spec.Suspend
-			}, util.Timeout, util.Interval).Should(gomega.Equal(ptr.To(false)))
+			gomega.Eventually(func(g gomega.Gomega) {
+				g.Expect(k8sClient.Get(ctx, lookupKey1, createdJobSet1)).Should(gomega.Succeed())
+				g.Expect(*createdJobSet1.Spec.Suspend).Should(gomega.BeFalse())
+			}, util.Timeout, util.Interval).Should(gomega.Succeed())
 			util.ExpectPendingWorkloadsMetric(clusterQueue, 0, 0)
 			util.ExpectReservingActiveWorkloadsMetric(clusterQueue, 1)
 		})
@@ -1104,10 +1103,10 @@
 		ginkgo.By("checking a second no-fit jobset does not start", func() {
 			gomega.Expect(k8sClient.Create(ctx, jobSet2)).Should(gomega.Succeed())
 			createdJobSet2 := &jobsetapi.JobSet{}
-			gomega.Eventually(func() *bool {
-				gomega.Expect(k8sClient.Get(ctx, lookupKey2, createdJobSet2)).Should(gomega.Succeed())
-				return createdJobSet2.Spec.Suspend
-			}, util.Timeout, util.Interval).Should(gomega.Equal(ptr.To(true)))
+			gomega.Eventually(func(g gomega.Gomega) {
+				g.Expect(k8sClient.Get(ctx, lookupKey2, createdJobSet2)).Should(gomega.Succeed())
+				g.Expect(*createdJobSet2.Spec.Suspend).Should(gomega.BeTrue())
+			}, util.Timeout, util.Interval).Should(gomega.Succeed())
 			util.ExpectPendingWorkloadsMetric(clusterQueue, 0, 1)
 			util.ExpectReservingActiveWorkloadsMetric(clusterQueue, 1)
 		})
@@ -1128,27 +1127,26 @@
 			gomega.Expect(k8sClient.Status().Update(ctx, createdJobSet1)).Should(gomega.Succeed())
 
 			wl := &kueue.Workload{}
-			wlKey := types.NamespacedName{Name: workloadjobset.GetWorkloadNameForJobSet(jobSet1.Name), Namespace: jobSet1.Namespace}
-			gomega.Eventually(func() []kueue.ReclaimablePod {
-				gomega.Expect(k8sClient.Get(ctx, wlKey, wl)).Should(gomega.Succeed())
-				return wl.Status.ReclaimablePods
-
-			}, util.Timeout, util.Interval).Should(gomega.BeComparableTo([]kueue.ReclaimablePod{
-				{
-					Name:  "replicated-job-1",
-					Count: 8,
-				},
-				{
-					Name:  "replicated-job-2",
-					Count: 4,
-				},
-			}))
+			wlKey := types.NamespacedName{Name: workloadjobset.GetWorkloadNameForJobSet(jobSet1.Name, jobSet1.UID), Namespace: jobSet1.Namespace}
+			gomega.Eventually(func(g gomega.Gomega) {
+				g.Expect(k8sClient.Get(ctx, wlKey, wl)).Should(gomega.Succeed())
+				g.Expect(wl.Status.ReclaimablePods).Should(gomega.BeComparableTo([]kueue.ReclaimablePod{
+					{
+						Name:  "replicated-job-1",
+						Count: 8,
+					},
+					{
+						Name:  "replicated-job-2",
+						Count: 4,
+					},
+				}))
+			}, util.Timeout, util.Interval).Should(gomega.Succeed())
 
 			createdJobSet2 := &jobsetapi.JobSet{}
-			gomega.Eventually(func() *bool {
-				gomega.Expect(k8sClient.Get(ctx, lookupKey2, createdJobSet2)).Should(gomega.Succeed())
-				return createdJobSet2.Spec.Suspend
-			}, util.Timeout, util.Interval).Should(gomega.Equal(ptr.To(false)))
+			gomega.Eventually(func(g gomega.Gomega) {
+				g.Expect(k8sClient.Get(ctx, lookupKey2, createdJobSet2)).Should(gomega.Succeed())
+				g.Expect(*createdJobSet2.Spec.Suspend).Should(gomega.BeFalse())
+			}, util.Timeout, util.Interval).Should(gomega.Succeed())
 			util.ExpectPendingWorkloadsMetric(clusterQueue, 0, 0)
 			util.ExpectReservingActiveWorkloadsMetric(clusterQueue, 2)
 		})
