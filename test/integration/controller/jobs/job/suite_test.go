/*
Copyright 2021 The Kubernetes Authors.

Licensed under the Apache License, Version 2.0 (the "License");
you may not use this file except in compliance with the License.
You may obtain a copy of the License at

    http://www.apache.org/licenses/LICENSE-2.0

Unless required by applicable law or agreed to in writing, software
distributed under the License is distributed on an "AS IS" BASIS,
WITHOUT WARRANTIES OR CONDITIONS OF ANY KIND, either express or implied.
See the License for the specific language governing permissions and
limitations under the License.
*/

package job

import (
	"context"
	"path/filepath"
	"testing"

	"github.com/onsi/ginkgo/v2"
	"github.com/onsi/gomega"
	"k8s.io/client-go/rest"
	"sigs.k8s.io/controller-runtime/pkg/client"
	"sigs.k8s.io/controller-runtime/pkg/manager"

	config "sigs.k8s.io/kueue/apis/config/v1beta1"
	"sigs.k8s.io/kueue/pkg/cache"
	"sigs.k8s.io/kueue/pkg/constants"
	"sigs.k8s.io/kueue/pkg/controller/core"
	"sigs.k8s.io/kueue/pkg/controller/core/indexer"
	"sigs.k8s.io/kueue/pkg/controller/jobframework"
	"sigs.k8s.io/kueue/pkg/controller/jobs/job"
<<<<<<< HEAD
=======
	"sigs.k8s.io/kueue/pkg/controller/tas"
	tasindexer "sigs.k8s.io/kueue/pkg/controller/tas/indexer"
>>>>>>> cb285cf2
	"sigs.k8s.io/kueue/pkg/queue"
	"sigs.k8s.io/kueue/pkg/scheduler"
	"sigs.k8s.io/kueue/pkg/util/kubeversion"
	"sigs.k8s.io/kueue/test/integration/framework"
	//+kubebuilder:scaffold:imports
)

var (
	cfg                  *rest.Config
	k8sClient            client.Client
	serverVersionFetcher *kubeversion.ServerVersionFetcher
	ctx                  context.Context
	fwk                  *framework.Framework
	crdPath              = filepath.Join("..", "..", "..", "..", "..", "config", "components", "crd", "bases")
	webhookPath          = filepath.Join("..", "..", "..", "..", "..", "config", "components", "webhook")
)

func TestAPIs(t *testing.T) {
	gomega.RegisterFailHandler(ginkgo.Fail)

	ginkgo.RunSpecs(t,
		"Job Controller Suite",
	)
}

func managerSetup(opts ...jobframework.Option) framework.ManagerSetup {
	return func(mgr manager.Manager, ctx context.Context) {
		reconciler := job.NewReconciler(
			mgr.GetClient(),
			mgr.GetEventRecorderFor(constants.JobControllerName),
			opts...)
		err := job.SetupIndexes(ctx, mgr.GetFieldIndexer())
		gomega.Expect(err).NotTo(gomega.HaveOccurred())
		err = reconciler.SetupWithManager(mgr)
		gomega.Expect(err).NotTo(gomega.HaveOccurred())
		err = job.SetupWebhook(mgr, opts...)
		gomega.Expect(err).NotTo(gomega.HaveOccurred())
	}
}

func managerAndSchedulerSetup(opts ...jobframework.Option) framework.ManagerSetup {
	return func(mgr manager.Manager, ctx context.Context) {
		err := indexer.Setup(ctx, mgr.GetFieldIndexer())
		gomega.Expect(err).NotTo(gomega.HaveOccurred())

		cCache := cache.New(mgr.GetClient())
		queues := queue.NewManager(mgr.GetClient(), cCache)

		failedCtrl, err := core.SetupControllers(mgr, queues, cCache, &config.Configuration{})
		gomega.Expect(err).ToNot(gomega.HaveOccurred(), "controller", failedCtrl)

<<<<<<< HEAD
		err = job.SetupIndexes(ctx, mgr.GetFieldIndexer())
		gomega.Expect(err).NotTo(gomega.HaveOccurred())
		err = job.NewReconciler(mgr.GetClient(),
			mgr.GetEventRecorderFor(constants.JobControllerName), opts...).SetupWithManager(mgr)
		gomega.Expect(err).NotTo(gomega.HaveOccurred())
		err = job.SetupWebhook(mgr, opts...)
		gomega.Expect(err).NotTo(gomega.HaveOccurred())
=======
		if setupTASControllers {
			failedCtrl, err = tas.SetupControllers(mgr, queues, cCache, configuration)
			gomega.Expect(err).ToNot(gomega.HaveOccurred(), "TAS controller", failedCtrl)

			err = tasindexer.SetupIndexes(ctx, mgr.GetFieldIndexer())
			gomega.Expect(err).NotTo(gomega.HaveOccurred())
		}
>>>>>>> cb285cf2

		sched := scheduler.New(queues, cCache, mgr.GetClient(), mgr.GetEventRecorderFor(constants.AdmissionName))
		err = sched.Start(ctx)
		gomega.Expect(err).NotTo(gomega.HaveOccurred())
	}
}<|MERGE_RESOLUTION|>--- conflicted
+++ resolved
@@ -34,26 +34,19 @@
 	"sigs.k8s.io/kueue/pkg/controller/core/indexer"
 	"sigs.k8s.io/kueue/pkg/controller/jobframework"
 	"sigs.k8s.io/kueue/pkg/controller/jobs/job"
-<<<<<<< HEAD
-=======
 	"sigs.k8s.io/kueue/pkg/controller/tas"
 	tasindexer "sigs.k8s.io/kueue/pkg/controller/tas/indexer"
->>>>>>> cb285cf2
 	"sigs.k8s.io/kueue/pkg/queue"
 	"sigs.k8s.io/kueue/pkg/scheduler"
-	"sigs.k8s.io/kueue/pkg/util/kubeversion"
 	"sigs.k8s.io/kueue/test/integration/framework"
-	//+kubebuilder:scaffold:imports
 )
 
 var (
-	cfg                  *rest.Config
-	k8sClient            client.Client
-	serverVersionFetcher *kubeversion.ServerVersionFetcher
-	ctx                  context.Context
-	fwk                  *framework.Framework
-	crdPath              = filepath.Join("..", "..", "..", "..", "..", "config", "components", "crd", "bases")
-	webhookPath          = filepath.Join("..", "..", "..", "..", "..", "config", "components", "webhook")
+	cfg       *rest.Config
+	k8sClient client.Client
+	ctx       context.Context
+	fwk       *framework.Framework
+	crdPath   = filepath.Join("..", "..", "..", "..", "..", "config", "components", "crd", "bases")
 )
 
 func TestAPIs(t *testing.T) {
@@ -64,41 +57,55 @@
 	)
 }
 
+var _ = ginkgo.BeforeSuite(func() {
+	fwk = &framework.Framework{
+		CRDPath: crdPath,
+	}
+	cfg = fwk.Init()
+	ctx, k8sClient = fwk.SetupClient(cfg)
+})
+
+var _ = ginkgo.AfterSuite(func() {
+	fwk.Teardown()
+})
+
 func managerSetup(opts ...jobframework.Option) framework.ManagerSetup {
-	return func(mgr manager.Manager, ctx context.Context) {
+	return func(ctx context.Context, mgr manager.Manager) {
 		reconciler := job.NewReconciler(
 			mgr.GetClient(),
 			mgr.GetEventRecorderFor(constants.JobControllerName),
 			opts...)
-		err := job.SetupIndexes(ctx, mgr.GetFieldIndexer())
+		err := indexer.Setup(ctx, mgr.GetFieldIndexer())
+		gomega.Expect(err).NotTo(gomega.HaveOccurred())
+		err = job.SetupIndexes(ctx, mgr.GetFieldIndexer())
 		gomega.Expect(err).NotTo(gomega.HaveOccurred())
 		err = reconciler.SetupWithManager(mgr)
 		gomega.Expect(err).NotTo(gomega.HaveOccurred())
 		err = job.SetupWebhook(mgr, opts...)
 		gomega.Expect(err).NotTo(gomega.HaveOccurred())
+		jobframework.EnableIntegration(job.FrameworkName)
 	}
 }
 
-func managerAndSchedulerSetup(opts ...jobframework.Option) framework.ManagerSetup {
-	return func(mgr manager.Manager, ctx context.Context) {
-		err := indexer.Setup(ctx, mgr.GetFieldIndexer())
-		gomega.Expect(err).NotTo(gomega.HaveOccurred())
+func managerAndControllersSetup(
+	setupTASControllers bool,
+	enableScheduler bool,
+	configuration *config.Configuration,
+	opts ...jobframework.Option,
+) framework.ManagerSetup {
+	return func(ctx context.Context, mgr manager.Manager) {
+		managerSetup(opts...)(ctx, mgr)
+		if configuration == nil {
+			configuration = &config.Configuration{}
+		}
+		mgr.GetScheme().Default(configuration)
 
 		cCache := cache.New(mgr.GetClient())
 		queues := queue.NewManager(mgr.GetClient(), cCache)
 
-		failedCtrl, err := core.SetupControllers(mgr, queues, cCache, &config.Configuration{})
+		failedCtrl, err := core.SetupControllers(mgr, queues, cCache, configuration)
 		gomega.Expect(err).ToNot(gomega.HaveOccurred(), "controller", failedCtrl)
 
-<<<<<<< HEAD
-		err = job.SetupIndexes(ctx, mgr.GetFieldIndexer())
-		gomega.Expect(err).NotTo(gomega.HaveOccurred())
-		err = job.NewReconciler(mgr.GetClient(),
-			mgr.GetEventRecorderFor(constants.JobControllerName), opts...).SetupWithManager(mgr)
-		gomega.Expect(err).NotTo(gomega.HaveOccurred())
-		err = job.SetupWebhook(mgr, opts...)
-		gomega.Expect(err).NotTo(gomega.HaveOccurred())
-=======
 		if setupTASControllers {
 			failedCtrl, err = tas.SetupControllers(mgr, queues, cCache, configuration)
 			gomega.Expect(err).ToNot(gomega.HaveOccurred(), "TAS controller", failedCtrl)
@@ -106,10 +113,11 @@
 			err = tasindexer.SetupIndexes(ctx, mgr.GetFieldIndexer())
 			gomega.Expect(err).NotTo(gomega.HaveOccurred())
 		}
->>>>>>> cb285cf2
 
-		sched := scheduler.New(queues, cCache, mgr.GetClient(), mgr.GetEventRecorderFor(constants.AdmissionName))
-		err = sched.Start(ctx)
-		gomega.Expect(err).NotTo(gomega.HaveOccurred())
+		if enableScheduler {
+			sched := scheduler.New(queues, cCache, mgr.GetClient(), mgr.GetEventRecorderFor(constants.AdmissionName))
+			err = sched.Start(ctx)
+			gomega.Expect(err).NotTo(gomega.HaveOccurred())
+		}
 	}
 }