--- conflicted
+++ resolved
@@ -19,27 +19,25 @@
 import (
 	"fmt"
 
-	"github.com/google/go-cmp/cmp/cmpopts"
 	"github.com/onsi/ginkgo/v2"
 	"github.com/onsi/gomega"
-	rayjobapi "github.com/ray-project/kuberay/ray-operator/apis/ray/v1alpha1"
+	rayv1 "github.com/ray-project/kuberay/ray-operator/apis/ray/v1"
 	corev1 "k8s.io/api/core/v1"
-	apierrors "k8s.io/apimachinery/pkg/api/errors"
+	schedulingv1 "k8s.io/api/scheduling/v1"
 	apimeta "k8s.io/apimachinery/pkg/api/meta"
 	metav1 "k8s.io/apimachinery/pkg/apis/meta/v1"
 	"k8s.io/apimachinery/pkg/types"
-	"k8s.io/client-go/kubernetes/scheme"
 	"k8s.io/utils/ptr"
 	ctrl "sigs.k8s.io/controller-runtime"
 	"sigs.k8s.io/controller-runtime/pkg/client"
 
+	configapi "sigs.k8s.io/kueue/apis/config/v1beta1"
 	kueue "sigs.k8s.io/kueue/apis/kueue/v1beta1"
 	"sigs.k8s.io/kueue/pkg/controller/constants"
 	"sigs.k8s.io/kueue/pkg/controller/jobframework"
 	workloadrayjob "sigs.k8s.io/kueue/pkg/controller/jobs/rayjob"
 	"sigs.k8s.io/kueue/pkg/util/testing"
 	testingrayjob "sigs.k8s.io/kueue/pkg/util/testingjobs/rayjob"
-	"sigs.k8s.io/kueue/test/integration/framework"
 	"sigs.k8s.io/kueue/test/util"
 )
 
@@ -50,35 +48,18 @@
 	priorityValue     int32 = 10
 )
 
-<<<<<<< HEAD
-var (
-	ignoreConditionTimestamps = cmpopts.IgnoreFields(metav1.Condition{}, "LastTransitionTime")
-)
-
-// +kubebuilder:docs-gen:collapse=Imports
-
-=======
->>>>>>> cb285cf2
 func setInitStatus(name, namespace string) {
-	createdJob := &rayjobapi.RayJob{}
+	createdJob := &rayv1.RayJob{}
 	nsName := types.NamespacedName{Name: name, Namespace: namespace}
-	gomega.EventuallyWithOffset(1, func() error {
-		if err := k8sClient.Get(ctx, nsName, createdJob); err != nil {
-			return err
-		}
-		createdJob.Status.JobDeploymentStatus = rayjobapi.JobDeploymentStatusSuspended
-		return k8sClient.Status().Update(ctx, createdJob)
+	gomega.EventuallyWithOffset(1, func(g gomega.Gomega) {
+		g.Expect(k8sClient.Get(ctx, nsName, createdJob)).Should(gomega.Succeed())
+		createdJob.Status.JobDeploymentStatus = rayv1.JobDeploymentStatusSuspended
+		g.Expect(k8sClient.Status().Update(ctx, createdJob)).Should(gomega.Succeed())
 	}, util.Timeout, util.Interval).Should(gomega.Succeed())
 }
 
 var _ = ginkgo.Describe("Job controller", ginkgo.Ordered, ginkgo.ContinueOnFailure, func() {
 	ginkgo.BeforeAll(func() {
-<<<<<<< HEAD
-		fwk = &framework.Framework{
-			CRDPath:     crdPath,
-			DepCRDPaths: []string{rayCrdPath},
-		}
-=======
 		fwk.StartManager(ctx, cfg, managerSetup(jobframework.WithManageJobsWithoutQueueName(true),
 			jobframework.WithManagedJobsNamespaceSelector(util.NewNamespaceSelectorExcluding("unmanaged-ns"))))
 		unmanagedNamespace := &corev1.Namespace{
@@ -88,18 +69,13 @@
 		}
 		gomega.Expect(k8sClient.Create(ctx, unmanagedNamespace)).To(gomega.Succeed())
 	})
->>>>>>> cb285cf2
-
-		cfg = fwk.Init()
-		ctx, k8sClient = fwk.RunManager(cfg, managerSetup(jobframework.WithManageJobsWithoutQueueName(true)))
-	})
+
 	ginkgo.AfterAll(func() {
-		fwk.Teardown()
+		fwk.StopManager(ctx)
 	})
 
 	var (
-		ns          *corev1.Namespace
-		wlLookupKey types.NamespacedName
+		ns *corev1.Namespace
 	)
 	ginkgo.BeforeEach(func() {
 		ns = &corev1.Namespace{
@@ -108,8 +84,6 @@
 			},
 		}
 		gomega.Expect(k8sClient.Create(ctx, ns)).To(gomega.Succeed())
-
-		wlLookupKey = types.NamespacedName{Name: workloadrayjob.GetWorkloadNameForRayJob(jobName), Namespace: ns.Name}
 	})
 	ginkgo.AfterEach(func() {
 		gomega.Expect(util.DeleteNamespace(ctx, k8sClient, ns)).To(gomega.Succeed())
@@ -120,6 +94,9 @@
 		priorityClass := testing.MakePriorityClass(priorityClassName).
 			PriorityValue(priorityValue).Obj()
 		gomega.Expect(k8sClient.Create(ctx, priorityClass)).Should(gomega.Succeed())
+		defer func() {
+			util.ExpectObjectToBeDeleted(ctx, k8sClient, priorityClass, true)
+		}()
 
 		job := testingrayjob.MakeJob(jobName, ns.Name).
 			Suspend(false).
@@ -127,20 +104,19 @@
 			Obj()
 		err := k8sClient.Create(ctx, job)
 		gomega.Expect(err).To(gomega.Succeed())
-		createdJob := &rayjobapi.RayJob{}
+		createdJob := &rayv1.RayJob{}
 
 		setInitStatus(jobName, ns.Name)
-		gomega.Eventually(func() bool {
-			if err := k8sClient.Get(ctx, types.NamespacedName{Name: jobName, Namespace: ns.Name}, createdJob); err != nil {
-				return false
-			}
-			return createdJob.Spec.Suspend
-		}, util.Timeout, util.Interval).Should(gomega.BeTrue())
+		gomega.Eventually(func(g gomega.Gomega) {
+			g.Expect(k8sClient.Get(ctx, types.NamespacedName{Name: jobName, Namespace: ns.Name}, createdJob)).Should(gomega.Succeed())
+			g.Expect(createdJob.Spec.Suspend).Should(gomega.BeTrue())
+		}, util.Timeout, util.Interval).Should(gomega.Succeed())
 
 		ginkgo.By("checking the workload is created without queue assigned")
 		createdWorkload := &kueue.Workload{}
-		gomega.Eventually(func() error {
-			return k8sClient.Get(ctx, wlLookupKey, createdWorkload)
+		wlLookupKey := types.NamespacedName{Name: workloadrayjob.GetWorkloadNameForRayJob(job.Name, job.UID), Namespace: ns.Name}
+		gomega.Eventually(func(g gomega.Gomega) {
+			g.Expect(k8sClient.Get(ctx, wlLookupKey, createdWorkload)).Should(gomega.Succeed())
 		}, util.Timeout, util.Interval).Should(gomega.Succeed())
 		gomega.Expect(createdWorkload.Spec.QueueName).Should(gomega.Equal(""), "The Workload shouldn't have .spec.queueName set")
 		gomega.Expect(metav1.IsControlledBy(createdWorkload, createdJob)).To(gomega.BeTrue(), "The Workload should be owned by the Job")
@@ -153,40 +129,42 @@
 		jobQueueName := "test-queue"
 		createdJob.Annotations = map[string]string{constants.QueueAnnotation: jobQueueName}
 		gomega.Expect(k8sClient.Update(ctx, createdJob)).Should(gomega.Succeed())
-		gomega.Eventually(func() bool {
-			if err := k8sClient.Get(ctx, wlLookupKey, createdWorkload); err != nil {
-				return false
-			}
-			return createdWorkload.Spec.QueueName == jobQueueName
-		}, util.Timeout, util.Interval).Should(gomega.BeTrue())
+		gomega.Eventually(func(g gomega.Gomega) {
+			g.Expect(k8sClient.Get(ctx, wlLookupKey, createdWorkload)).Should(gomega.Succeed())
+			g.Expect(createdWorkload.Spec.QueueName).Should(gomega.Equal(jobQueueName))
+		}, util.Timeout, util.Interval).Should(gomega.Succeed())
 
 		ginkgo.By("checking a second non-matching workload is deleted")
 		secondWl := &kueue.Workload{
 			ObjectMeta: metav1.ObjectMeta{
-				Name:      workloadrayjob.GetWorkloadNameForRayJob("second-workload"),
+				Name:      workloadrayjob.GetWorkloadNameForRayJob("second-workload", "test-uid"),
 				Namespace: createdWorkload.Namespace,
 			},
 			Spec: *createdWorkload.Spec.DeepCopy(),
 		}
-		gomega.Expect(ctrl.SetControllerReference(createdJob, secondWl, scheme.Scheme)).Should(gomega.Succeed())
+		gomega.Expect(ctrl.SetControllerReference(createdJob, secondWl, k8sClient.Scheme())).Should(gomega.Succeed())
 		secondWl.Spec.PodSets[0].Count += 1
 
 		gomega.Expect(k8sClient.Create(ctx, secondWl)).Should(gomega.Succeed())
-		gomega.Eventually(func() error {
+		gomega.Eventually(func(g gomega.Gomega) {
 			wl := &kueue.Workload{}
 			key := types.NamespacedName{Name: secondWl.Name, Namespace: secondWl.Namespace}
-			return k8sClient.Get(ctx, key, wl)
-		}, util.Timeout, util.Interval).Should(testing.BeNotFoundError())
+			g.Expect(k8sClient.Get(ctx, key, wl)).Should(testing.BeNotFoundError())
+		}, util.Timeout, util.Interval).Should(gomega.Succeed())
 		// check the original wl is still there
-		gomega.Eventually(func() error {
-			return k8sClient.Get(ctx, wlLookupKey, createdWorkload)
+		gomega.Eventually(func(g gomega.Gomega) {
+			g.Expect(k8sClient.Get(ctx, wlLookupKey, createdWorkload)).Should(gomega.Succeed())
 		}, util.Timeout, util.Interval).Should(gomega.Succeed())
 
 		ginkgo.By("checking the job is unsuspended when workload is assigned")
-		onDemandFlavor := testing.MakeResourceFlavor("on-demand").Label(instanceKey, "on-demand").Obj()
+		onDemandFlavor := testing.MakeResourceFlavor("on-demand").NodeLabel(instanceKey, "on-demand").Obj()
 		gomega.Expect(k8sClient.Create(ctx, onDemandFlavor)).Should(gomega.Succeed())
-		spotFlavor := testing.MakeResourceFlavor("spot").Label(instanceKey, "spot").Obj()
+		spotFlavor := testing.MakeResourceFlavor("spot").NodeLabel(instanceKey, "spot").Obj()
 		gomega.Expect(k8sClient.Create(ctx, spotFlavor)).Should(gomega.Succeed())
+		defer func() {
+			util.ExpectObjectToBeDeleted(ctx, k8sClient, spotFlavor, true)
+			util.ExpectObjectToBeDeleted(ctx, k8sClient, onDemandFlavor, true)
+		}()
 		clusterQueue := testing.MakeClusterQueue("cluster-queue").
 			ResourceGroup(
 				*testing.MakeFlavorQuotas("on-demand").Resource(corev1.ResourceCPU, "5").Obj(),
@@ -208,82 +186,71 @@
 		gomega.Expect(util.SetQuotaReservation(ctx, k8sClient, createdWorkload, admission)).Should(gomega.Succeed())
 		util.SyncAdmittedConditionForWorkloads(ctx, k8sClient, createdWorkload)
 		lookupKey := types.NamespacedName{Name: jobName, Namespace: ns.Name}
-		gomega.Eventually(func() bool {
-			if err := k8sClient.Get(ctx, lookupKey, createdJob); err != nil {
-				return false
-			}
-			return !createdJob.Spec.Suspend
-		}, util.Timeout, util.Interval).Should(gomega.BeTrue())
-		gomega.Eventually(func() bool {
-			ok, _ := testing.CheckLatestEvent(ctx, k8sClient, "Started", corev1.EventTypeNormal, fmt.Sprintf("Admitted by clusterQueue %v", clusterQueue.Name))
-			return ok
-		}, util.Timeout, util.Interval).Should(gomega.BeTrue())
-		gomega.Expect(len(createdJob.Spec.RayClusterSpec.HeadGroupSpec.Template.Spec.NodeSelector)).Should(gomega.Equal(1))
+		gomega.Eventually(func(g gomega.Gomega) {
+			g.Expect(k8sClient.Get(ctx, lookupKey, createdJob)).Should(gomega.Succeed())
+			g.Expect(createdJob.Spec.Suspend).Should(gomega.BeFalse())
+		}, util.Timeout, util.Interval).Should(gomega.Succeed())
+		gomega.Eventually(func(g gomega.Gomega) {
+			ok, _ := testing.CheckEventRecordedFor(ctx, k8sClient, "Started", corev1.EventTypeNormal, fmt.Sprintf("Admitted by clusterQueue %v", clusterQueue.Name), lookupKey)
+			g.Expect(ok).Should(gomega.BeTrue())
+		}, util.Timeout, util.Interval).Should(gomega.Succeed())
+		gomega.Expect(createdJob.Spec.RayClusterSpec.HeadGroupSpec.Template.Spec.NodeSelector).Should(gomega.HaveLen(1))
 		gomega.Expect(createdJob.Spec.RayClusterSpec.HeadGroupSpec.Template.Spec.NodeSelector[instanceKey]).Should(gomega.Equal(onDemandFlavor.Name))
-		gomega.Expect(len(createdJob.Spec.RayClusterSpec.WorkerGroupSpecs[0].Template.Spec.NodeSelector)).Should(gomega.Equal(1))
+		gomega.Expect(createdJob.Spec.RayClusterSpec.WorkerGroupSpecs[0].Template.Spec.NodeSelector).Should(gomega.HaveLen(1))
 		gomega.Expect(createdJob.Spec.RayClusterSpec.WorkerGroupSpecs[0].Template.Spec.NodeSelector[instanceKey]).Should(gomega.Equal(spotFlavor.Name))
-		gomega.Eventually(func() bool {
-			if err := k8sClient.Get(ctx, wlLookupKey, createdWorkload); err != nil {
-				return false
-			}
-			return apimeta.IsStatusConditionTrue(createdWorkload.Status.Conditions, kueue.WorkloadQuotaReserved)
-		}, util.Timeout, util.Interval).Should(gomega.BeTrue())
+		gomega.Eventually(func(g gomega.Gomega) {
+			g.Expect(k8sClient.Get(ctx, wlLookupKey, createdWorkload)).Should(gomega.Succeed())
+			g.Expect(createdWorkload.Status.Conditions).Should(testing.HaveConditionStatusTrue(kueue.WorkloadQuotaReserved))
+		}, util.Timeout, util.Interval).Should(gomega.Succeed())
 
 		ginkgo.By("checking the job gets suspended when parallelism changes and the added node selectors are removed")
 		parallelism := ptr.Deref(job.Spec.RayClusterSpec.WorkerGroupSpecs[0].Replicas, 1)
-		newParallelism := int32(parallelism + 1)
+		newParallelism := parallelism + 1
 		createdJob.Spec.RayClusterSpec.WorkerGroupSpecs[0].Replicas = &newParallelism
 		gomega.Expect(k8sClient.Update(ctx, createdJob)).Should(gomega.Succeed())
-		gomega.Eventually(func() bool {
-			if err := k8sClient.Get(ctx, lookupKey, createdJob); err != nil {
-				return false
-			}
-			return createdJob.Spec.Suspend && len(createdJob.Spec.RayClusterSpec.WorkerGroupSpecs[0].Template.Spec.NodeSelector) == 0
-		}, util.Timeout, util.Interval).Should(gomega.BeTrue())
-		gomega.Eventually(func() bool {
-			ok, _ := testing.CheckLatestEvent(ctx, k8sClient, "DeletedWorkload", corev1.EventTypeNormal, fmt.Sprintf("Deleted not matching Workload: %v", wlLookupKey.String()))
-			return ok
-		}, util.Timeout, util.Interval).Should(gomega.BeTrue())
+		gomega.Eventually(func(g gomega.Gomega) {
+			g.Expect(k8sClient.Get(ctx, lookupKey, createdJob)).Should(gomega.Succeed())
+			g.Expect(createdJob.Spec.Suspend).Should(gomega.BeTrue())
+			g.Expect(createdJob.Spec.RayClusterSpec.WorkerGroupSpecs[0].Template.Spec.NodeSelector).Should(gomega.BeEmpty())
+		}, util.Timeout, util.Interval).Should(gomega.Succeed())
+		gomega.Eventually(func(g gomega.Gomega) {
+			ok, _ := testing.CheckEventRecordedFor(ctx, k8sClient, "DeletedWorkload", corev1.EventTypeNormal, fmt.Sprintf("Deleted not matching Workload: %v", wlLookupKey.String()), lookupKey)
+			g.Expect(ok).Should(gomega.BeTrue())
+		}, util.Timeout, util.Interval).Should(gomega.Succeed())
 
 		ginkgo.By("checking the workload is updated with new count")
-		gomega.Eventually(func() bool {
-			if err := k8sClient.Get(ctx, wlLookupKey, createdWorkload); err != nil {
-				return false
-			}
-			return createdWorkload.Spec.PodSets[1].Count == newParallelism
-		}, util.Timeout, util.Interval).Should(gomega.BeTrue())
+		gomega.Eventually(func(g gomega.Gomega) {
+			g.Expect(k8sClient.Get(ctx, wlLookupKey, createdWorkload)).Should(gomega.Succeed())
+			g.Expect(createdWorkload.Spec.PodSets[1].Count).Should(gomega.Equal(newParallelism))
+		}, util.Timeout, util.Interval).Should(gomega.Succeed())
 		gomega.Expect(createdWorkload.Status.Admission).Should(gomega.BeNil())
 
 		ginkgo.By("checking the job is unsuspended and selectors added when workload is assigned again")
 		gomega.Expect(util.SetQuotaReservation(ctx, k8sClient, createdWorkload, admission)).Should(gomega.Succeed())
 		util.SyncAdmittedConditionForWorkloads(ctx, k8sClient, createdWorkload)
-		gomega.Eventually(func() bool {
-			if err := k8sClient.Get(ctx, lookupKey, createdJob); err != nil {
-				return false
-			}
-			return !createdJob.Spec.Suspend
-		}, util.Timeout, util.Interval).Should(gomega.BeTrue())
-		gomega.Expect(len(createdJob.Spec.RayClusterSpec.HeadGroupSpec.Template.Spec.NodeSelector)).Should(gomega.Equal(1))
+		gomega.Eventually(func(g gomega.Gomega) {
+			g.Expect(k8sClient.Get(ctx, lookupKey, createdJob)).Should(gomega.Succeed())
+			g.Expect(createdJob.Spec.Suspend).Should(gomega.BeFalse())
+		}, util.Timeout, util.Interval).Should(gomega.Succeed())
+		gomega.Expect(createdJob.Spec.RayClusterSpec.HeadGroupSpec.Template.Spec.NodeSelector).Should(gomega.HaveLen(1))
 		gomega.Expect(createdJob.Spec.RayClusterSpec.HeadGroupSpec.Template.Spec.NodeSelector[instanceKey]).Should(gomega.Equal(onDemandFlavor.Name))
-		gomega.Expect(len(createdJob.Spec.RayClusterSpec.WorkerGroupSpecs[0].Template.Spec.NodeSelector)).Should(gomega.Equal(1))
+		gomega.Expect(createdJob.Spec.RayClusterSpec.WorkerGroupSpecs[0].Template.Spec.NodeSelector).Should(gomega.HaveLen(1))
 		gomega.Expect(createdJob.Spec.RayClusterSpec.WorkerGroupSpecs[0].Template.Spec.NodeSelector[instanceKey]).Should(gomega.Equal(spotFlavor.Name))
-		gomega.Eventually(func() bool {
-			if err := k8sClient.Get(ctx, wlLookupKey, createdWorkload); err != nil {
-				return false
-			}
-			return apimeta.IsStatusConditionTrue(createdWorkload.Status.Conditions, kueue.WorkloadQuotaReserved)
-		}, util.Timeout, util.Interval).Should(gomega.BeTrue())
+		gomega.Eventually(func(g gomega.Gomega) {
+			g.Expect(k8sClient.Get(ctx, wlLookupKey, createdWorkload)).Should(gomega.Succeed())
+			g.Expect(createdWorkload.Status.Conditions).Should(testing.HaveConditionStatusTrue(kueue.WorkloadQuotaReserved))
+		}, util.Timeout, util.Interval).Should(gomega.Succeed())
 
 		ginkgo.By("checking the workload is finished when job is completed")
-		createdJob.Status.JobDeploymentStatus = rayjobapi.JobDeploymentStatusComplete
-		createdJob.Status.JobStatus = rayjobapi.JobStatusSucceeded
+		createdJob.Status.JobDeploymentStatus = rayv1.JobDeploymentStatusComplete
+		createdJob.Status.JobStatus = rayv1.JobStatusSucceeded
 		createdJob.Status.Message = "Job finished by test"
 
 		gomega.Expect(k8sClient.Status().Update(ctx, createdJob)).Should(gomega.Succeed())
-		gomega.Eventually(func() bool {
-			gomega.Expect(k8sClient.Get(ctx, wlLookupKey, createdWorkload)).To(gomega.Succeed())
-			return apimeta.IsStatusConditionTrue(createdWorkload.Status.Conditions, kueue.WorkloadFinished)
-		}, util.Timeout, util.Interval).Should(gomega.BeTrue())
+		gomega.Eventually(func(g gomega.Gomega) {
+			g.Expect(k8sClient.Get(ctx, wlLookupKey, createdWorkload)).To(gomega.Succeed())
+			g.Expect(createdWorkload.Status.Conditions).Should(testing.HaveConditionStatusTrue(kueue.WorkloadFinished))
+		}, util.Timeout, util.Interval).Should(gomega.Succeed())
 	})
 
 	ginkgo.It("A RayJob created in an unmanaged namespace is not suspended and a workload is not created", func() {
@@ -307,15 +274,11 @@
 
 var _ = ginkgo.Describe("Job controller for workloads when only jobs with queue are managed", ginkgo.Ordered, ginkgo.ContinueOnFailure, func() {
 	ginkgo.BeforeAll(func() {
-		fwk = &framework.Framework{
-			CRDPath:     crdPath,
-			DepCRDPaths: []string{rayCrdPath},
-		}
-		cfg = fwk.Init()
-		ctx, k8sClient = fwk.RunManager(cfg, managerSetup())
-	})
+		fwk.StartManager(ctx, cfg, managerSetup())
+	})
+
 	ginkgo.AfterAll(func() {
-		fwk.Teardown()
+		fwk.StopManager(ctx)
 	})
 
 	var (
@@ -338,15 +301,15 @@
 		job := testingrayjob.MakeJob(jobName, ns.Name).Obj()
 		gomega.Expect(k8sClient.Create(ctx, job)).Should(gomega.Succeed())
 		lookupKey := types.NamespacedName{Name: jobName, Namespace: ns.Name}
-		createdJob := &rayjobapi.RayJob{}
+		createdJob := &rayv1.RayJob{}
 		setInitStatus(jobName, ns.Name)
 		gomega.Expect(k8sClient.Get(ctx, lookupKey, createdJob)).Should(gomega.Succeed())
 
 		createdWorkload := &kueue.Workload{}
-		wlLookupKey := types.NamespacedName{Name: workloadrayjob.GetWorkloadNameForRayJob(jobName), Namespace: ns.Name}
-		gomega.Eventually(func() bool {
-			return apierrors.IsNotFound(k8sClient.Get(ctx, wlLookupKey, createdWorkload))
-		}, util.Timeout, util.Interval).Should(gomega.BeTrue())
+		wlLookupKey := types.NamespacedName{Name: workloadrayjob.GetWorkloadNameForRayJob(job.Name, job.UID), Namespace: ns.Name}
+		gomega.Eventually(func(g gomega.Gomega) {
+			g.Expect(k8sClient.Get(ctx, wlLookupKey, createdWorkload)).Should(testing.BeNotFoundError())
+		}, util.Timeout, util.Interval).Should(gomega.Succeed())
 
 		ginkgo.By("checking the workload is created when queue name is set")
 		jobQueueName := "test-queue"
@@ -356,44 +319,37 @@
 			createdJob.Labels[constants.QueueLabel] = jobQueueName
 		}
 		gomega.Expect(k8sClient.Update(ctx, createdJob)).Should(gomega.Succeed())
-		gomega.Eventually(func() error {
-			return k8sClient.Get(ctx, wlLookupKey, createdWorkload)
-		}, util.Timeout, util.Interval).Should(gomega.Succeed())
-	})
-
+		gomega.Eventually(func(g gomega.Gomega) {
+			g.Expect(k8sClient.Get(ctx, wlLookupKey, createdWorkload)).Should(gomega.Succeed())
+		}, util.Timeout, util.Interval).Should(gomega.Succeed())
+	})
 })
 
 var _ = ginkgo.Describe("Job controller when waitForPodsReady enabled", ginkgo.Ordered, ginkgo.ContinueOnFailure, func() {
 	type podsReadyTestSpec struct {
-		beforeJobStatus *rayjobapi.RayJobStatus
+		beforeJobStatus *rayv1.RayJobStatus
 		beforeCondition *metav1.Condition
-		jobStatus       rayjobapi.RayJobStatus
+		jobStatus       rayv1.RayJobStatus
 		suspended       bool
 		wantCondition   *metav1.Condition
 	}
 
-	var defaultFlavor = testing.MakeResourceFlavor("default").Label(instanceKey, "default").Obj()
+	var defaultFlavor = testing.MakeResourceFlavor("default").NodeLabel(instanceKey, "default").Obj()
 
 	ginkgo.BeforeAll(func() {
-		fwk = &framework.Framework{
-			CRDPath:     crdPath,
-			DepCRDPaths: []string{rayCrdPath},
-		}
-		cfg = fwk.Init()
-		ctx, k8sClient = fwk.RunManager(cfg, managerSetup(jobframework.WithWaitForPodsReady(true)))
+		fwk.StartManager(ctx, cfg, managerSetup(jobframework.WithWaitForPodsReady(&configapi.WaitForPodsReady{Enable: true})))
 
 		ginkgo.By("Create a resource flavor")
 		gomega.Expect(k8sClient.Create(ctx, defaultFlavor)).Should(gomega.Succeed())
 	})
 
 	ginkgo.AfterAll(func() {
-		util.ExpectResourceFlavorToBeDeleted(ctx, k8sClient, defaultFlavor, true)
-		fwk.Teardown()
+		util.ExpectObjectToBeDeleted(ctx, k8sClient, defaultFlavor, true)
+		fwk.StopManager(ctx)
 	})
 
 	var (
-		ns          *corev1.Namespace
-		wlLookupKey types.NamespacedName
+		ns *corev1.Namespace
 	)
 	ginkgo.BeforeEach(func() {
 		ns = &corev1.Namespace{
@@ -402,8 +358,6 @@
 			},
 		}
 		gomega.Expect(k8sClient.Create(ctx, ns)).To(gomega.Succeed())
-
-		wlLookupKey = types.NamespacedName{Name: workloadrayjob.GetWorkloadNameForRayJob(jobName), Namespace: ns.Name}
 	})
 	ginkgo.AfterEach(func() {
 		gomega.Expect(util.DeleteNamespace(ctx, k8sClient, ns)).To(gomega.Succeed())
@@ -418,13 +372,14 @@
 			gomega.Expect(k8sClient.Create(ctx, job)).Should(gomega.Succeed())
 			lookupKey := types.NamespacedName{Name: jobName, Namespace: ns.Name}
 			setInitStatus(jobName, ns.Name)
-			createdJob := &rayjobapi.RayJob{}
+			createdJob := &rayv1.RayJob{}
 			gomega.Expect(k8sClient.Get(ctx, lookupKey, createdJob)).Should(gomega.Succeed())
 
 			ginkgo.By("Fetch the workload created for the job")
 			createdWorkload := &kueue.Workload{}
-			gomega.Eventually(func() error {
-				return k8sClient.Get(ctx, wlLookupKey, createdWorkload)
+			wlLookupKey := types.NamespacedName{Name: workloadrayjob.GetWorkloadNameForRayJob(job.Name, job.UID), Namespace: ns.Name}
+			gomega.Eventually(func(g gomega.Gomega) {
+				g.Expect(k8sClient.Get(ctx, wlLookupKey, createdWorkload)).Should(gomega.Succeed())
 			}, util.Timeout, util.Interval).Should(gomega.Succeed())
 
 			ginkgo.By("Admit the workload created for the job")
@@ -446,10 +401,10 @@
 			gomega.Expect(k8sClient.Get(ctx, wlLookupKey, createdWorkload)).Should(gomega.Succeed())
 
 			ginkgo.By("Await for the job to be unsuspended")
-			gomega.Eventually(func() bool {
-				gomega.Expect(k8sClient.Get(ctx, lookupKey, createdJob)).Should(gomega.Succeed())
-				return createdJob.Spec.Suspend
-			}, util.Timeout, util.Interval).Should(gomega.BeFalse())
+			gomega.Eventually(func(g gomega.Gomega) {
+				g.Expect(k8sClient.Get(ctx, lookupKey, createdJob)).Should(gomega.Succeed())
+				g.Expect(createdJob.Spec.Suspend).Should(gomega.BeFalse())
+			}, util.Timeout, util.Interval).Should(gomega.Succeed())
 
 			if podsReadyTestSpec.beforeJobStatus != nil {
 				ginkgo.By("Update the job status to simulate its initial progress towards completion")
@@ -460,10 +415,12 @@
 
 			if podsReadyTestSpec.beforeCondition != nil {
 				ginkgo.By("Update the workload status")
-				gomega.Eventually(func() *metav1.Condition {
-					gomega.Expect(k8sClient.Get(ctx, wlLookupKey, createdWorkload)).Should(gomega.Succeed())
-					return apimeta.FindStatusCondition(createdWorkload.Status.Conditions, kueue.WorkloadPodsReady)
-				}, util.Timeout, util.Interval).Should(gomega.BeComparableTo(podsReadyTestSpec.beforeCondition, ignoreConditionTimestamps))
+				gomega.Eventually(func(g gomega.Gomega) {
+					g.Expect(k8sClient.Get(ctx, wlLookupKey, createdWorkload)).Should(gomega.Succeed())
+					g.Expect(apimeta.FindStatusCondition(createdWorkload.Status.Conditions, kueue.WorkloadPodsReady)).Should(
+						gomega.BeComparableTo(podsReadyTestSpec.beforeCondition, util.IgnoreConditionTimestampsAndObservedGeneration),
+					)
+				}, util.Timeout, util.Interval).Should(gomega.Succeed())
 			}
 
 			ginkgo.By("Update the job status to simulate its progress towards completion")
@@ -473,22 +430,22 @@
 
 			if podsReadyTestSpec.suspended {
 				ginkgo.By("Unset admission of the workload to suspend the job")
-				gomega.Eventually(func() error {
+				gomega.Eventually(func(g gomega.Gomega) {
 					// the update may need to be retried due to a conflict as the workload gets
 					// also updated due to setting of the job status.
-					if err := k8sClient.Get(ctx, wlLookupKey, createdWorkload); err != nil {
-						return err
-					}
-					return util.SetQuotaReservation(ctx, k8sClient, createdWorkload, nil)
+					g.Expect(k8sClient.Get(ctx, wlLookupKey, createdWorkload)).Should(gomega.Succeed())
+					g.Expect(util.SetQuotaReservation(ctx, k8sClient, createdWorkload, nil)).Should(gomega.Succeed())
 				}, util.Timeout, util.Interval).Should(gomega.Succeed())
 				util.SyncAdmittedConditionForWorkloads(ctx, k8sClient, createdWorkload)
 			}
 
 			ginkgo.By("Verify the PodsReady condition is added")
-			gomega.Eventually(func() *metav1.Condition {
-				gomega.Expect(k8sClient.Get(ctx, wlLookupKey, createdWorkload)).Should(gomega.Succeed())
-				return apimeta.FindStatusCondition(createdWorkload.Status.Conditions, kueue.WorkloadPodsReady)
-			}, util.Timeout, util.Interval).Should(gomega.BeComparableTo(podsReadyTestSpec.wantCondition, ignoreConditionTimestamps))
+			gomega.Eventually(func(g gomega.Gomega) {
+				g.Expect(k8sClient.Get(ctx, wlLookupKey, createdWorkload)).Should(gomega.Succeed())
+				g.Expect(apimeta.FindStatusCondition(createdWorkload.Status.Conditions, kueue.WorkloadPodsReady)).Should(
+					gomega.BeComparableTo(podsReadyTestSpec.wantCondition, util.IgnoreConditionTimestampsAndObservedGeneration),
+				)
+			}, util.Timeout, util.Interval).Should(gomega.Succeed())
 		},
 		ginkgo.Entry("No progress", podsReadyTestSpec{
 			wantCondition: &metav1.Condition{
@@ -499,10 +456,10 @@
 			},
 		}),
 		ginkgo.Entry("Running RayJob", podsReadyTestSpec{
-			jobStatus: rayjobapi.RayJobStatus{
-				JobDeploymentStatus: rayjobapi.JobDeploymentStatusRunning,
-				RayClusterStatus: rayjobapi.RayClusterStatus{
-					State: rayjobapi.Ready,
+			jobStatus: rayv1.RayJobStatus{
+				JobDeploymentStatus: rayv1.JobDeploymentStatusRunning,
+				RayClusterStatus: rayv1.RayClusterStatus{
+					State: rayv1.Ready,
 				},
 			},
 			wantCondition: &metav1.Condition{
@@ -519,10 +476,10 @@
 				Reason:  "PodsReady",
 				Message: "Not all pods are ready or succeeded",
 			},
-			jobStatus: rayjobapi.RayJobStatus{
-				JobDeploymentStatus: rayjobapi.JobDeploymentStatusRunning,
-				RayClusterStatus: rayjobapi.RayClusterStatus{
-					State: rayjobapi.Ready,
+			jobStatus: rayv1.RayJobStatus{
+				JobDeploymentStatus: rayv1.JobDeploymentStatusRunning,
+				RayClusterStatus: rayv1.RayClusterStatus{
+					State: rayv1.Ready,
 				},
 			},
 			wantCondition: &metav1.Condition{
@@ -533,10 +490,10 @@
 			},
 		}),
 		ginkgo.Entry("Job suspended; PodsReady=True before", podsReadyTestSpec{
-			beforeJobStatus: &rayjobapi.RayJobStatus{
-				JobDeploymentStatus: rayjobapi.JobDeploymentStatusRunning,
-				RayClusterStatus: rayjobapi.RayClusterStatus{
-					State: rayjobapi.Ready,
+			beforeJobStatus: &rayv1.RayJobStatus{
+				JobDeploymentStatus: rayv1.JobDeploymentStatusRunning,
+				RayClusterStatus: rayv1.RayClusterStatus{
+					State: rayv1.Ready,
 				},
 			},
 			beforeCondition: &metav1.Condition{
@@ -545,8 +502,8 @@
 				Reason:  "PodsReady",
 				Message: "All pods were ready or succeeded since the workload admission",
 			},
-			jobStatus: rayjobapi.RayJobStatus{
-				JobDeploymentStatus: rayjobapi.JobDeploymentStatusSuspended,
+			jobStatus: rayv1.RayJobStatus{
+				JobDeploymentStatus: rayv1.JobDeploymentStatusSuspended,
 			},
 			suspended: true,
 			wantCondition: &metav1.Condition{
@@ -561,15 +518,10 @@
 
 var _ = ginkgo.Describe("Job controller interacting with scheduler", ginkgo.Ordered, ginkgo.ContinueOnFailure, func() {
 	ginkgo.BeforeAll(func() {
-		fwk = &framework.Framework{
-			CRDPath:     crdPath,
-			DepCRDPaths: []string{rayCrdPath},
-		}
-		cfg = fwk.Init()
-		ctx, k8sClient = fwk.RunManager(cfg, managerAndSchedulerSetup())
+		fwk.StartManager(ctx, cfg, managerAndSchedulerSetup())
 	})
 	ginkgo.AfterAll(func() {
-		fwk.Teardown()
+		fwk.StopManager(ctx)
 	})
 
 	var (
@@ -588,10 +540,10 @@
 		}
 		gomega.Expect(k8sClient.Create(ctx, ns)).To(gomega.Succeed())
 
-		onDemandFlavor = testing.MakeResourceFlavor("on-demand").Label(instanceKey, "on-demand").Obj()
+		onDemandFlavor = testing.MakeResourceFlavor("on-demand").NodeLabel(instanceKey, "on-demand").Obj()
 		gomega.Expect(k8sClient.Create(ctx, onDemandFlavor)).Should(gomega.Succeed())
 
-		spotUntaintedFlavor = testing.MakeResourceFlavor("spot-untainted").Label(instanceKey, "spot-untainted").Obj()
+		spotUntaintedFlavor = testing.MakeResourceFlavor("spot-untainted").NodeLabel(instanceKey, "spot-untainted").Obj()
 		gomega.Expect(k8sClient.Create(ctx, spotUntaintedFlavor)).Should(gomega.Succeed())
 
 		clusterQueue = testing.MakeClusterQueue("dev-clusterqueue").
@@ -603,9 +555,9 @@
 	})
 	ginkgo.AfterEach(func() {
 		gomega.Expect(util.DeleteNamespace(ctx, k8sClient, ns)).To(gomega.Succeed())
-		util.ExpectClusterQueueToBeDeleted(ctx, k8sClient, clusterQueue, true)
-		util.ExpectResourceFlavorToBeDeleted(ctx, k8sClient, onDemandFlavor, true)
-		util.ExpectResourceFlavorToBeDeleted(ctx, k8sClient, spotUntaintedFlavor, true)
+		util.ExpectObjectToBeDeleted(ctx, k8sClient, clusterQueue, true)
+		util.ExpectObjectToBeDeleted(ctx, k8sClient, onDemandFlavor, true)
+		util.ExpectObjectToBeDeleted(ctx, k8sClient, spotUntaintedFlavor, true)
 	})
 
 	ginkgo.It("Should schedule jobs as they fit in their ClusterQueue", func() {
@@ -620,31 +572,25 @@
 			Obj()
 		gomega.Expect(k8sClient.Create(ctx, job)).Should(gomega.Succeed())
 		setInitStatus(job.Name, job.Namespace)
-		createdJob := &rayjobapi.RayJob{}
-		gomega.Eventually(func() bool {
-			gomega.Expect(k8sClient.Get(ctx, types.NamespacedName{Name: job.Name, Namespace: job.Namespace}, createdJob)).
+		createdJob := &rayv1.RayJob{}
+		gomega.Eventually(func(g gomega.Gomega) {
+			g.Expect(k8sClient.Get(ctx, types.NamespacedName{Name: job.Name, Namespace: job.Namespace}, createdJob)).
 				Should(gomega.Succeed())
-			return createdJob.Spec.Suspend
-		}, util.Timeout, util.Interval).Should(gomega.BeFalse())
+			g.Expect(createdJob.Spec.Suspend).Should(gomega.BeFalse())
+		}, util.Timeout, util.Interval).Should(gomega.Succeed())
 		gomega.Expect(createdJob.Spec.RayClusterSpec.HeadGroupSpec.Template.Spec.NodeSelector[instanceKey]).Should(gomega.Equal(spotUntaintedFlavor.Name))
 		gomega.Expect(createdJob.Spec.RayClusterSpec.WorkerGroupSpecs[0].Template.Spec.NodeSelector[instanceKey]).Should(gomega.Equal(onDemandFlavor.Name))
 		util.ExpectPendingWorkloadsMetric(clusterQueue, 0, 0)
 		util.ExpectReservingActiveWorkloadsMetric(clusterQueue, 1)
-
 	})
 })
 
 var _ = ginkgo.Describe("Job controller with preemption enabled", ginkgo.Ordered, ginkgo.ContinueOnFailure, func() {
 	ginkgo.BeforeAll(func() {
-		fwk = &framework.Framework{
-			CRDPath:     crdPath,
-			DepCRDPaths: []string{rayCrdPath},
-		}
-		cfg = fwk.Init()
-		ctx, k8sClient = fwk.RunManager(cfg, managerAndSchedulerSetup())
+		fwk.StartManager(ctx, cfg, managerAndSchedulerSetup())
 	})
 	ginkgo.AfterAll(func() {
-		fwk.Teardown()
+		fwk.StopManager(ctx)
 	})
 
 	var (
@@ -652,6 +598,7 @@
 		onDemandFlavor *kueue.ResourceFlavor
 		clusterQueue   *kueue.ClusterQueue
 		localQueue     *kueue.LocalQueue
+		priorityClass  *schedulingv1.PriorityClass
 	)
 
 	ginkgo.BeforeEach(func() {
@@ -662,7 +609,7 @@
 		}
 		gomega.Expect(k8sClient.Create(ctx, ns)).To(gomega.Succeed())
 
-		onDemandFlavor = testing.MakeResourceFlavor("on-demand").Label(instanceKey, "on-demand").Obj()
+		onDemandFlavor = testing.MakeResourceFlavor("on-demand").NodeLabel(instanceKey, "on-demand").Obj()
 		gomega.Expect(k8sClient.Create(ctx, onDemandFlavor)).Should(gomega.Succeed())
 
 		clusterQueue = testing.MakeClusterQueue("clusterqueue").
@@ -680,14 +627,15 @@
 		gomega.Expect(k8sClient.Create(ctx, localQueue)).Should(gomega.Succeed())
 
 		ginkgo.By("creating priority")
-		priorityClass := testing.MakePriorityClass(priorityClassName).
+		priorityClass = testing.MakePriorityClass(priorityClassName).
 			PriorityValue(priorityValue).Obj()
 		gomega.Expect(k8sClient.Create(ctx, priorityClass)).Should(gomega.Succeed())
 	})
 	ginkgo.AfterEach(func() {
 		gomega.Expect(util.DeleteNamespace(ctx, k8sClient, ns)).To(gomega.Succeed())
-		util.ExpectClusterQueueToBeDeleted(ctx, k8sClient, clusterQueue, true)
-		util.ExpectResourceFlavorToBeDeleted(ctx, k8sClient, onDemandFlavor, true)
+		util.ExpectObjectToBeDeleted(ctx, k8sClient, clusterQueue, true)
+		util.ExpectObjectToBeDeleted(ctx, k8sClient, onDemandFlavor, true)
+		util.ExpectObjectToBeDeleted(ctx, k8sClient, priorityClass, true)
 	})
 
 	ginkgo.It("Should preempt lower priority rayJobs when resource insufficient", func() {
@@ -700,12 +648,11 @@
 		setInitStatus(lowPriorityJob.Name, lowPriorityJob.Namespace)
 
 		ginkgo.By("Await for the low priority workload to be admitted")
-		createdJob := &rayjobapi.RayJob{}
-		gomega.Eventually(func() bool {
-			gomega.Expect(k8sClient.Get(ctx, types.NamespacedName{Name: lowPriorityJob.Name, Namespace: lowPriorityJob.Namespace}, createdJob)).
-				Should(gomega.Succeed())
-			return createdJob.Spec.Suspend
-		}, util.Timeout, util.Interval).Should(gomega.BeFalse())
+		createdJob := &rayv1.RayJob{}
+		gomega.Eventually(func(g gomega.Gomega) {
+			g.Expect(k8sClient.Get(ctx, client.ObjectKeyFromObject(lowPriorityJob), createdJob)).Should(gomega.Succeed())
+			g.Expect(createdJob.Spec.Suspend).Should(gomega.BeFalse())
+		}, util.Timeout, util.Interval).Should(gomega.Succeed())
 
 		ginkgo.By("Create a high priority rayJob which will preempt the lower one")
 		highPriorityJob := testingrayjob.MakeJob("rayjob-with-high-priority", ns.Name).Queue(localQueue.Name).
@@ -718,56 +665,46 @@
 
 		ginkgo.By("High priority workload should be admitted")
 		highPriorityWL := &kueue.Workload{}
-		highPriorityLookupKey := types.NamespacedName{Name: workloadrayjob.GetWorkloadNameForRayJob(highPriorityJob.Name), Namespace: ns.Name}
-
-		gomega.Eventually(func() error {
-			return k8sClient.Get(ctx, highPriorityLookupKey, highPriorityWL)
-		}, util.Timeout, util.Interval).Should(gomega.Succeed())
-		apimeta.IsStatusConditionTrue(highPriorityWL.Status.Conditions, kueue.WorkloadAdmitted)
+		highPriorityLookupKey := types.NamespacedName{Name: workloadrayjob.GetWorkloadNameForRayJob(highPriorityJob.Name, highPriorityJob.UID), Namespace: ns.Name}
+
+		gomega.Eventually(func(g gomega.Gomega) {
+			g.Expect(k8sClient.Get(ctx, highPriorityLookupKey, highPriorityWL)).To(gomega.Succeed())
+			g.Expect(highPriorityWL.Status.Conditions).To(testing.HaveConditionStatusTrue(kueue.WorkloadAdmitted))
+		}, util.Timeout, util.Interval).Should(gomega.Succeed())
 
 		ginkgo.By("Low priority workload should not be admitted")
 		createdWorkload := &kueue.Workload{}
-		lowPriorityLookupKey := types.NamespacedName{Name: workloadrayjob.GetWorkloadNameForRayJob(lowPriorityJob.Name), Namespace: ns.Name}
-
-		gomega.Eventually(func() error {
-			return k8sClient.Get(ctx, lowPriorityLookupKey, createdWorkload)
-		}, util.Timeout, util.Interval).Should(gomega.Succeed())
-		apimeta.IsStatusConditionFalse(createdWorkload.Status.Conditions, kueue.WorkloadAdmitted)
+		lowPriorityLookupKey := types.NamespacedName{Name: workloadrayjob.GetWorkloadNameForRayJob(lowPriorityJob.Name, lowPriorityJob.UID), Namespace: ns.Name}
+
+		gomega.Eventually(func(g gomega.Gomega) {
+			g.Expect(k8sClient.Get(ctx, lowPriorityLookupKey, createdWorkload)).To(gomega.Succeed())
+			g.Expect(apimeta.IsStatusConditionFalse(createdWorkload.Status.Conditions, kueue.WorkloadAdmitted)).To(gomega.BeTrue())
+		}, util.Timeout, util.Interval).Should(gomega.Succeed())
 
 		ginkgo.By("Low priority rayJob should be suspended")
-		createdJob = &rayjobapi.RayJob{}
-		gomega.Eventually(func() bool {
-			gomega.Expect(k8sClient.Get(ctx, types.NamespacedName{Name: lowPriorityJob.Name, Namespace: lowPriorityJob.Namespace}, createdJob)).
-				Should(gomega.Succeed())
-			return createdJob.Spec.Suspend
-		}, util.Timeout, util.Interval).Should(gomega.BeTrue())
+		createdJob = &rayv1.RayJob{}
+		gomega.Eventually(func(g gomega.Gomega) {
+			g.Expect(k8sClient.Get(ctx, client.ObjectKeyFromObject(lowPriorityJob), createdJob)).Should(gomega.Succeed())
+			g.Expect(createdJob.Spec.Suspend).Should(gomega.BeTrue())
+		}, util.Timeout, util.Interval).Should(gomega.Succeed())
 
 		ginkgo.By("Delete high priority rayjob")
-		gomega.Expect(k8sClient.Delete(ctx, highPriorityJob)).To(gomega.Succeed())
-		gomega.EventuallyWithOffset(1, func() error {
-			rayjob := &rayjobapi.RayJob{}
-			return k8sClient.Get(ctx, client.ObjectKeyFromObject(highPriorityJob), rayjob)
-		}, util.Timeout, util.Interval).Should(testing.BeNotFoundError())
+		util.ExpectObjectToBeDeleted(ctx, k8sClient, highPriorityJob, true)
 		// Manually delete workload because no garbage collection controller.
-		gomega.Expect(k8sClient.Delete(ctx, highPriorityWL)).To(gomega.Succeed())
-		gomega.EventuallyWithOffset(1, func() error {
-			wl := &kueue.Workload{}
-			return k8sClient.Get(ctx, highPriorityLookupKey, wl)
-		}, util.Timeout, util.Interval).Should(testing.BeNotFoundError())
+		util.ExpectObjectToBeDeleted(ctx, k8sClient, highPriorityWL, true)
 
 		ginkgo.By("Low priority workload should be admitted again")
 		createdWorkload = &kueue.Workload{}
-		gomega.Eventually(func() error {
-			return k8sClient.Get(ctx, lowPriorityLookupKey, createdWorkload)
-		}, util.Timeout, util.Interval).Should(gomega.Succeed())
-		apimeta.IsStatusConditionTrue(createdWorkload.Status.Conditions, kueue.WorkloadAdmitted)
+		gomega.Eventually(func(g gomega.Gomega) {
+			g.Expect(k8sClient.Get(ctx, lowPriorityLookupKey, createdWorkload)).To(gomega.Succeed())
+			g.Expect(createdWorkload.Status.Conditions).To(testing.HaveConditionStatusTrue(kueue.WorkloadAdmitted))
+		}, util.Timeout, util.Interval).Should(gomega.Succeed())
 
 		ginkgo.By("Low priority rayJob should be unsuspended")
-		createdJob = &rayjobapi.RayJob{}
-		gomega.Eventually(func() bool {
-			gomega.Expect(k8sClient.Get(ctx, types.NamespacedName{Name: lowPriorityJob.Name, Namespace: lowPriorityJob.Namespace}, createdJob)).
-				Should(gomega.Succeed())
-			return createdJob.Spec.Suspend
-		}, util.Timeout, util.Interval).Should(gomega.BeFalse())
+		createdJob = &rayv1.RayJob{}
+		gomega.Eventually(func(g gomega.Gomega) {
+			g.Expect(k8sClient.Get(ctx, client.ObjectKeyFromObject(lowPriorityJob), createdJob)).Should(gomega.Succeed())
+			g.Expect(createdJob.Spec.Suspend).Should(gomega.BeFalse())
+		}, util.Timeout, util.Interval).Should(gomega.Succeed())
 	})
 })