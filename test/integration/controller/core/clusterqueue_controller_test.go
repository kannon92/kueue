--- conflicted
+++ resolved
@@ -21,7 +21,6 @@
 	"github.com/onsi/ginkgo/v2"
 	"github.com/onsi/gomega"
 	corev1 "k8s.io/api/core/v1"
-	apimeta "k8s.io/apimachinery/pkg/api/meta"
 	"k8s.io/apimachinery/pkg/api/resource"
 	metav1 "k8s.io/apimachinery/pkg/apis/meta/v1"
 	"k8s.io/utils/ptr"
@@ -47,7 +46,6 @@
 	flavorCPUArchB = "arch-b"
 )
 
-var ignoreConditionTimestamps = cmpopts.IgnoreFields(metav1.Condition{}, "LastTransitionTime")
 var ignoreLastChangeTime = cmpopts.IgnoreFields(kueue.ClusterQueuePendingWorkloadsStatus{}, "LastChangeTime")
 var ignorePendingWorkloadsStatus = cmpopts.IgnoreFields(kueue.ClusterQueueStatus{}, "PendingWorkloadsStatus")
 
@@ -83,12 +81,11 @@
 	)
 
 	ginkgo.BeforeAll(func() {
-		fwk = &framework.Framework{CRDPath: crdPath, WebhookPath: webhookPath}
-		cfg = fwk.Init()
-		ctx, k8sClient = fwk.RunManager(cfg, managerSetup)
-	})
+		fwk.StartManager(ctx, cfg, managerSetup)
+	})
+
 	ginkgo.AfterAll(func() {
-		fwk.Teardown()
+		fwk.StopManager(ctx)
 	})
 
 	ginkgo.BeforeEach(func() {
@@ -146,15 +143,15 @@
 		})
 
 		ginkgo.AfterEach(func() {
-			util.ExpectClusterQueueToBeDeleted(ctx, k8sClient, clusterQueue, true)
-			util.ExpectResourceFlavorToBeDeleted(ctx, k8sClient, onDemandFlavor, true)
-			util.ExpectResourceFlavorToBeDeleted(ctx, k8sClient, spotFlavor, true)
-			util.ExpectResourceFlavorToBeDeleted(ctx, k8sClient, modelAFlavor, true)
-			util.ExpectResourceFlavorToBeDeleted(ctx, k8sClient, modelBFlavor, true)
-			util.ExpectAdmissionCheckToBeDeleted(ctx, k8sClient, ac, true)
-		})
-
-		ginkgo.It("Should update status and report metrics when workloads are assigned and finish", func() {
+			util.ExpectObjectToBeDeleted(ctx, k8sClient, clusterQueue, true)
+			util.ExpectObjectToBeDeleted(ctx, k8sClient, onDemandFlavor, true)
+			util.ExpectObjectToBeDeleted(ctx, k8sClient, spotFlavor, true)
+			util.ExpectObjectToBeDeleted(ctx, k8sClient, modelAFlavor, true)
+			util.ExpectObjectToBeDeleted(ctx, k8sClient, modelBFlavor, true)
+			util.ExpectObjectToBeDeleted(ctx, k8sClient, ac, true)
+		})
+
+		ginkgo.It("Should update status and report metrics when workloads are assigned and finish", framework.SlowSpec, func() {
 			workloads := []*kueue.Workload{
 				testing.MakeWorkload("one", ns.Name).Queue(localQueue.Name).
 					Request(corev1.ResourceCPU, "2").Request(resourceGPU, "2").Obj(),
@@ -191,23 +188,23 @@
 			for _, w := range workloads {
 				gomega.Expect(k8sClient.Create(ctx, w)).To(gomega.Succeed())
 			}
-			gomega.Eventually(func() kueue.ClusterQueueStatus {
-				var updatedCq kueue.ClusterQueue
-				gomega.Expect(k8sClient.Get(ctx, client.ObjectKeyFromObject(clusterQueue), &updatedCq)).To(gomega.Succeed())
-				return updatedCq.Status
-			}, util.Timeout, util.Interval).Should(gomega.BeComparableTo(kueue.ClusterQueueStatus{
-				PendingWorkloads:   5,
-				FlavorsReservation: emptyUsedFlavors,
-				FlavorsUsage:       emptyUsedFlavors,
-				Conditions: []metav1.Condition{
-					{
-						Type:    kueue.ClusterQueueActive,
-						Status:  metav1.ConditionFalse,
-						Reason:  "FlavorNotFound",
-						Message: "Can't admit new workloads; some resourceFlavors are not found",
-					},
-				},
-			}, ignoreConditionTimestamps, ignorePendingWorkloadsStatus))
+			gomega.Eventually(func(g gomega.Gomega) {
+				var updatedCq kueue.ClusterQueue
+				g.Expect(k8sClient.Get(ctx, client.ObjectKeyFromObject(clusterQueue), &updatedCq)).To(gomega.Succeed())
+				g.Expect(updatedCq.Status).Should(gomega.BeComparableTo(kueue.ClusterQueueStatus{
+					PendingWorkloads:   5,
+					FlavorsReservation: emptyUsedFlavors,
+					FlavorsUsage:       emptyUsedFlavors,
+					Conditions: []metav1.Condition{
+						{
+							Type:    kueue.ClusterQueueActive,
+							Status:  metav1.ConditionFalse,
+							Reason:  "FlavorNotFound",
+							Message: "Can't admit new workloads: references missing ResourceFlavor(s): [on-demand spot model-a model-b].",
+						},
+					},
+				}, util.IgnoreConditionTimestampsAndObservedGeneration, ignorePendingWorkloadsStatus))
+			}, util.Timeout, util.Interval).Should(gomega.Succeed())
 			// Workloads are inadmissible because ResourceFlavors don't exist here yet.
 			util.ExpectPendingWorkloadsMetric(clusterQueue, 0, 5)
 			util.ExpectReservingActiveWorkloadsMetric(clusterQueue, 0)
@@ -219,9 +216,9 @@
 			gomega.Expect(k8sClient.Create(ctx, onDemandFlavor)).To(gomega.Succeed())
 			spotFlavor = testing.MakeResourceFlavor(flavorSpot).Obj()
 			gomega.Expect(k8sClient.Create(ctx, spotFlavor)).To(gomega.Succeed())
-			modelAFlavor = testing.MakeResourceFlavor(flavorModelA).Label(resourceGPU.String(), flavorModelA).Obj()
+			modelAFlavor = testing.MakeResourceFlavor(flavorModelA).NodeLabel(resourceGPU.String(), flavorModelA).Obj()
 			gomega.Expect(k8sClient.Create(ctx, modelAFlavor)).To(gomega.Succeed())
-			modelBFlavor = testing.MakeResourceFlavor(flavorModelB).Label(resourceGPU.String(), flavorModelB).Obj()
+			modelBFlavor = testing.MakeResourceFlavor(flavorModelB).NodeLabel(resourceGPU.String(), flavorModelB).Obj()
 			gomega.Expect(k8sClient.Create(ctx, modelBFlavor)).To(gomega.Succeed())
 
 			ginkgo.By("Set workloads quota reservation")
@@ -239,13 +236,12 @@
 				nil,
 			}
 			for i, w := range workloads {
-				gomega.Eventually(func() error {
+				gomega.Eventually(func(g gomega.Gomega) {
 					var newWL kueue.Workload
-					gomega.Expect(k8sClient.Get(ctx, client.ObjectKeyFromObject(w), &newWL)).To(gomega.Succeed())
+					g.Expect(k8sClient.Get(ctx, client.ObjectKeyFromObject(w), &newWL)).To(gomega.Succeed())
 					if admissions[i] != nil {
-						return util.SetQuotaReservation(ctx, k8sClient, &newWL, admissions[i])
+						g.Expect(util.SetQuotaReservation(ctx, k8sClient, &newWL, admissions[i])).Should(gomega.Succeed())
 					}
-					return nil
 				}, util.Timeout, util.Interval).Should(gomega.Succeed())
 			}
 
@@ -281,25 +277,25 @@
 				},
 			}
 
-			gomega.Eventually(func() kueue.ClusterQueueStatus {
+			gomega.Eventually(func(g gomega.Gomega) {
 				var updatedCQ kueue.ClusterQueue
-				gomega.Expect(k8sClient.Get(ctx, client.ObjectKeyFromObject(clusterQueue), &updatedCQ)).To(gomega.Succeed())
-				return updatedCQ.Status
-			}, util.Timeout, util.Interval).Should(gomega.BeComparableTo(kueue.ClusterQueueStatus{
-				PendingWorkloads:   1,
-				ReservingWorkloads: 4,
-				AdmittedWorkloads:  0,
-				FlavorsReservation: totalUsage,
-				FlavorsUsage:       emptyUsedFlavors,
-				Conditions: []metav1.Condition{
-					{
-						Type:    kueue.ClusterQueueActive,
-						Status:  metav1.ConditionTrue,
-						Reason:  "Ready",
-						Message: "Can admit new workloads",
-					},
-				},
-			}, ignoreConditionTimestamps, ignorePendingWorkloadsStatus))
+				g.Expect(k8sClient.Get(ctx, client.ObjectKeyFromObject(clusterQueue), &updatedCQ)).To(gomega.Succeed())
+				g.Expect(updatedCQ.Status).Should(gomega.BeComparableTo(kueue.ClusterQueueStatus{
+					PendingWorkloads:   1,
+					ReservingWorkloads: 4,
+					AdmittedWorkloads:  0,
+					FlavorsReservation: totalUsage,
+					FlavorsUsage:       emptyUsedFlavors,
+					Conditions: []metav1.Condition{
+						{
+							Type:    kueue.ClusterQueueActive,
+							Status:  metav1.ConditionTrue,
+							Reason:  "Ready",
+							Message: "Can admit new workloads",
+						},
+					},
+				}, util.IgnoreConditionTimestampsAndObservedGeneration, ignorePendingWorkloadsStatus))
+			}, util.Timeout, util.Interval).Should(gomega.Succeed())
 			util.ExpectPendingWorkloadsMetric(clusterQueue, 1, 0)
 			util.ExpectReservingActiveWorkloadsMetric(clusterQueue, 4)
 			util.ExpectLQPendingWorkloadsMetric(localQueue, 1, 0)
@@ -317,25 +313,25 @@
 				util.SetWorkloadsAdmissionCheck(ctx, k8sClient, w, ac.Name, kueue.CheckStateReady, true)
 			}
 
-			gomega.Eventually(func() kueue.ClusterQueueStatus {
+			gomega.Eventually(func(g gomega.Gomega) {
 				var updatedCQ kueue.ClusterQueue
-				gomega.Expect(k8sClient.Get(ctx, client.ObjectKeyFromObject(clusterQueue), &updatedCQ)).To(gomega.Succeed())
-				return updatedCQ.Status
-			}, util.Timeout, util.Interval).Should(gomega.BeComparableTo(kueue.ClusterQueueStatus{
-				PendingWorkloads:   1,
-				ReservingWorkloads: 4,
-				AdmittedWorkloads:  4,
-				FlavorsReservation: totalUsage,
-				FlavorsUsage:       totalUsage,
-				Conditions: []metav1.Condition{
-					{
-						Type:    kueue.ClusterQueueActive,
-						Status:  metav1.ConditionTrue,
-						Reason:  "Ready",
-						Message: "Can admit new workloads",
-					},
-				},
-			}, ignoreConditionTimestamps, ignorePendingWorkloadsStatus))
+				g.Expect(k8sClient.Get(ctx, client.ObjectKeyFromObject(clusterQueue), &updatedCQ)).To(gomega.Succeed())
+				g.Expect(updatedCQ.Status).Should(gomega.BeComparableTo(kueue.ClusterQueueStatus{
+					PendingWorkloads:   1,
+					ReservingWorkloads: 4,
+					AdmittedWorkloads:  4,
+					FlavorsReservation: totalUsage,
+					FlavorsUsage:       totalUsage,
+					Conditions: []metav1.Condition{
+						{
+							Type:    kueue.ClusterQueueActive,
+							Status:  metav1.ConditionTrue,
+							Reason:  "Ready",
+							Message: "Can admit new workloads",
+						},
+					},
+				}, util.IgnoreConditionTimestampsAndObservedGeneration, ignorePendingWorkloadsStatus))
+			}, util.Timeout, util.Interval).Should(gomega.Succeed())
 			util.ExpectPendingWorkloadsMetric(clusterQueue, 1, 0)
 			util.ExpectReservingActiveWorkloadsMetric(clusterQueue, 4)
 			util.ExpectLQPendingWorkloadsMetric(localQueue, 1, 0)
@@ -350,32 +346,28 @@
 
 			ginkgo.By("Finishing workloads")
 			util.FinishWorkloads(ctx, k8sClient, workloads...)
-			gomega.Eventually(func() kueue.ClusterQueueStatus {
-				var updatedCq kueue.ClusterQueue
-				gomega.Expect(k8sClient.Get(ctx, client.ObjectKeyFromObject(clusterQueue), &updatedCq)).To(gomega.Succeed())
-				return updatedCq.Status
-			}, util.Timeout, util.Interval).Should(gomega.BeComparableTo(kueue.ClusterQueueStatus{
-				FlavorsReservation: emptyUsedFlavors,
-				FlavorsUsage:       emptyUsedFlavors,
-				Conditions: []metav1.Condition{
-					{
-						Type:    kueue.ClusterQueueActive,
-						Status:  metav1.ConditionTrue,
-						Reason:  "Ready",
-						Message: "Can admit new workloads",
-					},
-				},
-			}, ignoreConditionTimestamps, ignorePendingWorkloadsStatus))
+			gomega.Eventually(func(g gomega.Gomega) {
+				var updatedCq kueue.ClusterQueue
+				g.Expect(k8sClient.Get(ctx, client.ObjectKeyFromObject(clusterQueue), &updatedCq)).To(gomega.Succeed())
+				g.Expect(updatedCq.Status).Should(gomega.BeComparableTo(kueue.ClusterQueueStatus{
+					FlavorsReservation: emptyUsedFlavors,
+					FlavorsUsage:       emptyUsedFlavors,
+					Conditions: []metav1.Condition{
+						{
+							Type:    kueue.ClusterQueueActive,
+							Status:  metav1.ConditionTrue,
+							Reason:  "Ready",
+							Message: "Can admit new workloads",
+						},
+					},
+				}, util.IgnoreConditionTimestampsAndObservedGeneration, ignorePendingWorkloadsStatus))
+			}, util.Timeout, util.Interval).Should(gomega.Succeed())
 			util.ExpectPendingWorkloadsMetric(clusterQueue, 0, 0)
 			util.ExpectReservingActiveWorkloadsMetric(clusterQueue, 0)
 			util.ExpectLQPendingWorkloadsMetric(localQueue, 0, 0)
 			util.ExpectLQReservingActiveWorkloadsMetric(localQueue, 0)
 		})
 
-<<<<<<< HEAD
-		ginkgo.It("Should update status when workloads have reclaimable pods", func() {
-
-=======
 		ginkgo.It("Should update status and report metrics when a pending workload is deleted", func() {
 			workload := testing.MakeWorkload("one", ns.Name).Queue(localQueue.Name).
 				Request(corev1.ResourceCPU, "5").Obj()
@@ -438,15 +430,14 @@
 		})
 
 		ginkgo.It("Should update status when workloads have reclaimable pods", framework.SlowSpec, func() {
->>>>>>> cb285cf2
 			ginkgo.By("Creating ResourceFlavors", func() {
 				onDemandFlavor = testing.MakeResourceFlavor(flavorOnDemand).Obj()
 				gomega.Expect(k8sClient.Create(ctx, onDemandFlavor)).To(gomega.Succeed())
 				spotFlavor = testing.MakeResourceFlavor(flavorSpot).Obj()
 				gomega.Expect(k8sClient.Create(ctx, spotFlavor)).To(gomega.Succeed())
-				modelAFlavor = testing.MakeResourceFlavor(flavorModelA).Label(resourceGPU.String(), flavorModelA).Obj()
+				modelAFlavor = testing.MakeResourceFlavor(flavorModelA).NodeLabel(resourceGPU.String(), flavorModelA).Obj()
 				gomega.Expect(k8sClient.Create(ctx, modelAFlavor)).To(gomega.Succeed())
-				modelBFlavor = testing.MakeResourceFlavor(flavorModelB).Label(resourceGPU.String(), flavorModelB).Obj()
+				modelBFlavor = testing.MakeResourceFlavor(flavorModelB).NodeLabel(resourceGPU.String(), flavorModelB).Obj()
 				gomega.Expect(k8sClient.Create(ctx, modelBFlavor)).To(gomega.Succeed())
 			})
 
@@ -491,61 +482,19 @@
 					},
 				).Obj()
 
-				gomega.Eventually(func() error {
+				gomega.Eventually(func(g gomega.Gomega) {
 					var newWL kueue.Workload
-					gomega.Expect(k8sClient.Get(ctx, client.ObjectKeyFromObject(wl), &newWL)).To(gomega.Succeed())
-					return util.SetQuotaReservation(ctx, k8sClient, &newWL, admission)
+					g.Expect(k8sClient.Get(ctx, client.ObjectKeyFromObject(wl), &newWL)).To(gomega.Succeed())
+					g.Expect(util.SetQuotaReservation(ctx, k8sClient, &newWL, admission)).Should(gomega.Succeed())
 				}, util.Timeout, util.Interval).Should(gomega.Succeed())
 			})
 
 			util.ExpectReservingActiveWorkloadsMetric(clusterQueue, 1)
-<<<<<<< HEAD
-			gomega.Eventually(func() []kueue.FlavorUsage {
-=======
 			util.ExpectLQReservingActiveWorkloadsMetric(localQueue, 1)
 			gomega.Eventually(func(g gomega.Gomega) {
->>>>>>> cb285cf2
-				var updatedCq kueue.ClusterQueue
-				gomega.Expect(k8sClient.Get(ctx, client.ObjectKeyFromObject(clusterQueue), &updatedCq)).To(gomega.Succeed())
-				return updatedCq.Status.FlavorsReservation
-			}, util.Timeout, util.Interval).Should(gomega.BeComparableTo([]kueue.FlavorUsage{
-				{
-					Name: flavorOnDemand,
-					Resources: []kueue.ResourceUsage{{
-						Name:  corev1.ResourceCPU,
-						Total: resource.MustParse("2"),
-					}},
-				},
-				{
-					Name: flavorSpot,
-					Resources: []kueue.ResourceUsage{{
-						Name: corev1.ResourceCPU,
-					}},
-				},
-				{
-					Name: flavorModelA,
-					Resources: []kueue.ResourceUsage{{
-						Name:  resourceGPU,
-						Total: resource.MustParse("5"),
-					}},
-				},
-				{
-					Name: flavorModelB,
-					Resources: []kueue.ResourceUsage{{
-						Name: resourceGPU,
-					}},
-				},
-			}, ignoreConditionTimestamps))
-
-			ginkgo.By("Mark two workers as reclaimable", func() {
-				gomega.Expect(workload.UpdateReclaimablePods(ctx, k8sClient, wl, []kueue.ReclaimablePod{{Name: "workers", Count: 2}})).To(gomega.Succeed())
-
-				util.ExpectReservingActiveWorkloadsMetric(clusterQueue, 1)
-				gomega.Eventually(func() []kueue.FlavorUsage {
-					var updatedCq kueue.ClusterQueue
-					gomega.Expect(k8sClient.Get(ctx, client.ObjectKeyFromObject(clusterQueue), &updatedCq)).To(gomega.Succeed())
-					return updatedCq.Status.FlavorsReservation
-				}, util.Timeout, util.Interval).Should(gomega.BeComparableTo([]kueue.FlavorUsage{
+				var updatedCq kueue.ClusterQueue
+				g.Expect(k8sClient.Get(ctx, client.ObjectKeyFromObject(clusterQueue), &updatedCq)).To(gomega.Succeed())
+				g.Expect(updatedCq.Status.FlavorsReservation).Should(gomega.BeComparableTo([]kueue.FlavorUsage{
 					{
 						Name: flavorOnDemand,
 						Resources: []kueue.ResourceUsage{{
@@ -563,7 +512,7 @@
 						Name: flavorModelA,
 						Resources: []kueue.ResourceUsage{{
 							Name:  resourceGPU,
-							Total: resource.MustParse("3"),
+							Total: resource.MustParse("5"),
 						}},
 					},
 					{
@@ -572,9 +521,6 @@
 							Name: resourceGPU,
 						}},
 					},
-<<<<<<< HEAD
-				}, ignoreConditionTimestamps))
-=======
 				}, util.IgnoreConditionTimestamps))
 			}, util.Timeout, util.Interval).Should(gomega.Succeed())
 
@@ -615,49 +561,44 @@
 						},
 					}, util.IgnoreConditionTimestamps))
 				}, util.Timeout, util.Interval).Should(gomega.Succeed())
->>>>>>> cb285cf2
 			})
 
 			ginkgo.By("Mark all workers and a driver as reclaimable", func() {
 				gomega.Expect(workload.UpdateReclaimablePods(ctx, k8sClient, wl, []kueue.ReclaimablePod{{Name: "workers", Count: 5}, {Name: "driver", Count: 1}})).To(gomega.Succeed())
 
 				util.ExpectReservingActiveWorkloadsMetric(clusterQueue, 1)
-<<<<<<< HEAD
-				gomega.Eventually(func() []kueue.FlavorUsage {
-=======
 				util.ExpectLQReservingActiveWorkloadsMetric(localQueue, 1)
 				gomega.Eventually(func(g gomega.Gomega) {
->>>>>>> cb285cf2
 					var updatedCq kueue.ClusterQueue
-					gomega.Expect(k8sClient.Get(ctx, client.ObjectKeyFromObject(clusterQueue), &updatedCq)).To(gomega.Succeed())
-					return updatedCq.Status.FlavorsReservation
-				}, util.Timeout, util.Interval).Should(gomega.BeComparableTo([]kueue.FlavorUsage{
-					{
-						Name: flavorOnDemand,
-						Resources: []kueue.ResourceUsage{{
-							Name:  corev1.ResourceCPU,
-							Total: resource.MustParse("1"),
-						}},
-					},
-					{
-						Name: flavorSpot,
-						Resources: []kueue.ResourceUsage{{
-							Name: corev1.ResourceCPU,
-						}},
-					},
-					{
-						Name: flavorModelA,
-						Resources: []kueue.ResourceUsage{{
-							Name: resourceGPU,
-						}},
-					},
-					{
-						Name: flavorModelB,
-						Resources: []kueue.ResourceUsage{{
-							Name: resourceGPU,
-						}},
-					},
-				}, ignoreConditionTimestamps))
+					g.Expect(k8sClient.Get(ctx, client.ObjectKeyFromObject(clusterQueue), &updatedCq)).To(gomega.Succeed())
+					g.Expect(updatedCq.Status.FlavorsReservation).Should(gomega.BeComparableTo([]kueue.FlavorUsage{
+						{
+							Name: flavorOnDemand,
+							Resources: []kueue.ResourceUsage{{
+								Name:  corev1.ResourceCPU,
+								Total: resource.MustParse("1"),
+							}},
+						},
+						{
+							Name: flavorSpot,
+							Resources: []kueue.ResourceUsage{{
+								Name: corev1.ResourceCPU,
+							}},
+						},
+						{
+							Name: flavorModelA,
+							Resources: []kueue.ResourceUsage{{
+								Name: resourceGPU,
+							}},
+						},
+						{
+							Name: flavorModelB,
+							Resources: []kueue.ResourceUsage{{
+								Name: resourceGPU,
+							}},
+						},
+					}, util.IgnoreConditionTimestamps))
+				}, util.Timeout, util.Interval).Should(gomega.Succeed())
 			})
 
 			ginkgo.By("Finishing workload", func() {
@@ -667,7 +608,6 @@
 				util.ExpectLQPendingWorkloadsMetric(localQueue, 0, 0)
 				util.ExpectLQReservingActiveWorkloadsMetric(localQueue, 0)
 			})
-
 		})
 	})
 
@@ -688,6 +628,7 @@
 					*testing.MakeFlavorQuotas(flavorCPUArchA).Resource(corev1.ResourceCPU, "5", "5").Obj(),
 					*testing.MakeFlavorQuotas(flavorCPUArchB).Resource(corev1.ResourceCPU, "5", "5").Obj(),
 				).
+				Cohort("bar-cohort").
 				AdmissionChecks("check1", "check2").
 				Obj()
 
@@ -699,16 +640,19 @@
 		})
 
 		ginkgo.AfterEach(func() {
-			gomega.Expect(util.DeleteWorkload(ctx, k8sClient, wl)).To(gomega.Succeed())
-			gomega.Expect(util.DeleteLocalQueue(ctx, k8sClient, lq)).To(gomega.Succeed())
-			util.ExpectClusterQueueToBeDeleted(ctx, k8sClient, cq, true)
-			util.ExpectResourceFlavorToBeDeleted(ctx, k8sClient, cpuArchAFlavor, true)
-			util.ExpectResourceFlavorToBeDeleted(ctx, k8sClient, cpuArchBFlavor, true)
-			util.ExpectAdmissionCheckToBeDeleted(ctx, k8sClient, check1, true)
-			util.ExpectAdmissionCheckToBeDeleted(ctx, k8sClient, check2, true)
+			gomega.Expect(util.DeleteObject(ctx, k8sClient, wl)).To(gomega.Succeed())
+			gomega.Expect(util.DeleteObject(ctx, k8sClient, lq)).To(gomega.Succeed())
+			util.ExpectObjectToBeDeleted(ctx, k8sClient, cq, true)
+			util.ExpectObjectToBeDeleted(ctx, k8sClient, cpuArchAFlavor, true)
+			util.ExpectObjectToBeDeleted(ctx, k8sClient, cpuArchBFlavor, true)
+			util.ExpectObjectToBeDeleted(ctx, k8sClient, check1, true)
+			util.ExpectObjectToBeDeleted(ctx, k8sClient, check2, true)
 		})
 
 		ginkgo.It("Should update status conditions when flavors are created", func() {
+			ginkgo.By("Enabling AdmissionCheckValidationRules feature", func() {
+				features.SetFeatureGateDuringTest(ginkgo.GinkgoTB(), features.AdmissionCheckValidationRules, true)
+			})
 			check1 = testing.MakeAdmissionCheck("check1").ControllerName("ac-controller").Obj()
 			gomega.Expect(k8sClient.Create(ctx, check1)).To(gomega.Succeed())
 			util.SetAdmissionCheckActive(ctx, k8sClient, check1, metav1.ConditionTrue)
@@ -719,54 +663,53 @@
 
 			ginkgo.By("All Flavors are not found")
 
-			gomega.Eventually(func() []metav1.Condition {
-				var updatedCq kueue.ClusterQueue
-				gomega.Expect(k8sClient.Get(ctx, client.ObjectKeyFromObject(cq), &updatedCq)).To(gomega.Succeed())
-				return updatedCq.Status.Conditions
-			}, util.Timeout, util.Interval).Should(gomega.BeComparableTo([]metav1.Condition{
-				{
-					Type:    kueue.ClusterQueueActive,
-					Status:  metav1.ConditionFalse,
-					Reason:  "FlavorNotFound",
-					Message: "Can't admit new workloads; some resourceFlavors are not found",
-				},
-			}, ignoreConditionTimestamps))
+			gomega.Eventually(func(g gomega.Gomega) {
+				var updatedCq kueue.ClusterQueue
+				g.Expect(k8sClient.Get(ctx, client.ObjectKeyFromObject(cq), &updatedCq)).To(gomega.Succeed())
+				g.Expect(updatedCq.Status.Conditions).Should(gomega.BeComparableTo([]metav1.Condition{
+					{
+						Type:    kueue.ClusterQueueActive,
+						Status:  metav1.ConditionFalse,
+						Reason:  "FlavorNotFound",
+						Message: "Can't admit new workloads: references missing ResourceFlavor(s): [arch-a arch-b].",
+					},
+				}, util.IgnoreConditionTimestampsAndObservedGeneration))
+			}, util.Timeout, util.Interval).Should(gomega.Succeed())
 
 			ginkgo.By("One of flavors is not found")
 			cpuArchAFlavor = testing.MakeResourceFlavor(flavorCPUArchA).Obj()
 			gomega.Expect(k8sClient.Create(ctx, cpuArchAFlavor)).To(gomega.Succeed())
-			gomega.Eventually(func() []metav1.Condition {
-				var updatedCq kueue.ClusterQueue
-				gomega.Expect(k8sClient.Get(ctx, client.ObjectKeyFromObject(cq), &updatedCq)).To(gomega.Succeed())
-				return updatedCq.Status.Conditions
-			}, util.Timeout, util.Interval).Should(gomega.BeComparableTo([]metav1.Condition{
-				{
-					Type:    kueue.ClusterQueueActive,
-					Status:  metav1.ConditionFalse,
-					Reason:  "FlavorNotFound",
-					Message: "Can't admit new workloads; some resourceFlavors are not found",
-				},
-			}, ignoreConditionTimestamps))
+			gomega.Eventually(func(g gomega.Gomega) {
+				var updatedCq kueue.ClusterQueue
+				g.Expect(k8sClient.Get(ctx, client.ObjectKeyFromObject(cq), &updatedCq)).To(gomega.Succeed())
+				g.Expect(updatedCq.Status.Conditions).Should(gomega.BeComparableTo([]metav1.Condition{
+					{
+						Type:    kueue.ClusterQueueActive,
+						Status:  metav1.ConditionFalse,
+						Reason:  "FlavorNotFound",
+						Message: "Can't admit new workloads: references missing ResourceFlavor(s): [arch-b].",
+					},
+				}, util.IgnoreConditionTimestampsAndObservedGeneration))
+			}, util.Timeout, util.Interval).Should(gomega.Succeed())
 
 			ginkgo.By("All flavors are created")
 			cpuArchBFlavor = testing.MakeResourceFlavor(flavorCPUArchB).Obj()
 			gomega.Expect(k8sClient.Create(ctx, cpuArchBFlavor)).To(gomega.Succeed())
-			gomega.Eventually(func() []metav1.Condition {
-				var updatedCq kueue.ClusterQueue
-				gomega.Expect(k8sClient.Get(ctx, client.ObjectKeyFromObject(cq), &updatedCq)).To(gomega.Succeed())
-				return updatedCq.Status.Conditions
-			}, util.Timeout, util.Interval).Should(gomega.BeComparableTo([]metav1.Condition{
-				{
-					Type:    kueue.ClusterQueueActive,
-					Status:  metav1.ConditionTrue,
-					Reason:  "Ready",
-					Message: "Can admit new workloads",
-				},
-			}, ignoreConditionTimestamps))
+			gomega.Eventually(func(g gomega.Gomega) {
+				var updatedCq kueue.ClusterQueue
+				g.Expect(k8sClient.Get(ctx, client.ObjectKeyFromObject(cq), &updatedCq)).To(gomega.Succeed())
+				g.Expect(updatedCq.Status.Conditions).Should(gomega.BeComparableTo([]metav1.Condition{
+					{
+						Type:    kueue.ClusterQueueActive,
+						Status:  metav1.ConditionTrue,
+						Reason:  "Ready",
+						Message: "Can admit new workloads",
+					},
+				}, util.IgnoreConditionTimestampsAndObservedGeneration))
+			}, util.Timeout, util.Interval).Should(gomega.Succeed())
 		})
 
 		ginkgo.It("Should update status conditions when admission checks are created", func() {
-
 			cpuArchAFlavor = testing.MakeResourceFlavor(flavorCPUArchA).Obj()
 			gomega.Expect(k8sClient.Create(ctx, cpuArchAFlavor)).To(gomega.Succeed())
 
@@ -775,66 +718,151 @@
 
 			ginkgo.By("All checks are not found")
 
-			gomega.Eventually(func() []metav1.Condition {
-				var updatedCq kueue.ClusterQueue
-				gomega.Expect(k8sClient.Get(ctx, client.ObjectKeyFromObject(cq), &updatedCq)).To(gomega.Succeed())
-				return updatedCq.Status.Conditions
-			}, util.Timeout, util.Interval).Should(gomega.BeComparableTo([]metav1.Condition{
-				{
-					Type:    kueue.ClusterQueueActive,
-					Status:  metav1.ConditionFalse,
-					Reason:  "CheckNotFoundOrInactive",
-					Message: "Can't admit new workloads; some admissionChecks are not found or inactive",
-				},
-			}, ignoreConditionTimestamps))
+			gomega.Eventually(func(g gomega.Gomega) {
+				var updatedCq kueue.ClusterQueue
+				g.Expect(k8sClient.Get(ctx, client.ObjectKeyFromObject(cq), &updatedCq)).To(gomega.Succeed())
+				g.Expect(updatedCq.Status.Conditions).Should(gomega.BeComparableTo([]metav1.Condition{
+					{
+						Type:    kueue.ClusterQueueActive,
+						Status:  metav1.ConditionFalse,
+						Reason:  "AdmissionCheckNotFound",
+						Message: "Can't admit new workloads: references missing AdmissionCheck(s): [check1 check2].",
+					},
+				}, util.IgnoreConditionTimestampsAndObservedGeneration))
+			}, util.Timeout, util.Interval).Should(gomega.Succeed())
 
 			ginkgo.By("One of the checks is not found")
 			check1 = testing.MakeAdmissionCheck("check1").ControllerName("ac-controller").Active(metav1.ConditionTrue).Obj()
 			gomega.Expect(k8sClient.Create(ctx, check1)).To(gomega.Succeed())
 			util.SetAdmissionCheckActive(ctx, k8sClient, check1, metav1.ConditionTrue)
-			gomega.Eventually(func() []metav1.Condition {
-				var updatedCq kueue.ClusterQueue
-				gomega.Expect(k8sClient.Get(ctx, client.ObjectKeyFromObject(cq), &updatedCq)).To(gomega.Succeed())
-				return updatedCq.Status.Conditions
-			}, util.Timeout, util.Interval).Should(gomega.BeComparableTo([]metav1.Condition{
-				{
-					Type:    kueue.ClusterQueueActive,
-					Status:  metav1.ConditionFalse,
-					Reason:  "CheckNotFoundOrInactive",
-					Message: "Can't admit new workloads; some admissionChecks are not found or inactive",
-				},
-			}, ignoreConditionTimestamps))
+			gomega.Eventually(func(g gomega.Gomega) {
+				var updatedCq kueue.ClusterQueue
+				g.Expect(k8sClient.Get(ctx, client.ObjectKeyFromObject(cq), &updatedCq)).To(gomega.Succeed())
+				g.Expect(updatedCq.Status.Conditions).Should(gomega.BeComparableTo([]metav1.Condition{
+					{
+						Type:    kueue.ClusterQueueActive,
+						Status:  metav1.ConditionFalse,
+						Reason:  "AdmissionCheckNotFound",
+						Message: "Can't admit new workloads: references missing AdmissionCheck(s): [check2].",
+					},
+				}, util.IgnoreConditionTimestampsAndObservedGeneration))
+			}, util.Timeout, util.Interval).Should(gomega.Succeed())
 
 			ginkgo.By("One check is inactive")
 			check2 = testing.MakeAdmissionCheck("check2").ControllerName("ac-controller").Obj()
 			gomega.Expect(k8sClient.Create(ctx, check2)).To(gomega.Succeed())
-			gomega.Eventually(func() []metav1.Condition {
-				var updatedCq kueue.ClusterQueue
-				gomega.Expect(k8sClient.Get(ctx, client.ObjectKeyFromObject(cq), &updatedCq)).To(gomega.Succeed())
-				return updatedCq.Status.Conditions
-			}, util.Timeout, util.Interval).Should(gomega.BeComparableTo([]metav1.Condition{
-				{
-					Type:    kueue.ClusterQueueActive,
-					Status:  metav1.ConditionFalse,
-					Reason:  "CheckNotFoundOrInactive",
-					Message: "Can't admit new workloads; some admissionChecks are not found or inactive",
-				},
-			}, ignoreConditionTimestamps))
+			gomega.Eventually(func(g gomega.Gomega) {
+				var updatedCq kueue.ClusterQueue
+				g.Expect(k8sClient.Get(ctx, client.ObjectKeyFromObject(cq), &updatedCq)).To(gomega.Succeed())
+				g.Expect(updatedCq.Status.Conditions).Should(gomega.BeComparableTo([]metav1.Condition{
+					{
+						Type:    kueue.ClusterQueueActive,
+						Status:  metav1.ConditionFalse,
+						Reason:  "AdmissionCheckInactive",
+						Message: "Can't admit new workloads: references inactive AdmissionCheck(s): [check2].",
+					},
+				}, util.IgnoreConditionTimestampsAndObservedGeneration))
+			}, util.Timeout, util.Interval).Should(gomega.Succeed())
 
 			ginkgo.By("All checks are created")
 			util.SetAdmissionCheckActive(ctx, k8sClient, check2, metav1.ConditionTrue)
-			gomega.Eventually(func() []metav1.Condition {
-				var updatedCq kueue.ClusterQueue
-				gomega.Expect(k8sClient.Get(ctx, client.ObjectKeyFromObject(cq), &updatedCq)).To(gomega.Succeed())
-				return updatedCq.Status.Conditions
-			}, util.Timeout, util.Interval).Should(gomega.BeComparableTo([]metav1.Condition{
-				{
-					Type:    kueue.ClusterQueueActive,
-					Status:  metav1.ConditionTrue,
-					Reason:  "Ready",
-					Message: "Can admit new workloads",
-				},
-			}, ignoreConditionTimestamps))
+			gomega.Eventually(func(g gomega.Gomega) {
+				var updatedCq kueue.ClusterQueue
+				g.Expect(k8sClient.Get(ctx, client.ObjectKeyFromObject(cq), &updatedCq)).To(gomega.Succeed())
+				g.Expect(updatedCq.Status.Conditions).Should(gomega.BeComparableTo([]metav1.Condition{
+					{
+						Type:    kueue.ClusterQueueActive,
+						Status:  metav1.ConditionTrue,
+						Reason:  "Ready",
+						Message: "Can admit new workloads",
+					},
+				}, util.IgnoreConditionTimestampsAndObservedGeneration))
+			}, util.Timeout, util.Interval).Should(gomega.Succeed())
+		})
+
+		ginkgo.It("Should prevent workload admission due to multikueue contraints", func() {
+			cpuArchAFlavor = testing.MakeResourceFlavor(flavorCPUArchA).Obj()
+			gomega.Expect(k8sClient.Create(ctx, cpuArchAFlavor)).To(gomega.Succeed())
+
+			cpuArchBFlavor = testing.MakeResourceFlavor(flavorCPUArchB).Obj()
+			gomega.Expect(k8sClient.Create(ctx, cpuArchBFlavor)).To(gomega.Succeed())
+
+			check1 = testing.MakeAdmissionCheck("check1").ControllerName(kueue.MultiKueueControllerName).Obj()
+			gomega.Expect(k8sClient.Create(ctx, check1)).To(gomega.Succeed())
+			util.SetAdmissionCheckActive(ctx, k8sClient, check1, metav1.ConditionTrue)
+
+			check2 = testing.MakeAdmissionCheck("check2").ControllerName(kueue.MultiKueueControllerName).Obj()
+			gomega.Expect(k8sClient.Create(ctx, check2)).To(gomega.Succeed())
+			util.SetAdmissionCheckActive(ctx, k8sClient, check2, metav1.ConditionTrue)
+
+			ginkgo.By("Multiple MultiKueue admission checks for the same cluster queue")
+
+			gomega.Eventually(func(g gomega.Gomega) {
+				var updatedCq kueue.ClusterQueue
+				g.Expect(k8sClient.Get(ctx, client.ObjectKeyFromObject(cq), &updatedCq)).To(gomega.Succeed())
+				g.Expect(updatedCq.Status.Conditions).Should(gomega.BeComparableTo([]metav1.Condition{
+					{
+						Type:    kueue.ClusterQueueActive,
+						Status:  metav1.ConditionFalse,
+						Reason:  "MultipleMultiKueueAdmissionChecks",
+						Message: `Can't admit new workloads: Cannot use multiple MultiKueue AdmissionChecks on the same ClusterQueue, found: check1,check2.`,
+					},
+				}, util.IgnoreConditionTimestampsAndObservedGeneration))
+			}, util.Timeout, util.Interval).Should(gomega.Succeed())
+
+			ginkgo.By("Only one Multikueue flavor dependent admission check assigned to cluster queue")
+			gomega.Eventually(func(g gomega.Gomega) {
+				updatedCq := &kueue.ClusterQueue{}
+				g.Expect(k8sClient.Get(ctx, client.ObjectKeyFromObject(cq), updatedCq)).Should(gomega.Succeed())
+				updatedCq.Spec.AdmissionChecks = nil
+				updatedCq.Spec.AdmissionChecksStrategy = &kueue.AdmissionChecksStrategy{
+					AdmissionChecks: []kueue.AdmissionCheckStrategyRule{
+						*testing.MakeAdmissionCheckStrategyRule("check1", flavorCPUArchA).Obj(),
+					},
+				}
+				g.Expect(k8sClient.Update(ctx, updatedCq)).Should(gomega.Succeed())
+			}, util.Timeout, util.Interval).Should(gomega.Succeed())
+
+			gomega.Eventually(func(g gomega.Gomega) {
+				var updatedCq kueue.ClusterQueue
+				g.Expect(k8sClient.Get(ctx, client.ObjectKeyFromObject(cq), &updatedCq)).To(gomega.Succeed())
+				g.Expect(updatedCq.Status.Conditions).Should(gomega.BeComparableTo([]metav1.Condition{
+					{
+						Type:    kueue.ClusterQueueActive,
+						Status:  metav1.ConditionFalse,
+						Reason:  "MultiKueueAdmissionCheckAppliedPerFlavor",
+						Message: `Can't admit new workloads: Cannot specify MultiKueue AdmissionCheck per flavor, found: check1.`,
+					},
+				}, util.IgnoreConditionTimestampsAndObservedGeneration))
+			}, util.Timeout, util.Interval).Should(gomega.Succeed())
+
+			ginkgo.By("Only one Multikueue flavor independent admission check assigned to cluster queue")
+			gomega.Eventually(func(g gomega.Gomega) {
+				var updatedAc kueue.AdmissionCheck
+				g.Expect(k8sClient.Get(ctx, client.ObjectKeyFromObject(check2), &updatedAc)).Should(gomega.Succeed())
+				g.Expect(k8sClient.Delete(ctx, &updatedAc)).Should(gomega.Succeed())
+			}, util.Timeout, util.Interval).Should(gomega.Succeed())
+
+			gomega.Eventually(func(g gomega.Gomega) {
+				var updatedCq kueue.ClusterQueue
+				g.Expect(k8sClient.Get(ctx, client.ObjectKeyFromObject(cq), &updatedCq)).Should(gomega.Succeed())
+				updatedCq.Spec.AdmissionChecks = []string{"check1"}
+				updatedCq.Spec.AdmissionChecksStrategy = nil
+				g.Expect(k8sClient.Update(ctx, &updatedCq)).Should(gomega.Succeed())
+			}, util.Timeout, util.Interval).Should(gomega.Succeed())
+
+			gomega.Eventually(func(g gomega.Gomega) {
+				var updatedCq kueue.ClusterQueue
+				g.Expect(k8sClient.Get(ctx, client.ObjectKeyFromObject(cq), &updatedCq)).To(gomega.Succeed())
+				g.Expect(updatedCq.Status.Conditions).Should(gomega.BeComparableTo([]metav1.Condition{
+					{
+						Type:    kueue.ClusterQueueActive,
+						Status:  metav1.ConditionTrue,
+						Reason:  "Ready",
+						Message: "Can admit new workloads",
+					},
+				}, util.IgnoreConditionTimestampsAndObservedGeneration))
+			}, util.Timeout, util.Interval).Should(gomega.Succeed())
 		})
 	})
 
@@ -856,11 +884,11 @@
 		})
 
 		ginkgo.AfterEach(func() {
-			util.ExpectAdmissionCheckToBeDeleted(ctx, k8sClient, check, true)
+			util.ExpectObjectToBeDeleted(ctx, k8sClient, check, true)
 		})
 
 		ginkgo.It("Should delete clusterQueues successfully when no admitted workloads are running", func() {
-			util.ExpectClusterQueueToBeDeleted(ctx, k8sClient, cq, true)
+			util.ExpectObjectToBeDeleted(ctx, k8sClient, cq, true)
 		})
 
 		ginkgo.It("Should be stuck in termination until admitted workloads finished running", func() {
@@ -877,32 +905,25 @@
 				key := client.ObjectKeyFromObject(wl)
 				updatedWl := &kueue.Workload{}
 				g.Expect(k8sClient.Get(ctx, key, updatedWl)).To(gomega.Succeed())
-				g.Expect(apimeta.IsStatusConditionTrue(updatedWl.Status.Conditions, kueue.WorkloadAdmitted)).To(gomega.BeTrue())
+				g.Expect(updatedWl.Status.Conditions).To(testing.HaveConditionStatusTrue(kueue.WorkloadAdmitted))
 			}, util.Timeout, util.Interval).Should(gomega.Succeed())
 
 			ginkgo.By("Delete clusterQueue")
-			gomega.Expect(util.DeleteClusterQueue(ctx, k8sClient, cq)).To(gomega.Succeed())
+			gomega.Expect(util.DeleteObject(ctx, k8sClient, cq)).To(gomega.Succeed())
 			util.ExpectClusterQueueStatusMetric(cq, metrics.CQStatusTerminating)
 			util.ExpectLQByStatusMetric(lq, metav1.ConditionTrue)
 			var newCQ kueue.ClusterQueue
-			gomega.Eventually(func() []string {
-				gomega.Expect(k8sClient.Get(ctx, client.ObjectKeyFromObject(cq), &newCQ)).To(gomega.Succeed())
-				return newCQ.GetFinalizers()
-			}, util.Timeout, util.Interval).Should(gomega.Equal([]string{kueue.ResourceInUseFinalizerName}))
+			gomega.Eventually(func(g gomega.Gomega) {
+				g.Expect(k8sClient.Get(ctx, client.ObjectKeyFromObject(cq), &newCQ)).To(gomega.Succeed())
+				g.Expect(newCQ.GetFinalizers()).Should(gomega.Equal([]string{kueue.ResourceInUseFinalizerName}))
+			}, util.Timeout, util.Interval).Should(gomega.Succeed())
 
 			ginkgo.By("Finish workload")
 			util.FinishWorkloads(ctx, k8sClient, wl)
 
 			ginkgo.By("The clusterQueue will be deleted")
-<<<<<<< HEAD
-			gomega.Eventually(func() error {
-				var newCQ kueue.ClusterQueue
-				return k8sClient.Get(ctx, client.ObjectKeyFromObject(cq), &newCQ)
-			}, util.Timeout, util.Interval).Should(testing.BeNotFoundError())
-=======
 			util.ExpectObjectToBeDeleted(ctx, k8sClient, cq, false)
 			util.ExpectLQByStatusMetric(lq, metav1.ConditionFalse)
->>>>>>> cb285cf2
 		})
 
 		ginkgo.It("Should delete the cluster without waiting for reserving only workloads to finish", func() {
@@ -916,7 +937,7 @@
 			gomega.Expect(util.SetQuotaReservation(ctx, k8sClient, wl, testing.MakeAdmission(cq.Name).Obj())).To(gomega.Succeed())
 
 			ginkgo.By("Delete clusterQueue")
-			util.ExpectClusterQueueToBeDeleted(ctx, k8sClient, cq, true)
+			util.ExpectObjectToBeDeleted(ctx, k8sClient, cq, true)
 		})
 	})
 })
@@ -928,12 +949,11 @@
 		ginkgo.By("Enabling queue visibility feature", func() {
 			gomega.Expect(features.SetEnable(features.QueueVisibility, true)).To(gomega.Succeed())
 		})
-		fwk = &framework.Framework{CRDPath: crdPath, WebhookPath: webhookPath}
-		cfg = fwk.Init()
-		ctx, k8sClient = fwk.RunManager(cfg, managerSetup)
-	})
+		fwk.StartManager(ctx, cfg, managerSetup)
+	})
+
 	ginkgo.AfterAll(func() {
-		fwk.Teardown()
+		fwk.StopManager(ctx)
 	})
 
 	ginkgo.BeforeEach(func() {
@@ -964,6 +984,7 @@
 					*testing.MakeFlavorQuotas(flavorOnDemand).
 						Resource(corev1.ResourceCPU, "5", "5").Obj(),
 				).
+				Cohort("cohort").
 				Obj()
 			gomega.Expect(k8sClient.Create(ctx, clusterQueue)).To(gomega.Succeed())
 			localQueue = testing.MakeLocalQueue("queue", ns.Name).ClusterQueue(clusterQueue.Name).Obj()
@@ -971,11 +992,11 @@
 		})
 
 		ginkgo.AfterEach(func() {
-			util.ExpectClusterQueueToBeDeleted(ctx, k8sClient, clusterQueue, true)
-			util.ExpectResourceFlavorToBeDeleted(ctx, k8sClient, onDemandFlavor, true)
-		})
-
-		ginkgo.It("Should update of the pending workloads when a new workload is scheduled", func() {
+			util.ExpectObjectToBeDeleted(ctx, k8sClient, clusterQueue, true)
+			util.ExpectObjectToBeDeleted(ctx, k8sClient, onDemandFlavor, true)
+		})
+
+		ginkgo.It("Should update of the pending workloads when a new workload is scheduled", framework.SlowSpec, func() {
 			const lowPrio, midLowerPrio, midHigherPrio, highPrio = 0, 10, 20, 100
 			workloadsFirstBatch := []*kueue.Workload{
 				testing.MakeWorkload("one", ns.Name).Queue(localQueue.Name).Priority(highPrio).
@@ -985,11 +1006,11 @@
 			}
 
 			ginkgo.By("Verify pending workload status before adding workloads")
-			gomega.Eventually(func() *kueue.ClusterQueuePendingWorkloadsStatus {
-				var updatedCq kueue.ClusterQueue
-				gomega.Expect(k8sClient.Get(ctx, client.ObjectKeyFromObject(clusterQueue), &updatedCq)).To(gomega.Succeed())
-				return updatedCq.Status.PendingWorkloadsStatus
-			}, util.Timeout, util.Interval).Should(gomega.BeComparableTo(&kueue.ClusterQueuePendingWorkloadsStatus{}, ignoreLastChangeTime))
+			gomega.Eventually(func(g gomega.Gomega) {
+				var updatedCq kueue.ClusterQueue
+				g.Expect(k8sClient.Get(ctx, client.ObjectKeyFromObject(clusterQueue), &updatedCq)).To(gomega.Succeed())
+				g.Expect(updatedCq.Status.PendingWorkloadsStatus).Should(gomega.BeComparableTo(&kueue.ClusterQueuePendingWorkloadsStatus{}, ignoreLastChangeTime))
+			}, util.Timeout, util.Interval).Should(gomega.Succeed())
 
 			ginkgo.By("Creating workloads")
 			for _, w := range workloadsFirstBatch {
@@ -997,22 +1018,22 @@
 			}
 
 			ginkgo.By("Awaiting for the pending workloads to be updated")
-			gomega.Eventually(func() *kueue.ClusterQueuePendingWorkloadsStatus {
-				var updatedCq kueue.ClusterQueue
-				gomega.Expect(k8sClient.Get(ctx, client.ObjectKeyFromObject(clusterQueue), &updatedCq)).To(gomega.Succeed())
-				return updatedCq.Status.PendingWorkloadsStatus
-			}, util.Timeout, util.Interval).Should(gomega.BeComparableTo(&kueue.ClusterQueuePendingWorkloadsStatus{
-				Head: []kueue.ClusterQueuePendingWorkload{
-					{
-						Name:      "one",
-						Namespace: ns.Name,
-					},
-					{
-						Name:      "two",
-						Namespace: ns.Name,
-					},
-				},
-			}, ignoreLastChangeTime))
+			gomega.Eventually(func(g gomega.Gomega) {
+				var updatedCq kueue.ClusterQueue
+				g.Expect(k8sClient.Get(ctx, client.ObjectKeyFromObject(clusterQueue), &updatedCq)).To(gomega.Succeed())
+				g.Expect(updatedCq.Status.PendingWorkloadsStatus).Should(gomega.BeComparableTo(&kueue.ClusterQueuePendingWorkloadsStatus{
+					Head: []kueue.ClusterQueuePendingWorkload{
+						{
+							Name:      "one",
+							Namespace: ns.Name,
+						},
+						{
+							Name:      "two",
+							Namespace: ns.Name,
+						},
+					},
+				}, ignoreLastChangeTime))
+			}, util.Timeout, util.Interval).Should(gomega.Succeed())
 
 			ginkgo.By("Creating new workloads to so that the number of workloads exceeds the MaxCount")
 			workloadsSecondBatch := []*kueue.Workload{
@@ -1026,53 +1047,53 @@
 			}
 
 			ginkgo.By("Verify the head of pending workloads when the number of pending workloads exceeds MaxCount")
-			gomega.Eventually(func() *kueue.ClusterQueuePendingWorkloadsStatus {
-				var updatedCq kueue.ClusterQueue
-				gomega.Expect(k8sClient.Get(ctx, client.ObjectKeyFromObject(clusterQueue), &updatedCq)).To(gomega.Succeed())
-				return updatedCq.Status.PendingWorkloadsStatus
-			}, util.Timeout, util.Interval).Should(gomega.BeComparableTo(&kueue.ClusterQueuePendingWorkloadsStatus{
-				Head: []kueue.ClusterQueuePendingWorkload{
-					{
-						Name:      "one",
-						Namespace: ns.Name,
-					},
-					{
-						Name:      "two",
-						Namespace: ns.Name,
-					},
-					{
-						Name:      "three",
-						Namespace: ns.Name,
-					},
-				},
-			}, ignoreLastChangeTime))
+			gomega.Eventually(func(g gomega.Gomega) {
+				var updatedCq kueue.ClusterQueue
+				g.Expect(k8sClient.Get(ctx, client.ObjectKeyFromObject(clusterQueue), &updatedCq)).To(gomega.Succeed())
+				g.Expect(updatedCq.Status.PendingWorkloadsStatus).Should(gomega.BeComparableTo(&kueue.ClusterQueuePendingWorkloadsStatus{
+					Head: []kueue.ClusterQueuePendingWorkload{
+						{
+							Name:      "one",
+							Namespace: ns.Name,
+						},
+						{
+							Name:      "two",
+							Namespace: ns.Name,
+						},
+						{
+							Name:      "three",
+							Namespace: ns.Name,
+						},
+					},
+				}, ignoreLastChangeTime))
+			}, util.Timeout, util.Interval).Should(gomega.Succeed())
 
 			ginkgo.By("Admitting workloads")
 			for _, w := range workloadsFirstBatch {
-				gomega.Eventually(func() error {
+				gomega.Eventually(func(g gomega.Gomega) {
 					var newWL kueue.Workload
-					gomega.Expect(k8sClient.Get(ctx, client.ObjectKeyFromObject(w), &newWL)).To(gomega.Succeed())
-					return util.SetQuotaReservation(ctx, k8sClient, &newWL, testing.MakeAdmission(clusterQueue.Name).Obj())
+					g.Expect(k8sClient.Get(ctx, client.ObjectKeyFromObject(w), &newWL)).To(gomega.Succeed())
+					g.Expect(util.SetQuotaReservation(ctx, k8sClient, &newWL, testing.MakeAdmission(clusterQueue.Name).Obj())).Should(gomega.Succeed())
 				}, util.Timeout, util.Interval).Should(gomega.Succeed())
 			}
 
 			ginkgo.By("Awaiting for the pending workloads status to be updated after the workloads are admitted")
-			gomega.Eventually(func() *kueue.ClusterQueuePendingWorkloadsStatus {
+			gomega.Eventually(func(g gomega.Gomega) {
 				var updatedCQ kueue.ClusterQueue
-				gomega.Expect(k8sClient.Get(ctx, client.ObjectKeyFromObject(clusterQueue), &updatedCQ)).To(gomega.Succeed())
-				return updatedCQ.Status.PendingWorkloadsStatus
-			}, util.Timeout, util.Interval).Should(gomega.BeComparableTo(&kueue.ClusterQueuePendingWorkloadsStatus{
-				Head: []kueue.ClusterQueuePendingWorkload{
-					{
-						Name:      "three",
-						Namespace: ns.Name,
-					},
-					{
-						Name:      "four",
-						Namespace: ns.Name,
-					},
-				},
-			}, ignoreLastChangeTime))
+				g.Expect(k8sClient.Get(ctx, client.ObjectKeyFromObject(clusterQueue), &updatedCQ)).To(gomega.Succeed())
+				g.Expect(updatedCQ.Status.PendingWorkloadsStatus).Should(gomega.BeComparableTo(&kueue.ClusterQueuePendingWorkloadsStatus{
+					Head: []kueue.ClusterQueuePendingWorkload{
+						{
+							Name:      "three",
+							Namespace: ns.Name,
+						},
+						{
+							Name:      "four",
+							Namespace: ns.Name,
+						},
+					},
+				}, ignoreLastChangeTime))
+			}, util.Timeout, util.Interval).Should(gomega.Succeed())
 
 			ginkgo.By("Finishing workload", func() {
 				util.FinishWorkloads(ctx, k8sClient, workloadsFirstBatch...)
@@ -1080,13 +1101,13 @@
 			})
 
 			ginkgo.By("Awaiting for the pending workloads status to be updated after the workloads are finished")
-			gomega.Eventually(func() *kueue.ClusterQueuePendingWorkloadsStatus {
-				var updatedCq kueue.ClusterQueue
-				gomega.Expect(k8sClient.Get(ctx, client.ObjectKeyFromObject(clusterQueue), &updatedCq)).To(gomega.Succeed())
-				return updatedCq.Status.PendingWorkloadsStatus
-			}, util.Timeout, util.Interval).Should(gomega.BeComparableTo(&kueue.ClusterQueuePendingWorkloadsStatus{
-				Head: []kueue.ClusterQueuePendingWorkload{},
-			}, ignoreLastChangeTime))
+			gomega.Eventually(func(g gomega.Gomega) {
+				var updatedCq kueue.ClusterQueue
+				g.Expect(k8sClient.Get(ctx, client.ObjectKeyFromObject(clusterQueue), &updatedCq)).To(gomega.Succeed())
+				g.Expect(updatedCq.Status.PendingWorkloadsStatus).Should(gomega.BeComparableTo(&kueue.ClusterQueuePendingWorkloadsStatus{
+					Head: []kueue.ClusterQueuePendingWorkload{},
+				}, ignoreLastChangeTime))
+			}, util.Timeout, util.Interval).Should(gomega.Succeed())
 		})
 	})
 })