# See the OWNERS docs at https://go.k8s.io/owners

approvers:
<<<<<<< HEAD
- tenzen-y
- mimowo

reviewers:
- denkensk
- kerthcet
- mbobrovskyi
- mimowo
- tenzen-y
- trasc

emeritus_approvers:
- ahg-g
- alculquicondor
- denkensk
=======
- kannon92
- mrunalp
>>>>>>> eaf7b005
<|MERGE_RESOLUTION|>--- conflicted
+++ resolved
@@ -1,23 +1,5 @@
 # See the OWNERS docs at https://go.k8s.io/owners
 
 approvers:
-<<<<<<< HEAD
-- tenzen-y
-- mimowo
-
-reviewers:
-- denkensk
-- kerthcet
-- mbobrovskyi
-- mimowo
-- tenzen-y
-- trasc
-
-emeritus_approvers:
-- ahg-g
-- alculquicondor
-- denkensk
-=======
 - kannon92
-- mrunalp
->>>>>>> eaf7b005
+- mrunalp