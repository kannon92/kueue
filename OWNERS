# See the OWNERS docs at https://go.k8s.io/owners

approvers:
- alculquicondor
- tenzen-y

reviewers:
- alculquicondor
- denkensk
<<<<<<< HEAD
- kerthcet
=======
- mbobrovskyi
>>>>>>> cb285cf2
- mimowo
- tenzen-y
- trasc
- pbundyra

emeritus_approvers:
- ahg-g
<<<<<<< HEAD
- denkensk
=======
- alculquicondor
- denkensk
- kerthcet
>>>>>>> cb285cf2
<|MERGE_RESOLUTION|>--- conflicted
+++ resolved
@@ -1,28 +1,5 @@
 # See the OWNERS docs at https://go.k8s.io/owners
 
 approvers:
-- alculquicondor
-- tenzen-y
-
-reviewers:
-- alculquicondor
-- denkensk
-<<<<<<< HEAD
-- kerthcet
-=======
-- mbobrovskyi
->>>>>>> cb285cf2
-- mimowo
-- tenzen-y
-- trasc
-- pbundyra
-
-emeritus_approvers:
-- ahg-g
-<<<<<<< HEAD
-- denkensk
-=======
-- alculquicondor
-- denkensk
-- kerthcet
->>>>>>> cb285cf2
+- kannon92
+- mrunalp
