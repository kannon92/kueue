--- conflicted
+++ resolved
@@ -26,6 +26,7 @@
 
 	kueue "sigs.k8s.io/kueue/apis/kueue/v1beta1"
 	"sigs.k8s.io/kueue/pkg/constants"
+	"sigs.k8s.io/kueue/pkg/features"
 )
 
 type AdmissionResult string
@@ -44,7 +45,10 @@
 	PendingStatusInadmissible = "inadmissible"
 
 	// CQStatusPending means the ClusterQueue is accepted but not yet active,
-	// this can be because of a missing ResourceFlavor referenced by the ClusterQueue.
+	// this can be because of:
+	// - a missing ResourceFlavor referenced by the ClusterQueue
+	// - a missing or inactive AdmissionCheck referenced by the ClusterQueue
+	// - the ClusterQueue is stopped
 	// In this state, the ClusterQueue can't admit new workloads and its quota can't be borrowed
 	// by other active ClusterQueues in the cohort.
 	CQStatusPending ClusterQueueStatus = "pending"
@@ -58,7 +62,9 @@
 var (
 	CQStatuses = []ClusterQueueStatus{CQStatusPending, CQStatusActive, CQStatusTerminating}
 
-	admissionAttemptsTotal = prometheus.NewCounterVec(
+	// Metrics tied to the scheduler
+
+	AdmissionAttemptsTotal = prometheus.NewCounterVec(
 		prometheus.CounterOpts{
 			Subsystem: constants.KueueName,
 			Name:      "admission_attempts_total",
@@ -81,6 +87,15 @@
 		}, []string{"result"},
 	)
 
+	AdmissionCyclePreemptionSkips = prometheus.NewGaugeVec(
+		prometheus.GaugeOpts{
+			Subsystem: constants.KueueName,
+			Name:      "admission_cycle_preemption_skips",
+			Help: "The number of Workloads in the ClusterQueue that got preemption candidates " +
+				"but had to be skipped because other ClusterQueues needed the same resources in the same cycle",
+		}, []string{"cluster_queue"},
+	)
+
 	// Metrics tied to the queue system.
 
 	PendingWorkloads = prometheus.NewGaugeVec(
@@ -94,8 +109,6 @@
 		}, []string{"cluster_queue", "status"},
 	)
 
-<<<<<<< HEAD
-=======
 	LocalQueuePendingWorkloads = prometheus.NewGaugeVec(
 		prometheus.GaugeOpts{
 			Subsystem: constants.KueueName,
@@ -141,7 +154,6 @@
 		}, []string{"name", "namespace"},
 	)
 
->>>>>>> cb285cf2
 	AdmittedWorkloadsTotal = prometheus.NewCounterVec(
 		prometheus.CounterOpts{
 			Subsystem: constants.KueueName,
@@ -162,12 +174,6 @@
 		prometheus.HistogramOpts{
 			Subsystem: constants.KueueName,
 			Name:      "admission_wait_time_seconds",
-<<<<<<< HEAD
-			Help:      "The time between a Workload was created until it was admitted, per 'cluster_queue'",
-		}, []string{"cluster_queue"},
-	)
-
-=======
 			Help:      "The time between a workload was created or requeued until admission, per 'cluster_queue'",
 			Buckets:   generateExponentialBuckets(14),
 		}, []string{"cluster_queue"},
@@ -241,7 +247,6 @@
 		}, []string{"preempting_cluster_queue", "reason"},
 	)
 
->>>>>>> cb285cf2
 	// Metrics tied to the cache.
 
 	ReservingActiveWorkloads = prometheus.NewGaugeVec(
@@ -295,6 +300,7 @@
 	)
 
 	// Optional cluster queue metrics
+
 	ClusterQueueResourceReservations = prometheus.NewGaugeVec(
 		prometheus.GaugeOpts{
 			Subsystem: constants.KueueName,
@@ -342,15 +348,38 @@
 			Help:      `Reports the cluster_queue's resource borrowing limit within all the flavors`,
 		}, []string{"cohort", "cluster_queue", "flavor", "resource"},
 	)
+
+	ClusterQueueResourceLendingLimit = prometheus.NewGaugeVec(
+		prometheus.GaugeOpts{
+			Subsystem: constants.KueueName,
+			Name:      "cluster_queue_lending_limit",
+			Help:      `Reports the cluster_queue's resource lending limit within all the flavors`,
+		}, []string{"cohort", "cluster_queue", "flavor", "resource"},
+	)
+
+	ClusterQueueWeightedShare = prometheus.NewGaugeVec(
+		prometheus.GaugeOpts{
+			Subsystem: constants.KueueName,
+			Name:      "cluster_queue_weighted_share",
+			Help: `Reports a value that representing the maximum of the ratios of usage above nominal 
+quota to the lendable resources in the cohort, among all the resources provided by 
+the ClusterQueue, and divided by the weight.
+If zero, it means that the usage of the ClusterQueue is below the nominal quota.
+If the ClusterQueue has a weight of zero, this will return 9223372036854775807,
+the maximum possible share value.`,
+		}, []string{"cluster_queue"},
+	)
 )
 
+func generateExponentialBuckets(count int) []float64 {
+	return append([]float64{1}, prometheus.ExponentialBuckets(2.5, 2, count-1)...)
+}
+
 func AdmissionAttempt(result AdmissionResult, duration time.Duration) {
-	admissionAttemptsTotal.WithLabelValues(string(result)).Inc()
+	AdmissionAttemptsTotal.WithLabelValues(string(result)).Inc()
 	admissionAttemptDuration.WithLabelValues(string(result)).Observe(duration.Seconds())
 }
 
-<<<<<<< HEAD
-=======
 func QuotaReservedWorkload(cqName kueue.ClusterQueueReference, waitTime time.Duration) {
 	QuotaReservedWorkloadsTotal.WithLabelValues(string(cqName)).Inc()
 	quotaReservedWaitTime.WithLabelValues(string(cqName)).Observe(waitTime.Seconds())
@@ -361,14 +390,11 @@
 	localQueueQuotaReservedWaitTime.WithLabelValues(lq.Name, lq.Namespace).Observe(waitTime.Seconds())
 }
 
->>>>>>> cb285cf2
 func AdmittedWorkload(cqName kueue.ClusterQueueReference, waitTime time.Duration) {
 	AdmittedWorkloadsTotal.WithLabelValues(string(cqName)).Inc()
 	admissionWaitTime.WithLabelValues(string(cqName)).Observe(waitTime.Seconds())
 }
 
-<<<<<<< HEAD
-=======
 func LocalQueueAdmittedWorkload(lq LocalQueueReference, waitTime time.Duration) {
 	LocalQueueAdmittedWorkloadsTotal.WithLabelValues(lq.Name, lq.Namespace).Inc()
 	localQueueAdmissionWaitTime.WithLabelValues(lq.Name, lq.Namespace).Observe(waitTime.Seconds())
@@ -382,15 +408,11 @@
 	localQueueAdmissionChecksWaitTime.WithLabelValues(lq.Name, lq.Namespace).Observe(waitTime.Seconds())
 }
 
->>>>>>> cb285cf2
 func ReportPendingWorkloads(cqName string, active, inadmissible int) {
 	PendingWorkloads.WithLabelValues(cqName, PendingStatusActive).Set(float64(active))
 	PendingWorkloads.WithLabelValues(cqName, PendingStatusInadmissible).Set(float64(inadmissible))
 }
 
-<<<<<<< HEAD
-func ClearQueueSystemMetrics(cqName string) {
-=======
 func ReportLocalQueuePendingWorkloads(lq LocalQueueReference, active, inadmissible int) {
 	LocalQueuePendingWorkloads.WithLabelValues(lq.Name, lq.Namespace, PendingStatusActive).Set(float64(active))
 	LocalQueuePendingWorkloads.WithLabelValues(lq.Name, lq.Namespace, PendingStatusInadmissible).Set(float64(inadmissible))
@@ -426,11 +448,15 @@
 
 func ClearClusterQueueMetrics(cqName string) {
 	AdmissionCyclePreemptionSkips.DeleteLabelValues(cqName)
->>>>>>> cb285cf2
 	PendingWorkloads.DeleteLabelValues(cqName, PendingStatusActive)
 	PendingWorkloads.DeleteLabelValues(cqName, PendingStatusInadmissible)
+	QuotaReservedWorkloadsTotal.DeleteLabelValues(cqName)
+	quotaReservedWaitTime.DeleteLabelValues(cqName)
 	AdmittedWorkloadsTotal.DeleteLabelValues(cqName)
 	admissionWaitTime.DeleteLabelValues(cqName)
+	admissionChecksWaitTime.DeleteLabelValues(cqName)
+	EvictedWorkloadsTotal.DeletePartialMatch(prometheus.Labels{"cluster_queue": cqName})
+	PreemptedWorkloadsTotal.DeletePartialMatch(prometheus.Labels{"preempting_cluster_queue": cqName})
 }
 
 func ClearLocalQueueMetrics(lq LocalQueueReference) {
@@ -476,9 +502,6 @@
 	}
 }
 
-<<<<<<< HEAD
-func ReportClusterQueueQuotas(cohort, queue, flavor, resource string, nominal, borrowing float64) {
-=======
 func ClearLocalQueueCacheMetrics(lq LocalQueueReference) {
 	LocalQueueReservingActiveWorkloads.DeleteLabelValues(lq.Name, lq.Namespace)
 	LocalQueueAdmittedActiveWorkloads.DeleteLabelValues(lq.Name, lq.Namespace)
@@ -488,9 +511,11 @@
 }
 
 func ReportClusterQueueQuotas(cohort, queue, flavor, resource string, nominal, borrowing, lending float64) {
->>>>>>> cb285cf2
 	ClusterQueueResourceNominalQuota.WithLabelValues(cohort, queue, flavor, resource).Set(nominal)
 	ClusterQueueResourceBorrowingLimit.WithLabelValues(cohort, queue, flavor, resource).Set(borrowing)
+	if features.Enabled(features.LendingLimit) {
+		ClusterQueueResourceLendingLimit.WithLabelValues(cohort, queue, flavor, resource).Set(lending)
+	}
 }
 
 func ReportClusterQueueResourceReservations(cohort, queue, flavor, resource string, usage float64) {
@@ -505,8 +530,6 @@
 	ClusterQueueResourceUsage.WithLabelValues(cohort, queue, flavor, resource).Set(usage)
 }
 
-<<<<<<< HEAD
-=======
 func ReportLocalQueueResourceUsage(lq LocalQueueReference, flavor, resource string, usage float64) {
 	LocalQueueResourceUsage.WithLabelValues(lq.Name, lq.Namespace, flavor, resource).Set(usage)
 }
@@ -515,13 +538,15 @@
 	ClusterQueueWeightedShare.WithLabelValues(cq).Set(float64(weightedShare))
 }
 
->>>>>>> cb285cf2
 func ClearClusterQueueResourceMetrics(cqName string) {
 	lbls := prometheus.Labels{
 		"cluster_queue": cqName,
 	}
 	ClusterQueueResourceNominalQuota.DeletePartialMatch(lbls)
 	ClusterQueueResourceBorrowingLimit.DeletePartialMatch(lbls)
+	if features.Enabled(features.LendingLimit) {
+		ClusterQueueResourceLendingLimit.DeletePartialMatch(lbls)
+	}
 	ClusterQueueResourceUsage.DeletePartialMatch(lbls)
 	ClusterQueueResourceReservations.DeletePartialMatch(lbls)
 }
@@ -547,6 +572,9 @@
 
 	ClusterQueueResourceNominalQuota.DeletePartialMatch(lbls)
 	ClusterQueueResourceBorrowingLimit.DeletePartialMatch(lbls)
+	if features.Enabled(features.LendingLimit) {
+		ClusterQueueResourceLendingLimit.DeletePartialMatch(lbls)
+	}
 }
 
 func ClearClusterQueueResourceUsage(cqName, flavor, resource string) {
@@ -577,17 +605,26 @@
 
 func Register() {
 	metrics.Registry.MustRegister(
-		admissionAttemptsTotal,
+		AdmissionAttemptsTotal,
 		admissionAttemptDuration,
+		AdmissionCyclePreemptionSkips,
 		PendingWorkloads,
 		ReservingActiveWorkloads,
 		AdmittedActiveWorkloads,
+		QuotaReservedWorkloadsTotal,
+		quotaReservedWaitTime,
 		AdmittedWorkloadsTotal,
+		EvictedWorkloadsTotal,
+		PreemptedWorkloadsTotal,
 		admissionWaitTime,
+		admissionChecksWaitTime,
 		ClusterQueueResourceUsage,
+		ClusterQueueByStatus,
 		ClusterQueueResourceReservations,
 		ClusterQueueResourceNominalQuota,
 		ClusterQueueResourceBorrowingLimit,
+		ClusterQueueResourceLendingLimit,
+		ClusterQueueWeightedShare,
 	)
 	if features.Enabled(features.LocalQueueMetrics) {
 		RegisterLQMetrics()
