/*
Copyright 2023 The Kubernetes Authors.

Licensed under the Apache License, Version 2.0 (the "License");
you may not use this file except in compliance with the License.
You may obtain a copy of the License at

    http://www.apache.org/licenses/LICENSE-2.0

Unless required by applicable law or agreed to in writing, software
distributed under the License is distributed on an "AS IS" BASIS,
WITHOUT WARRANTIES OR CONDITIONS OF ANY KIND, either express or implied.
See the License for the specific language governing permissions and
limitations under the License.
*/

package testing

import (
	common "github.com/kubeflow/common/pkg/apis/common/v1"
	kubeflow "github.com/kubeflow/mpi-operator/pkg/apis/kubeflow/v2beta1"
	corev1 "k8s.io/api/core/v1"
	"k8s.io/apimachinery/pkg/api/resource"
	metav1 "k8s.io/apimachinery/pkg/apis/meta/v1"
	"k8s.io/apimachinery/pkg/types"
	"k8s.io/utils/ptr"

	"sigs.k8s.io/kueue/pkg/controller/constants"
)

// MPIJobWrapper wraps a Job.
type MPIJobWrapper struct{ kubeflow.MPIJob }

// MakeMPIJob creates a wrapper for a suspended job with a single container and parallelism=1.
func MakeMPIJob(name, ns string) *MPIJobWrapper {
	return &MPIJobWrapper{kubeflow.MPIJob{
		ObjectMeta: metav1.ObjectMeta{
			Name:        name,
			Namespace:   ns,
			Annotations: make(map[string]string, 1),
		},
		Spec: kubeflow.MPIJobSpec{
			RunPolicy: kubeflow.RunPolicy{
				Suspend: ptr.To(true),
			},
<<<<<<< HEAD
			MPIReplicaSpecs: map[kubeflow.MPIReplicaType]*common.ReplicaSpec{
				kubeflow.MPIReplicaTypeLauncher: {
					Replicas: ptr.To[int32](1),
					Template: corev1.PodTemplateSpec{
						Spec: corev1.PodSpec{
							RestartPolicy: corev1.RestartPolicyNever,
							Containers: []corev1.Container{
								{
									Name:      "c",
									Image:     "pause",
									Command:   []string{},
									Resources: corev1.ResourceRequirements{Requests: corev1.ResourceList{}},
								},
							},
							NodeSelector: map[string]string{},
						},
					},
				},
				kubeflow.MPIReplicaTypeWorker: {
					Replicas: ptr.To[int32](1),
					Template: corev1.PodTemplateSpec{
						Spec: corev1.PodSpec{
							RestartPolicy: corev1.RestartPolicyNever,
							Containers: []corev1.Container{
								{
									Name:      "c",
									Image:     "pause",
									Command:   []string{},
									Resources: corev1.ResourceRequirements{Requests: corev1.ResourceList{}},
								},
							},
							NodeSelector: map[string]string{},
=======
			MPIReplicaSpecs: make(map[kfmpi.MPIReplicaType]*kfmpi.ReplicaSpec),
		},
	},
	}
}

type MPIJobReplicaSpecRequirement struct {
	Image         string
	Args          []string
	ReplicaType   kfmpi.MPIReplicaType
	ReplicaCount  int32
	Annotations   map[string]string
	RestartPolicy corev1.RestartPolicy
}

func (j *MPIJobWrapper) MPIJobReplicaSpecs(replicaSpecs ...MPIJobReplicaSpecRequirement) *MPIJobWrapper {
	j = j.GenericLauncherAndWorker()
	for _, rs := range replicaSpecs {
		j.Spec.MPIReplicaSpecs[rs.ReplicaType].Template.Spec.Containers[0].Image = rs.Image
		j.Spec.MPIReplicaSpecs[rs.ReplicaType].Template.Spec.Containers[0].Args = rs.Args
		j.Spec.MPIReplicaSpecs[rs.ReplicaType].Replicas = ptr.To[int32](rs.ReplicaCount)
		j.Spec.MPIReplicaSpecs[rs.ReplicaType].Template.Spec.RestartPolicy = rs.RestartPolicy

		if rs.Annotations != nil {
			j.Spec.MPIReplicaSpecs[rs.ReplicaType].Template.ObjectMeta.Annotations = rs.Annotations
		}
	}

	return j
}

func (j *MPIJobWrapper) GenericLauncherAndWorker() *MPIJobWrapper {
	j.Spec.MPIReplicaSpecs[kfmpi.MPIReplicaTypeLauncher] = &kfmpi.ReplicaSpec{
		Replicas: ptr.To[int32](1),
		Template: corev1.PodTemplateSpec{
			Spec: corev1.PodSpec{
				RestartPolicy: corev1.RestartPolicyNever,
				Containers: []corev1.Container{
					{
						Name:    "mpijob",
						Image:   "pause",
						Command: []string{},
						Resources: corev1.ResourceRequirements{
							Requests: corev1.ResourceList{},
							Limits:   corev1.ResourceList{},
						},
					},
				},
				NodeSelector: map[string]string{},
			},
		},
	}

	j.Spec.MPIReplicaSpecs[kfmpi.MPIReplicaTypeWorker] = &kfmpi.ReplicaSpec{
		Replicas: ptr.To[int32](1),
		Template: corev1.PodTemplateSpec{
			Spec: corev1.PodSpec{
				RestartPolicy: corev1.RestartPolicyNever,
				Containers: []corev1.Container{
					{
						Name:    "mpijob",
						Image:   "pause",
						Command: []string{},
						Resources: corev1.ResourceRequirements{
							Requests: corev1.ResourceList{},
							Limits:   corev1.ResourceList{},
>>>>>>> cb285cf2
						},
					},
				},
			},
		},
	}}
}

// PriorityClass updates job priorityclass.
func (j *MPIJobWrapper) PriorityClass(pc string) *MPIJobWrapper {
	if j.Spec.RunPolicy.SchedulingPolicy == nil {
		j.Spec.RunPolicy.SchedulingPolicy = &kubeflow.SchedulingPolicy{}
	}
	j.Spec.RunPolicy.SchedulingPolicy.PriorityClass = pc
	return j
}

// WorkloadPriorityClass updates job workloadpriorityclass.
func (j *MPIJobWrapper) WorkloadPriorityClass(wpc string) *MPIJobWrapper {
	if j.Labels == nil {
		j.Labels = make(map[string]string)
	}
	j.Labels[constants.WorkloadPriorityClassLabel] = wpc
	return j
}

// Obj returns the inner Job.
func (j *MPIJobWrapper) Obj() *kubeflow.MPIJob {
	return &j.MPIJob
}

// Queue updates the queue name of the job.
func (j *MPIJobWrapper) Queue(queue string) *MPIJobWrapper {
	if j.Labels == nil {
		j.Labels = make(map[string]string)
	}
	j.Labels[constants.QueueLabel] = queue
	return j
}

// Request adds a resource request to the default container.
func (j *MPIJobWrapper) Request(replicaType kubeflow.MPIReplicaType, r corev1.ResourceName, v string) *MPIJobWrapper {
	j.Spec.MPIReplicaSpecs[replicaType].Template.Spec.Containers[0].Resources.Requests[r] = resource.MustParse(v)
	return j
}

// Limit adds a resource request to the default container.
func (j *MPIJobWrapper) Limit(replicaType kfmpi.MPIReplicaType, r corev1.ResourceName, v string) *MPIJobWrapper {
	j.Spec.MPIReplicaSpecs[replicaType].Template.Spec.Containers[0].Resources.Limits[r] = resource.MustParse(v)
	return j
}

// Parallelism updates job parallelism.
func (j *MPIJobWrapper) Parallelism(p int32) *MPIJobWrapper {
	j.Spec.MPIReplicaSpecs[kubeflow.MPIReplicaTypeWorker].Replicas = ptr.To(p)
	return j
}

// Suspend updates the suspend status of the job.
func (j *MPIJobWrapper) Suspend(s bool) *MPIJobWrapper {
	j.Spec.RunPolicy.Suspend = &s
	return j
}

// UID updates the uid of the job.
func (j *MPIJobWrapper) UID(uid string) *MPIJobWrapper {
	j.ObjectMeta.UID = types.UID(uid)
	return j
}

// PodAnnotation sets annotation at the pod template level
func (j *MPIJobWrapper) PodAnnotation(replicaType kubeflow.MPIReplicaType, k, v string) *MPIJobWrapper {
	if j.Spec.MPIReplicaSpecs[replicaType].Template.Annotations == nil {
		j.Spec.MPIReplicaSpecs[replicaType].Template.Annotations = make(map[string]string)
	}
	j.Spec.MPIReplicaSpecs[replicaType].Template.Annotations[k] = v
	return j
}

// PodLabel sets label at the pod template level
func (j *MPIJobWrapper) PodLabel(replicaType kubeflow.MPIReplicaType, k, v string) *MPIJobWrapper {
	if j.Spec.MPIReplicaSpecs[replicaType].Template.Labels == nil {
		j.Spec.MPIReplicaSpecs[replicaType].Template.Labels = make(map[string]string)
	}
	j.Spec.MPIReplicaSpecs[replicaType].Template.Labels[k] = v
	return j
}<|MERGE_RESOLUTION|>--- conflicted
+++ resolved
@@ -17,8 +17,7 @@
 package testing
 
 import (
-	common "github.com/kubeflow/common/pkg/apis/common/v1"
-	kubeflow "github.com/kubeflow/mpi-operator/pkg/apis/kubeflow/v2beta1"
+	kfmpi "github.com/kubeflow/mpi-operator/pkg/apis/kubeflow/v2beta1"
 	corev1 "k8s.io/api/core/v1"
 	"k8s.io/apimachinery/pkg/api/resource"
 	metav1 "k8s.io/apimachinery/pkg/apis/meta/v1"
@@ -29,54 +28,20 @@
 )
 
 // MPIJobWrapper wraps a Job.
-type MPIJobWrapper struct{ kubeflow.MPIJob }
+type MPIJobWrapper struct{ kfmpi.MPIJob }
 
 // MakeMPIJob creates a wrapper for a suspended job with a single container and parallelism=1.
 func MakeMPIJob(name, ns string) *MPIJobWrapper {
-	return &MPIJobWrapper{kubeflow.MPIJob{
+	return &MPIJobWrapper{kfmpi.MPIJob{
 		ObjectMeta: metav1.ObjectMeta{
 			Name:        name,
 			Namespace:   ns,
 			Annotations: make(map[string]string, 1),
 		},
-		Spec: kubeflow.MPIJobSpec{
-			RunPolicy: kubeflow.RunPolicy{
+		Spec: kfmpi.MPIJobSpec{
+			RunPolicy: kfmpi.RunPolicy{
 				Suspend: ptr.To(true),
 			},
-<<<<<<< HEAD
-			MPIReplicaSpecs: map[kubeflow.MPIReplicaType]*common.ReplicaSpec{
-				kubeflow.MPIReplicaTypeLauncher: {
-					Replicas: ptr.To[int32](1),
-					Template: corev1.PodTemplateSpec{
-						Spec: corev1.PodSpec{
-							RestartPolicy: corev1.RestartPolicyNever,
-							Containers: []corev1.Container{
-								{
-									Name:      "c",
-									Image:     "pause",
-									Command:   []string{},
-									Resources: corev1.ResourceRequirements{Requests: corev1.ResourceList{}},
-								},
-							},
-							NodeSelector: map[string]string{},
-						},
-					},
-				},
-				kubeflow.MPIReplicaTypeWorker: {
-					Replicas: ptr.To[int32](1),
-					Template: corev1.PodTemplateSpec{
-						Spec: corev1.PodSpec{
-							RestartPolicy: corev1.RestartPolicyNever,
-							Containers: []corev1.Container{
-								{
-									Name:      "c",
-									Image:     "pause",
-									Command:   []string{},
-									Resources: corev1.ResourceRequirements{Requests: corev1.ResourceList{}},
-								},
-							},
-							NodeSelector: map[string]string{},
-=======
 			MPIReplicaSpecs: make(map[kfmpi.MPIReplicaType]*kfmpi.ReplicaSpec),
 		},
 	},
@@ -143,19 +108,35 @@
 						Resources: corev1.ResourceRequirements{
 							Requests: corev1.ResourceList{},
 							Limits:   corev1.ResourceList{},
->>>>>>> cb285cf2
 						},
 					},
 				},
+				NodeSelector: map[string]string{},
 			},
 		},
-	}}
+	}
+
+	return j
+}
+
+// Clone returns deep copy of the MPIJobWrapper.
+func (j *MPIJobWrapper) Clone() *MPIJobWrapper {
+	return &MPIJobWrapper{MPIJob: *j.DeepCopy()}
+}
+
+// Label sets the label key and value
+func (j *MPIJobWrapper) Label(key, value string) *MPIJobWrapper {
+	if j.Labels == nil {
+		j.Labels = make(map[string]string, 1)
+	}
+	j.Labels[key] = value
+	return j
 }
 
 // PriorityClass updates job priorityclass.
 func (j *MPIJobWrapper) PriorityClass(pc string) *MPIJobWrapper {
 	if j.Spec.RunPolicy.SchedulingPolicy == nil {
-		j.Spec.RunPolicy.SchedulingPolicy = &kubeflow.SchedulingPolicy{}
+		j.Spec.RunPolicy.SchedulingPolicy = &kfmpi.SchedulingPolicy{}
 	}
 	j.Spec.RunPolicy.SchedulingPolicy.PriorityClass = pc
 	return j
@@ -171,7 +152,7 @@
 }
 
 // Obj returns the inner Job.
-func (j *MPIJobWrapper) Obj() *kubeflow.MPIJob {
+func (j *MPIJobWrapper) Obj() *kfmpi.MPIJob {
 	return &j.MPIJob
 }
 
@@ -185,7 +166,7 @@
 }
 
 // Request adds a resource request to the default container.
-func (j *MPIJobWrapper) Request(replicaType kubeflow.MPIReplicaType, r corev1.ResourceName, v string) *MPIJobWrapper {
+func (j *MPIJobWrapper) Request(replicaType kfmpi.MPIReplicaType, r corev1.ResourceName, v string) *MPIJobWrapper {
 	j.Spec.MPIReplicaSpecs[replicaType].Template.Spec.Containers[0].Resources.Requests[r] = resource.MustParse(v)
 	return j
 }
@@ -198,7 +179,7 @@
 
 // Parallelism updates job parallelism.
 func (j *MPIJobWrapper) Parallelism(p int32) *MPIJobWrapper {
-	j.Spec.MPIReplicaSpecs[kubeflow.MPIReplicaTypeWorker].Replicas = ptr.To(p)
+	j.Spec.MPIReplicaSpecs[kfmpi.MPIReplicaTypeWorker].Replicas = ptr.To(p)
 	return j
 }
 
@@ -215,7 +196,7 @@
 }
 
 // PodAnnotation sets annotation at the pod template level
-func (j *MPIJobWrapper) PodAnnotation(replicaType kubeflow.MPIReplicaType, k, v string) *MPIJobWrapper {
+func (j *MPIJobWrapper) PodAnnotation(replicaType kfmpi.MPIReplicaType, k, v string) *MPIJobWrapper {
 	if j.Spec.MPIReplicaSpecs[replicaType].Template.Annotations == nil {
 		j.Spec.MPIReplicaSpecs[replicaType].Template.Annotations = make(map[string]string)
 	}
@@ -224,10 +205,34 @@
 }
 
 // PodLabel sets label at the pod template level
-func (j *MPIJobWrapper) PodLabel(replicaType kubeflow.MPIReplicaType, k, v string) *MPIJobWrapper {
+func (j *MPIJobWrapper) PodLabel(replicaType kfmpi.MPIReplicaType, k, v string) *MPIJobWrapper {
 	if j.Spec.MPIReplicaSpecs[replicaType].Template.Labels == nil {
 		j.Spec.MPIReplicaSpecs[replicaType].Template.Labels = make(map[string]string)
 	}
 	j.Spec.MPIReplicaSpecs[replicaType].Template.Labels[k] = v
 	return j
+}
+
+// Generation sets the generation of the job.
+func (j *MPIJobWrapper) Generation(num int64) *MPIJobWrapper {
+	j.ObjectMeta.Generation = num
+	return j
+}
+
+// StatusConditions adds a condition
+func (j *MPIJobWrapper) StatusConditions(c kfmpi.JobCondition) *MPIJobWrapper {
+	j.Status.Conditions = append(j.Status.Conditions, c)
+	return j
+}
+
+func (j *MPIJobWrapper) Image(replicaType kfmpi.MPIReplicaType, image string, args []string) *MPIJobWrapper {
+	j.Spec.MPIReplicaSpecs[replicaType].Template.Spec.Containers[0].Image = image
+	j.Spec.MPIReplicaSpecs[replicaType].Template.Spec.Containers[0].Args = args
+	return j
+}
+
+// ManagedBy adds a managedby.
+func (j *MPIJobWrapper) ManagedBy(c string) *MPIJobWrapper {
+	j.Spec.RunPolicy.ManagedBy = &c
+	return j
 }