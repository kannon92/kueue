/*
Copyright 2021 The Kubernetes Authors.

Licensed under the Apache License, Version 2.0 (the "License");
you may not use this file except in compliance with the License.
You may obtain a copy of the License at

    http://www.apache.org/licenses/LICENSE-2.0

Unless required by applicable law or agreed to in writing, software
distributed under the License is distributed on an "AS IS" BASIS,
WITHOUT WARRANTIES OR CONDITIONS OF ANY KIND, either express or implied.
See the License for the specific language governing permissions and
limitations under the License.
*/

package webhooks

import (
	"context"

	corev1 "k8s.io/api/core/v1"
	"k8s.io/apimachinery/pkg/api/resource"
	apivalidation "k8s.io/apimachinery/pkg/api/validation"
	"k8s.io/apimachinery/pkg/apis/meta/v1/validation"
	"k8s.io/apimachinery/pkg/runtime"
	"k8s.io/apimachinery/pkg/util/sets"
	"k8s.io/apimachinery/pkg/util/validation/field"
	ctrl "sigs.k8s.io/controller-runtime"
	"sigs.k8s.io/controller-runtime/pkg/controller/controllerutil"
	"sigs.k8s.io/controller-runtime/pkg/webhook"
	"sigs.k8s.io/controller-runtime/pkg/webhook/admission"

	kueue "sigs.k8s.io/kueue/apis/kueue/v1beta1"
)

const (
	isNegativeErrorMsg string = `must be greater than or equal to 0`
)

type ClusterQueueWebhook struct{}

func setupWebhookForClusterQueue(mgr ctrl.Manager) error {
	return ctrl.NewWebhookManagedBy(mgr).
		For(&kueue.ClusterQueue{}).
		WithDefaulter(&ClusterQueueWebhook{}).
		WithValidator(&ClusterQueueWebhook{}).
		Complete()
}

// +kubebuilder:webhook:path=/mutate-kueue-x-k8s-io-v1beta1-clusterqueue,mutating=true,failurePolicy=fail,sideEffects=None,groups=kueue.x-k8s.io,resources=clusterqueues,verbs=create,versions=v1beta1,name=mclusterqueue.kb.io,admissionReviewVersions=v1

var _ webhook.CustomDefaulter = &ClusterQueueWebhook{}

// Default implements webhook.CustomDefaulter so a webhook will be registered for the type
func (w *ClusterQueueWebhook) Default(ctx context.Context, obj runtime.Object) error {
	cq := obj.(*kueue.ClusterQueue)
	log := ctrl.LoggerFrom(ctx).WithName("clusterqueue-webhook")
	log.V(5).Info("Applying defaults")
	if !controllerutil.ContainsFinalizer(cq, kueue.ResourceInUseFinalizerName) {
		controllerutil.AddFinalizer(cq, kueue.ResourceInUseFinalizerName)
	}
	if cq.Spec.Preemption == nil {
		cq.Spec.Preemption = &kueue.ClusterQueuePreemption{
			WithinClusterQueue:  kueue.PreemptionPolicyNever,
			ReclaimWithinCohort: kueue.PreemptionPolicyNever,
		}
	}
	if cq.Spec.FlavorFungibility == nil {
		cq.Spec.FlavorFungibility = &kueue.FlavorFungibility{
			WhenCanBorrow:  kueue.Borrow,
			WhenCanPreempt: kueue.TryNextFlavor,
		}
	}
	return nil
}

// +kubebuilder:webhook:path=/validate-kueue-x-k8s-io-v1beta1-clusterqueue,mutating=false,failurePolicy=fail,sideEffects=None,groups=kueue.x-k8s.io,resources=clusterqueues,verbs=create;update,versions=v1beta1,name=vclusterqueue.kb.io,admissionReviewVersions=v1

var _ webhook.CustomValidator = &ClusterQueueWebhook{}

// ValidateCreate implements webhook.CustomValidator so a webhook will be registered for the type
func (w *ClusterQueueWebhook) ValidateCreate(ctx context.Context, obj runtime.Object) (admission.Warnings, error) {
	cq := obj.(*kueue.ClusterQueue)
	log := ctrl.LoggerFrom(ctx).WithName("clusterqueue-webhook")
	log.V(5).Info("Validating create")
	allErrs := ValidateClusterQueue(cq)
	return nil, allErrs.ToAggregate()
}

// ValidateUpdate implements webhook.CustomValidator so a webhook will be registered for the type
func (w *ClusterQueueWebhook) ValidateUpdate(ctx context.Context, oldObj, newObj runtime.Object) (admission.Warnings, error) {
	newCQ := newObj.(*kueue.ClusterQueue)
	oldCQ := oldObj.(*kueue.ClusterQueue)

	log := ctrl.LoggerFrom(ctx).WithName("clusterqueue-webhook")
<<<<<<< HEAD
	log.V(5).Info("Validating update", "clusterQueue", klog.KObj(newCQ))
	allErrs := ValidateClusterQueueUpdate(newCQ, oldCQ)
=======
	log.V(5).Info("Validating update")
	allErrs := ValidateClusterQueueUpdate(newCQ)
>>>>>>> cb285cf2
	return nil, allErrs.ToAggregate()
}

// ValidateDelete implements webhook.CustomValidator so a webhook will be registered for the type
func (w *ClusterQueueWebhook) ValidateDelete(ctx context.Context, obj runtime.Object) (admission.Warnings, error) {
	return nil, nil
}

func ValidateClusterQueue(cq *kueue.ClusterQueue) field.ErrorList {
	path := field.NewPath("spec")

	var allErrs field.ErrorList
	if len(cq.Spec.Cohort) != 0 {
		allErrs = append(allErrs, validateNameReference(cq.Spec.Cohort, path.Child("cohort"))...)
	}
	allErrs = append(allErrs, validateResourceGroups(cq.Spec.ResourceGroups, path.Child("resourceGroups"))...)
	allErrs = append(allErrs,
		validation.ValidateLabelSelector(cq.Spec.NamespaceSelector, validation.LabelSelectorValidationOptions{}, path.Child("namespaceSelector"))...)

	return allErrs
}

// Since Kubernetes 1.25, we can use CEL validation rules to implement
// a few common immutability patterns directly in the manifest for a CRD.
// ref: https://kubernetes.io/blog/2022/09/29/enforce-immutability-using-cel/
// We need to validate the spec.queueingStrategy immutable manually before Kubernetes 1.25.
func ValidateClusterQueueUpdate(newObj, oldObj *kueue.ClusterQueue) field.ErrorList {
	var allErrs field.ErrorList
	allErrs = append(allErrs, ValidateClusterQueue(newObj)...)
	allErrs = append(allErrs, apivalidation.ValidateImmutableField(newObj.Spec.QueueingStrategy, oldObj.Spec.QueueingStrategy, field.NewPath("spec", "queueingStrategy"))...)
	return allErrs
}

func validateResourceGroups(resourceGroups []kueue.ResourceGroup, path *field.Path) field.ErrorList {
	var allErrs field.ErrorList
	seenResources := sets.New[corev1.ResourceName]()
	seenFlavors := sets.New[kueue.ResourceFlavorReference]()

	for i, rg := range resourceGroups {
		path := path.Index(i)
		for j, name := range rg.CoveredResources {
			path := path.Child("coveredResources").Index(j)
			allErrs = append(allErrs, validateResourceName(name, path)...)
			if seenResources.Has(name) {
				allErrs = append(allErrs, field.Duplicate(path, name))
			} else {
				seenResources.Insert(name)
			}
		}
		for j, fqs := range rg.Flavors {
			path := path.Child("flavors").Index(j)
			allErrs = append(allErrs, validateFlavorQuotas(fqs, rg.CoveredResources, path)...)
			if seenFlavors.Has(fqs.Name) {
				allErrs = append(allErrs, field.Duplicate(path.Child("name"), fqs.Name))
			} else {
				seenFlavors.Insert(fqs.Name)
			}
		}
	}
	return allErrs
}

func validateFlavorQuotas(flavorQuotas kueue.FlavorQuotas, coveredResources []corev1.ResourceName, path *field.Path) field.ErrorList {
	allErrs := validateNameReference(string(flavorQuotas.Name), path.Child("name"))
	if len(flavorQuotas.Resources) != len(coveredResources) {
		allErrs = append(allErrs, field.Invalid(path.Child("resources"), field.OmitValueType{}, "must have the same number of resources as the coveredResources"))
	}

	for i, rq := range flavorQuotas.Resources {
		if i >= len(coveredResources) {
			break
		}
		path := path.Child("resources").Index(i)
		if rq.Name != coveredResources[i] {
			allErrs = append(allErrs, field.Invalid(path.Child("name"), rq.Name, "must match the name in coveredResources"))
		}
		allErrs = append(allErrs, validateResourceQuantity(rq.NominalQuota, path.Child("nominalQuota"))...)
		if rq.BorrowingLimit != nil {
			allErrs = append(allErrs, validateResourceQuantity(*rq.BorrowingLimit, path.Child("borrowingLimit"))...)
		}
	}
	return allErrs
}

// validateResourceQuantity enforces that specified quantity is valid for specified resource
func validateResourceQuantity(value resource.Quantity, fldPath *field.Path) field.ErrorList {
	var allErrs field.ErrorList
	if value.Cmp(resource.Quantity{}) < 0 {
		allErrs = append(allErrs, field.Invalid(fldPath, value.String(), isNegativeErrorMsg))
	}
	return allErrs
}<|MERGE_RESOLUTION|>--- conflicted
+++ resolved
@@ -21,7 +21,7 @@
 
 	corev1 "k8s.io/api/core/v1"
 	"k8s.io/apimachinery/pkg/api/resource"
-	apivalidation "k8s.io/apimachinery/pkg/api/validation"
+	apimachineryvalidation "k8s.io/apimachinery/pkg/api/validation"
 	"k8s.io/apimachinery/pkg/apis/meta/v1/validation"
 	"k8s.io/apimachinery/pkg/runtime"
 	"k8s.io/apimachinery/pkg/util/sets"
@@ -32,10 +32,12 @@
 	"sigs.k8s.io/controller-runtime/pkg/webhook/admission"
 
 	kueue "sigs.k8s.io/kueue/apis/kueue/v1beta1"
+	"sigs.k8s.io/kueue/pkg/features"
 )
 
 const (
-	isNegativeErrorMsg string = `must be greater than or equal to 0`
+	limitIsEmptyErrorMsg string = `must be nil when cohort is empty`
+	lendingLimitErrorMsg string = `must be less than or equal to the nominalQuota`
 )
 
 type ClusterQueueWebhook struct{}
@@ -60,18 +62,6 @@
 	if !controllerutil.ContainsFinalizer(cq, kueue.ResourceInUseFinalizerName) {
 		controllerutil.AddFinalizer(cq, kueue.ResourceInUseFinalizerName)
 	}
-	if cq.Spec.Preemption == nil {
-		cq.Spec.Preemption = &kueue.ClusterQueuePreemption{
-			WithinClusterQueue:  kueue.PreemptionPolicyNever,
-			ReclaimWithinCohort: kueue.PreemptionPolicyNever,
-		}
-	}
-	if cq.Spec.FlavorFungibility == nil {
-		cq.Spec.FlavorFungibility = &kueue.FlavorFungibility{
-			WhenCanBorrow:  kueue.Borrow,
-			WhenCanPreempt: kueue.TryNextFlavor,
-		}
-	}
 	return nil
 }
 
@@ -91,21 +81,15 @@
 // ValidateUpdate implements webhook.CustomValidator so a webhook will be registered for the type
 func (w *ClusterQueueWebhook) ValidateUpdate(ctx context.Context, oldObj, newObj runtime.Object) (admission.Warnings, error) {
 	newCQ := newObj.(*kueue.ClusterQueue)
-	oldCQ := oldObj.(*kueue.ClusterQueue)
 
 	log := ctrl.LoggerFrom(ctx).WithName("clusterqueue-webhook")
-<<<<<<< HEAD
-	log.V(5).Info("Validating update", "clusterQueue", klog.KObj(newCQ))
-	allErrs := ValidateClusterQueueUpdate(newCQ, oldCQ)
-=======
 	log.V(5).Info("Validating update")
 	allErrs := ValidateClusterQueueUpdate(newCQ)
->>>>>>> cb285cf2
 	return nil, allErrs.ToAggregate()
 }
 
 // ValidateDelete implements webhook.CustomValidator so a webhook will be registered for the type
-func (w *ClusterQueueWebhook) ValidateDelete(ctx context.Context, obj runtime.Object) (admission.Warnings, error) {
+func (w *ClusterQueueWebhook) ValidateDelete(_ context.Context, _ runtime.Object) (admission.Warnings, error) {
 	return nil, nil
 }
 
@@ -113,28 +97,47 @@
 	path := field.NewPath("spec")
 
 	var allErrs field.ErrorList
-	if len(cq.Spec.Cohort) != 0 {
-		allErrs = append(allErrs, validateNameReference(cq.Spec.Cohort, path.Child("cohort"))...)
-	}
-	allErrs = append(allErrs, validateResourceGroups(cq.Spec.ResourceGroups, path.Child("resourceGroups"))...)
+	config := validationConfig{
+		hasParent:                        cq.Spec.Cohort != "",
+		enforceNominalGreaterThanLending: true,
+	}
+	allErrs = append(allErrs, validateResourceGroups(cq.Spec.ResourceGroups, config, path.Child("resourceGroups"))...)
 	allErrs = append(allErrs,
 		validation.ValidateLabelSelector(cq.Spec.NamespaceSelector, validation.LabelSelectorValidationOptions{}, path.Child("namespaceSelector"))...)
-
-	return allErrs
-}
-
-// Since Kubernetes 1.25, we can use CEL validation rules to implement
-// a few common immutability patterns directly in the manifest for a CRD.
-// ref: https://kubernetes.io/blog/2022/09/29/enforce-immutability-using-cel/
-// We need to validate the spec.queueingStrategy immutable manually before Kubernetes 1.25.
-func ValidateClusterQueueUpdate(newObj, oldObj *kueue.ClusterQueue) field.ErrorList {
-	var allErrs field.ErrorList
-	allErrs = append(allErrs, ValidateClusterQueue(newObj)...)
-	allErrs = append(allErrs, apivalidation.ValidateImmutableField(newObj.Spec.QueueingStrategy, oldObj.Spec.QueueingStrategy, field.NewPath("spec", "queueingStrategy"))...)
-	return allErrs
-}
-
-func validateResourceGroups(resourceGroups []kueue.ResourceGroup, path *field.Path) field.ErrorList {
+	allErrs = append(allErrs, validateCQAdmissionChecks(&cq.Spec, path)...)
+	if cq.Spec.Preemption != nil {
+		allErrs = append(allErrs, validatePreemption(cq.Spec.Preemption, path.Child("preemption"))...)
+	}
+	if cq.Spec.FairSharing != nil {
+		allErrs = append(allErrs, validateFairSharing(cq.Spec.FairSharing, path.Child("fairSharing"))...)
+	}
+	return allErrs
+}
+
+func ValidateClusterQueueUpdate(newObj *kueue.ClusterQueue) field.ErrorList {
+	return ValidateClusterQueue(newObj)
+}
+
+func validatePreemption(preemption *kueue.ClusterQueuePreemption, path *field.Path) field.ErrorList {
+	var allErrs field.ErrorList
+	if preemption.ReclaimWithinCohort == kueue.PreemptionPolicyNever &&
+		preemption.BorrowWithinCohort != nil &&
+		preemption.BorrowWithinCohort.Policy != kueue.BorrowWithinCohortPolicyNever {
+		allErrs = append(allErrs, field.Invalid(path, preemption, "reclaimWithinCohort=Never and borrowWithinCohort.Policy!=Never"))
+	}
+	return allErrs
+}
+
+func validateCQAdmissionChecks(spec *kueue.ClusterQueueSpec, path *field.Path) field.ErrorList {
+	var allErrs field.ErrorList
+	if spec.AdmissionChecksStrategy != nil && len(spec.AdmissionChecks) != 0 {
+		allErrs = append(allErrs, field.Invalid(path, spec, "Either AdmissionChecks or AdmissionCheckStrategy can be set, but not both"))
+	}
+
+	return allErrs
+}
+
+func validateResourceGroups(resourceGroups []kueue.ResourceGroup, config validationConfig, path *field.Path) field.ErrorList {
 	var allErrs field.ErrorList
 	seenResources := sets.New[corev1.ResourceName]()
 	seenFlavors := sets.New[kueue.ResourceFlavorReference]()
@@ -152,7 +155,7 @@
 		}
 		for j, fqs := range rg.Flavors {
 			path := path.Child("flavors").Index(j)
-			allErrs = append(allErrs, validateFlavorQuotas(fqs, rg.CoveredResources, path)...)
+			allErrs = append(allErrs, validateFlavorQuotas(fqs, rg.CoveredResources, config, path)...)
 			if seenFlavors.Has(fqs.Name) {
 				allErrs = append(allErrs, field.Duplicate(path.Child("name"), fqs.Name))
 			} else {
@@ -163,11 +166,8 @@
 	return allErrs
 }
 
-func validateFlavorQuotas(flavorQuotas kueue.FlavorQuotas, coveredResources []corev1.ResourceName, path *field.Path) field.ErrorList {
-	allErrs := validateNameReference(string(flavorQuotas.Name), path.Child("name"))
-	if len(flavorQuotas.Resources) != len(coveredResources) {
-		allErrs = append(allErrs, field.Invalid(path.Child("resources"), field.OmitValueType{}, "must have the same number of resources as the coveredResources"))
-	}
+func validateFlavorQuotas(flavorQuotas kueue.FlavorQuotas, coveredResources []corev1.ResourceName, config validationConfig, path *field.Path) field.ErrorList {
+	var allErrs field.ErrorList
 
 	for i, rq := range flavorQuotas.Resources {
 		if i >= len(coveredResources) {
@@ -179,7 +179,15 @@
 		}
 		allErrs = append(allErrs, validateResourceQuantity(rq.NominalQuota, path.Child("nominalQuota"))...)
 		if rq.BorrowingLimit != nil {
-			allErrs = append(allErrs, validateResourceQuantity(*rq.BorrowingLimit, path.Child("borrowingLimit"))...)
+			borrowingLimitPath := path.Child("borrowingLimit")
+			allErrs = append(allErrs, validateLimit(*rq.BorrowingLimit, config, borrowingLimitPath)...)
+			allErrs = append(allErrs, validateResourceQuantity(*rq.BorrowingLimit, borrowingLimitPath)...)
+		}
+		if features.Enabled(features.LendingLimit) && rq.LendingLimit != nil {
+			lendingLimitPath := path.Child("lendingLimit")
+			allErrs = append(allErrs, validateResourceQuantity(*rq.LendingLimit, lendingLimitPath)...)
+			allErrs = append(allErrs, validateLimit(*rq.LendingLimit, config, lendingLimitPath)...)
+			allErrs = append(allErrs, validateLendingLimit(*rq.LendingLimit, rq.NominalQuota, config, lendingLimitPath)...)
 		}
 	}
 	return allErrs
@@ -189,7 +197,36 @@
 func validateResourceQuantity(value resource.Quantity, fldPath *field.Path) field.ErrorList {
 	var allErrs field.ErrorList
 	if value.Cmp(resource.Quantity{}) < 0 {
-		allErrs = append(allErrs, field.Invalid(fldPath, value.String(), isNegativeErrorMsg))
+		allErrs = append(allErrs, field.Invalid(fldPath, value.String(), apimachineryvalidation.IsNegativeErrorMsg))
+	}
+	return allErrs
+}
+
+// validateLimit enforces that BorrowingLimit or LendingLimit must be nil when cohort is empty
+func validateLimit(limit resource.Quantity, config validationConfig, fldPath *field.Path) field.ErrorList {
+	var allErrs field.ErrorList
+	if !config.hasParent {
+		allErrs = append(allErrs, field.Invalid(fldPath, limit.String(), limitIsEmptyErrorMsg))
+	}
+	return allErrs
+}
+
+// validateLendingLimit enforces that LendingLimit is not greater than NominalQuota
+func validateLendingLimit(lend, nominal resource.Quantity, config validationConfig, fldPath *field.Path) field.ErrorList {
+	var allErrs field.ErrorList
+	if config.enforceNominalGreaterThanLending && lend.Cmp(nominal) > 0 {
+		allErrs = append(allErrs, field.Invalid(fldPath, lend.String(), lendingLimitErrorMsg))
+	}
+	return allErrs
+}
+
+func validateFairSharing(fs *kueue.FairSharing, fldPath *field.Path) field.ErrorList {
+	if fs == nil {
+		return nil
+	}
+	var allErrs field.ErrorList
+	if fs.Weight != nil && fs.Weight.Cmp(resource.Quantity{}) < 0 {
+		allErrs = append(allErrs, field.Invalid(fldPath, fs.Weight.String(), apimachineryvalidation.IsNegativeErrorMsg))
 	}
 	return allErrs
 }