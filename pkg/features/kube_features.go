--- conflicted
+++ resolved
@@ -20,6 +20,7 @@
 	"fmt"
 	"testing"
 
+	"github.com/go-logr/logr"
 	"k8s.io/apimachinery/pkg/util/runtime"
 	utilfeature "k8s.io/apiserver/pkg/util/feature"
 	"k8s.io/component-base/featuregate"
@@ -38,6 +39,7 @@
 	// owner: @stuton
 	// kep: https://github.com/kubernetes-sigs/kueue/tree/main/keps/168-pending-workloads-visibility
 	// alpha: v0.5
+	// Deprecated: v0.9
 	//
 	// Enables queue visibility.
 	QueueVisibility featuregate.Feature = "QueueVisibility"
@@ -55,8 +57,6 @@
 	//
 	// Enables Provisioning Admission Check Controller.
 	ProvisioningACC featuregate.Feature = "ProvisioningACC"
-<<<<<<< HEAD
-=======
 
 	// owner: @pbundyra
 	// kep: https://github.com/kubernetes-sigs/kueue/pull/1300
@@ -164,7 +164,6 @@
 	//
 	// Enabled gathering of LocalQueue metrics
 	LocalQueueMetrics featuregate.Feature = "LocalQueueMetrics"
->>>>>>> cb285cf2
 )
 
 func init() {
@@ -178,12 +177,6 @@
 // Entries are separated from each other with blank lines to avoid sweeping gofmt changes
 // when adding or removing one entry.
 var defaultFeatureGates = map[featuregate.Feature]featuregate.FeatureSpec{
-<<<<<<< HEAD
-	PartialAdmission:  {Default: true, PreRelease: featuregate.Beta},
-	QueueVisibility:   {Default: false, PreRelease: featuregate.Alpha},
-	FlavorFungibility: {Default: true, PreRelease: featuregate.Beta},
-	ProvisioningACC:   {Default: false, PreRelease: featuregate.Alpha},
-=======
 	PartialAdmission:                    {Default: true, PreRelease: featuregate.Beta},
 	QueueVisibility:                     {Default: false, PreRelease: featuregate.Deprecated},
 	FlavorFungibility:                   {Default: true, PreRelease: featuregate.Beta},
@@ -202,11 +195,10 @@
 	KeepQuotaForProvReqRetry:            {Default: false, PreRelease: featuregate.Deprecated},
 	ManagedJobsNamespaceSelector:        {Default: true, PreRelease: featuregate.Beta},
 	LocalQueueMetrics:                   {Default: false, PreRelease: featuregate.Alpha},
->>>>>>> cb285cf2
-}
-
-func SetFeatureGateDuringTest(tb testing.TB, f featuregate.Feature, value bool) func() {
-	return featuregatetesting.SetFeatureGateDuringTest(tb, utilfeature.DefaultFeatureGate, f, value)
+}
+
+func SetFeatureGateDuringTest(tb testing.TB, f featuregate.Feature, value bool) {
+	featuregatetesting.SetFeatureGateDuringTest(tb, utilfeature.DefaultFeatureGate, f, value)
 }
 
 // Enabled is helper for `utilfeature.DefaultFeatureGate.Enabled()`
@@ -219,4 +211,14 @@
 // https://github.com/kubernetes/kubernetes/pull/118346
 func SetEnable(f featuregate.Feature, v bool) error {
 	return utilfeature.DefaultMutableFeatureGate.Set(fmt.Sprintf("%s=%v", f, v))
+}
+
+func LogFeatureGates(log logr.Logger) {
+	features := make(map[featuregate.Feature]bool, len(defaultFeatureGates))
+	for f := range utilfeature.DefaultMutableFeatureGate.GetAll() {
+		if _, ok := defaultFeatureGates[f]; ok {
+			features[f] = Enabled(f)
+		}
+	}
+	log.V(2).Info("Loaded feature gates", "featureGates", features)
 }