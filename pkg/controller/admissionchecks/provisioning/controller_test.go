/*
Copyright 2023 The Kubernetes Authors.

Licensed under the Apache License, Version 2.0 (the "License");
you may not use this file except in compliance with the License.
You may obtain a copy of the License at

    http://www.apache.org/licenses/LICENSE-2.0

Unless required by applicable law or agreed to in writing, software
distributed under the License is distributed on an "AS IS" BASIS,
WITHOUT WARRANTIES OR CONDITIONS OF ANY KIND, either express or implied.
See the License for the specific language governing permissions and
limitations under the License.
*/

package provisioning

import (
	"testing"

	"github.com/google/go-cmp/cmp"
	"github.com/google/go-cmp/cmp/cmpopts"
	corev1 "k8s.io/api/core/v1"
	apierrors "k8s.io/apimachinery/pkg/api/errors"
	apimeta "k8s.io/apimachinery/pkg/api/meta"
	"k8s.io/apimachinery/pkg/api/resource"
	metav1 "k8s.io/apimachinery/pkg/apis/meta/v1"
	"k8s.io/apimachinery/pkg/types"
<<<<<<< HEAD
	autoscaling "k8s.io/autoscaler/cluster-autoscaler/provisioningrequest/apis/autoscaling.x-k8s.io/v1beta1"
=======
	autoscaling "k8s.io/autoscaler/cluster-autoscaler/apis/provisioningrequest/autoscaling.x-k8s.io/v1beta1"
	"k8s.io/component-base/featuregate"
>>>>>>> cb285cf2
	"k8s.io/utils/ptr"
	"sigs.k8s.io/controller-runtime/pkg/reconcile"

	kueue "sigs.k8s.io/kueue/apis/kueue/v1beta1"
<<<<<<< HEAD
=======
	"sigs.k8s.io/kueue/pkg/constants"
	"sigs.k8s.io/kueue/pkg/features"
>>>>>>> cb285cf2
	utiltesting "sigs.k8s.io/kueue/pkg/util/testing"
)

var (
	wlCmpOptions = []cmp.Option{
		cmpopts.EquateEmpty(),
		cmpopts.IgnoreTypes(metav1.ObjectMeta{}, metav1.TypeMeta{}),
		cmpopts.IgnoreFields(metav1.Condition{}, "LastTransitionTime"),
		cmpopts.IgnoreFields(kueue.RequeueState{}, "RequeueAt"),
		cmpopts.IgnoreFields(kueue.AdmissionCheckState{}, "LastTransitionTime"),
	}

	reqCmpOptions = []cmp.Option{
		cmpopts.EquateEmpty(),
		cmpopts.IgnoreTypes(metav1.ObjectMeta{}, metav1.TypeMeta{}),
		cmpopts.IgnoreFields(metav1.Condition{}, "LastTransitionTime"),
	}

	tmplCmpOptions = []cmp.Option{
		cmpopts.EquateEmpty(),
		cmpopts.IgnoreTypes(metav1.ObjectMeta{}, metav1.TypeMeta{}),
		cmpopts.IgnoreFields(metav1.Condition{}, "LastTransitionTime"),
		cmpopts.IgnoreFields(corev1.PodSpec{}, "RestartPolicy"),
	}

	acCmpOptions = []cmp.Option{
		cmpopts.IgnoreFields(metav1.Condition{}, "LastTransitionTime"),
	}
)

func requestWithCondition(r *autoscaling.ProvisioningRequest, conditionType string, status metav1.ConditionStatus) *autoscaling.ProvisioningRequest {
	r = r.DeepCopy()
	apimeta.SetStatusCondition(&r.Status.Conditions, metav1.Condition{
		Type:   conditionType,
		Status: status,
	})
	return r
}

func TestReconcile(t *testing.T) {
	baseWorkload := utiltesting.MakeWorkload("wl", TestNamespace).
		PodSets(
			*utiltesting.MakePodSet("ps1", 4).
				Request(corev1.ResourceCPU, "1").
				Obj(),
			*utiltesting.MakePodSet("ps2", 4).
				Request(corev1.ResourceMemory, "1M").
				Obj(),
		).
		ReserveQuota(utiltesting.MakeAdmission("q1").PodSets(
			kueue.PodSetAssignment{
				Name: "ps1",
				Flavors: map[corev1.ResourceName]kueue.ResourceFlavorReference{
					corev1.ResourceCPU: "flv1",
				},
				ResourceUsage: map[corev1.ResourceName]resource.Quantity{
					corev1.ResourceCPU: resource.MustParse("4"),
				},
				Count: ptr.To[int32](4),
			},
			kueue.PodSetAssignment{
				Name: "ps2",
				Flavors: map[corev1.ResourceName]kueue.ResourceFlavorReference{
					corev1.ResourceCPU: "flv2",
				},
				ResourceUsage: map[corev1.ResourceName]resource.Quantity{
					corev1.ResourceCPU: resource.MustParse("3M"),
				},
				Count: ptr.To[int32](3),
			},
		).
			Obj()).
		AdmissionChecks(kueue.AdmissionCheckState{
			Name:  "check1",
			State: kueue.CheckStatePending,
		}, kueue.AdmissionCheckState{
			Name:  "not-provisioning",
			State: kueue.CheckStatePending,
		}).
		Obj()

	baseFlavor1 := utiltesting.MakeResourceFlavor("flv1").Label("f1l1", "v1").
		Toleration(corev1.Toleration{
			Key:      "f1t1k",
			Value:    "f1t1v",
			Operator: corev1.TolerationOpEqual,
			Effect:   corev1.TaintEffectNoSchedule,
		}).
		Obj()
	baseFlavor2 := utiltesting.MakeResourceFlavor("flv2").Label("f2l1", "v1").Obj()

	baseRequest := &autoscaling.ProvisioningRequest{
		ObjectMeta: metav1.ObjectMeta{
			Namespace: TestNamespace,
			Name:      "wl-check1",
			OwnerReferences: []metav1.OwnerReference{
				{
					Name: "wl",
				},
			},
		},
		Spec: autoscaling.ProvisioningRequestSpec{
			PodSets: []autoscaling.PodSet{
				{
					PodTemplateRef: autoscaling.Reference{
						Name: "ppt-wl-check1-ps1",
					},
					Count: 4,
				},
				{
					PodTemplateRef: autoscaling.Reference{
						Name: "ppt-wl-check1-ps2",
					},
					Count: 3,
				},
			},
			ProvisioningClassName: "class1",
			Parameters: map[string]autoscaling.Parameter{
				"p1": "v1",
			},
		},
	}

	baseTemplate1 := &corev1.PodTemplate{
		ObjectMeta: metav1.ObjectMeta{
			Namespace: TestNamespace,
			Name:      "ppt-wl-check1-ps1",
			OwnerReferences: []metav1.OwnerReference{
				{
					Name: "wl-check1",
				},
			},
		},
		Template: corev1.PodTemplateSpec{
			Spec: corev1.PodSpec{
				Containers: []corev1.Container{
					{
						Name: "c",
						Resources: corev1.ResourceRequirements{
							Requests: corev1.ResourceList{
								corev1.ResourceCPU: resource.MustParse("1"),
							},
						},
					},
				},
				NodeSelector: map[string]string{"f1l1": "v1"},
				Tolerations: []corev1.Toleration{
					{
						Key:      "f1t1k",
						Value:    "f1t1v",
						Operator: corev1.TolerationOpEqual,
						Effect:   corev1.TaintEffectNoSchedule,
					},
				},
			},
		},
	}

	baseTemplate2 := &corev1.PodTemplate{
		ObjectMeta: metav1.ObjectMeta{
			Namespace: TestNamespace,
			Name:      "ppt-wl-check1-ps2",
			OwnerReferences: []metav1.OwnerReference{
				{
					Name: "wl-check1",
				},
			},
		},
		Template: corev1.PodTemplateSpec{
			Spec: corev1.PodSpec{
				Containers: []corev1.Container{
					{
						Name: "c",
						Resources: corev1.ResourceRequirements{
							Requests: corev1.ResourceList{
								corev1.ResourceMemory: resource.MustParse("1M"),
							},
						},
					},
				},
				NodeSelector: map[string]string{"f2l1": "v1"},
			},
		},
	}

	baseConfig := utiltesting.MakeProvisioningRequestConfig("config1").ProvisioningClass("class1").WithParameter("p1", "v1")

	baseConfigWithRetryStrategy := baseConfig.Clone().RetryStrategy(&kueue.ProvisioningRequestRetryStrategy{
		BackoffLimitCount:  ptr.To[int32](3),
		BackoffBaseSeconds: ptr.To[int32](60),
		BackoffMaxSeconds:  ptr.To[int32](1800),
	})

	baseCheck := utiltesting.MakeAdmissionCheck("check1").
		ControllerName(ControllerName).
		Parameters(kueue.GroupVersion.Group, ConfigKind, "config1").
		Obj()

	cases := map[string]struct {
		requests             []autoscaling.ProvisioningRequest
		templates            []corev1.PodTemplate
		checks               []kueue.AdmissionCheck
		configs              []kueue.ProvisioningRequestConfig
		enableGates          []featuregate.Feature
		flavors              []kueue.ResourceFlavor
		workload             *kueue.Workload
		wantReconcileError   error
		wantWorkloads        map[string]*kueue.Workload
		wantRequests         map[string]*autoscaling.ProvisioningRequest
		wantTemplates        map[string]*corev1.PodTemplate
		wantRequestsNotFound []string
	}{
		"unrelated workload": {
			workload: utiltesting.MakeWorkload("wl", "ns").Obj(),
		},
		"unrelated workload with reservation": {
			workload: utiltesting.MakeWorkload("wl", "ns").
				ReserveQuota(utiltesting.MakeAdmission("q1").Obj()).
				Obj(),
		},
		"unrelated admitted workload": {
			workload: utiltesting.MakeWorkload("wl", "ns").
				ReserveQuota(utiltesting.MakeAdmission("q1").Obj()).
				Admitted(true).
				Obj(),
		},
		"missing config": {
			workload: baseWorkload.DeepCopy(),
			checks:   []kueue.AdmissionCheck{*baseCheck.DeepCopy()},
			wantWorkloads: map[string]*kueue.Workload{
				baseWorkload.Name: (&utiltesting.WorkloadWrapper{Workload: *baseWorkload.DeepCopy()}).
					AdmissionChecks(kueue.AdmissionCheckState{
						Name:    "check1",
						State:   kueue.CheckStatePending,
						Message: CheckInactiveMessage,
					}, kueue.AdmissionCheckState{
						Name:  "not-provisioning",
						State: kueue.CheckStatePending,
					}).
					Obj(),
			},
		},
		"with config": {
			workload: baseWorkload.DeepCopy(),
			checks:   []kueue.AdmissionCheck{*baseCheck.DeepCopy()},
			flavors:  []kueue.ResourceFlavor{*baseFlavor1.DeepCopy(), *baseFlavor2.DeepCopy()},
			configs:  []kueue.ProvisioningRequestConfig{*baseConfigWithRetryStrategy.DeepCopy()},
			wantWorkloads: map[string]*kueue.Workload{
				baseWorkload.Name: baseWorkload.DeepCopy(),
			},
			wantRequests: map[string]*autoscaling.ProvisioningRequest{
				baseRequest.Name: baseRequest.DeepCopy(),
			},
			wantTemplates: map[string]*corev1.PodTemplate{
				baseTemplate1.Name: baseTemplate1.DeepCopy(),
				baseTemplate2.Name: baseTemplate2.DeepCopy(),
			},
<<<<<<< HEAD
=======
			wantEvents: []utiltesting.EventRecord{
				{
					Key:       client.ObjectKeyFromObject(baseWorkload),
					EventType: corev1.EventTypeNormal,
					Reason:    "ProvisioningRequestCreated",
					Message:   `Created ProvisioningRequest: "wl-check1-1"`,
				},
			},
		},
		"workload with provreq annotation": {
			workload: utiltesting.MakeWorkload("wl", TestNamespace).
				Annotations(map[string]string{
					"provreq.kueue.x-k8s.io/ValidUntilSeconds": "0",
					"invalid-provreq-prefix/Foo1":              "Bar1",
					"another-invalid-provreq-prefix/Foo2":      "Bar2"}).
				AdmissionChecks(kueue.AdmissionCheckState{
					Name:  "check1",
					State: kueue.CheckStatePending}).
				ReserveQuota(utiltesting.MakeAdmission("q1").Obj()).
				Obj(),
			checks:  []kueue.AdmissionCheck{*baseCheck.DeepCopy()},
			configs: []kueue.ProvisioningRequestConfig{*utiltesting.MakeProvisioningRequestConfig("config1").Obj()},
			wantRequests: map[string]*autoscaling.ProvisioningRequest{
				ProvisioningRequestName("wl", baseCheck.Name, 1): {
					ObjectMeta: metav1.ObjectMeta{
						Namespace: TestNamespace,
						Name:      ProvisioningRequestName("wl", baseCheck.Name, 1),
						Labels: map[string]string{
							constants.ManagedByKueueLabel: "true",
						},
						OwnerReferences: []metav1.OwnerReference{
							{
								Name: "wl",
							},
						},
					},
					Spec: autoscaling.ProvisioningRequestSpec{
						Parameters: map[string]autoscaling.Parameter{
							"ValidUntilSeconds": "0",
						},
						PodSets: basePodSet,
					},
				},
			},
			wantEvents: []utiltesting.EventRecord{
				{
					Key:       client.ObjectKeyFromObject(baseWorkload),
					EventType: corev1.EventTypeNormal,
					Reason:    "ProvisioningRequestCreated",
					Message:   `Created ProvisioningRequest: "wl-check1-1"`,
				},
			},
>>>>>>> cb285cf2
		},
		"remove unnecessary requests": {
			workload: baseWorkload.DeepCopy(),
			checks:   []kueue.AdmissionCheck{*baseCheck.DeepCopy()},
			flavors:  []kueue.ResourceFlavor{*baseFlavor1.DeepCopy(), *baseFlavor2.DeepCopy()},
			configs:  []kueue.ProvisioningRequestConfig{*baseConfigWithRetryStrategy.DeepCopy()},
			requests: []autoscaling.ProvisioningRequest{
				{
					ObjectMeta: metav1.ObjectMeta{
						Namespace: TestNamespace,
						Name:      "wl-check2",
						OwnerReferences: []metav1.OwnerReference{
							{
								Name: "wl",
							},
						},
					},
				},
			},
			wantWorkloads:        map[string]*kueue.Workload{baseWorkload.Name: baseWorkload.DeepCopy()},
			wantRequestsNotFound: []string{"wl-check2"},
		},
		"missing one template": {
			workload:  baseWorkload.DeepCopy(),
			checks:    []kueue.AdmissionCheck{*baseCheck.DeepCopy()},
			flavors:   []kueue.ResourceFlavor{*baseFlavor1.DeepCopy(), *baseFlavor2.DeepCopy()},
			configs:   []kueue.ProvisioningRequestConfig{*baseConfigWithRetryStrategy.DeepCopy()},
			requests:  []autoscaling.ProvisioningRequest{*baseRequest.DeepCopy()},
			templates: []corev1.PodTemplate{*baseTemplate1.DeepCopy()},
			wantWorkloads: map[string]*kueue.Workload{
				baseWorkload.Name: baseWorkload.DeepCopy(),
			},
			wantRequests: map[string]*autoscaling.ProvisioningRequest{
				baseRequest.Name: baseRequest.DeepCopy(),
			},
			wantTemplates: map[string]*corev1.PodTemplate{
				baseTemplate1.Name: baseTemplate1.DeepCopy(),
				baseTemplate2.Name: baseTemplate2.DeepCopy(),
			},
		},
		"request out of sync": {
			workload: baseWorkload.DeepCopy(),
			checks:   []kueue.AdmissionCheck{*baseCheck.DeepCopy()},
			flavors:  []kueue.ResourceFlavor{*baseFlavor1.DeepCopy(), *baseFlavor2.DeepCopy()},
			configs:  []kueue.ProvisioningRequestConfig{*baseConfigWithRetryStrategy.DeepCopy()},
			requests: []autoscaling.ProvisioningRequest{
				{
					ObjectMeta: metav1.ObjectMeta{
						Namespace: TestNamespace,
						Name:      "wl-check1",
						OwnerReferences: []metav1.OwnerReference{
							{
								Name: "wl",
							},
						},
					},
					Spec: autoscaling.ProvisioningRequestSpec{
						PodSets: []autoscaling.PodSet{
							{
								PodTemplateRef: autoscaling.Reference{
									Name: "ppt-wl-check1-main",
								},
								Count: 1,
							},
						},
						ProvisioningClassName: "class1",
						Parameters: map[string]autoscaling.Parameter{
							"p1": "v0",
						},
					},
				},
			},
			wantWorkloads: map[string]*kueue.Workload{
				baseWorkload.Name: baseWorkload.DeepCopy(),
			},
			wantRequests: map[string]*autoscaling.ProvisioningRequest{
				baseRequest.Name: baseRequest.DeepCopy(),
			},
			wantTemplates: map[string]*corev1.PodTemplate{
				baseTemplate1.Name: baseTemplate1.DeepCopy(),
				baseTemplate2.Name: baseTemplate2.DeepCopy(),
			},
		},
		"request removed on workload finished": {
			workload: (&utiltesting.WorkloadWrapper{Workload: *baseWorkload.DeepCopy()}).
				Condition(metav1.Condition{
					Type:   kueue.WorkloadFinished,
					Status: metav1.ConditionTrue,
				}).
				Obj(),

			checks:               []kueue.AdmissionCheck{*baseCheck.DeepCopy()},
			flavors:              []kueue.ResourceFlavor{*baseFlavor1.DeepCopy(), *baseFlavor2.DeepCopy()},
			configs:              []kueue.ProvisioningRequestConfig{*baseConfigWithRetryStrategy.DeepCopy()},
			requests:             []autoscaling.ProvisioningRequest{*baseRequest.DeepCopy()},
			templates:            []corev1.PodTemplate{*baseTemplate1.DeepCopy(), *baseTemplate2.DeepCopy()},
			wantRequestsNotFound: []string{"wl-check1"},
		},
<<<<<<< HEAD
		"when request fails": {
=======
		"KeepQuotaForProvReqRetry; when request fails and is retried": {
>>>>>>> cb285cf2
			workload: baseWorkload.DeepCopy(),
			checks:   []kueue.AdmissionCheck{*baseCheck.DeepCopy()},
			flavors:  []kueue.ResourceFlavor{*baseFlavor1.DeepCopy(), *baseFlavor2.DeepCopy()},
			configs:  []kueue.ProvisioningRequestConfig{*baseConfigWithRetryStrategy.Clone().RetryLimit(2).BaseBackoff(0).Obj()},
			requests: []autoscaling.ProvisioningRequest{
				*requestWithCondition(baseRequest, autoscaling.Failed, metav1.ConditionTrue),
			},
<<<<<<< HEAD
			templates: []corev1.PodTemplate{*baseTemplate1.DeepCopy(), *baseTemplate2.DeepCopy()},
=======
			enableGates: []featuregate.Feature{features.KeepQuotaForProvReqRetry},
			templates:   []corev1.PodTemplate{*baseTemplate1.DeepCopy(), *baseTemplate2.DeepCopy()},
>>>>>>> cb285cf2
			wantWorkloads: map[string]*kueue.Workload{
				baseWorkload.Name: (&utiltesting.WorkloadWrapper{Workload: *baseWorkload.DeepCopy()}).
					AdmissionChecks(kueue.AdmissionCheckState{
						Name:  "check1",
						State: kueue.CheckStateRejected,
					}, kueue.AdmissionCheckState{
						Name:  "not-provisioning",
						State: kueue.CheckStatePending,
					}).
					Obj(),
			},
			wantEvents: []utiltesting.EventRecord{
				{
					Key:       client.ObjectKeyFromObject(baseWorkload),
					EventType: corev1.EventTypeNormal,
					Reason:    "ProvisioningRequestCreated",
					Message:   `Created ProvisioningRequest: "wl-check1-2"`,
				},
			}},
		"when request fails and is retried": {
			workload: baseWorkload.DeepCopy(),
			checks:   []kueue.AdmissionCheck{*baseCheck.DeepCopy()},
			flavors:  []kueue.ResourceFlavor{*baseFlavor1.DeepCopy(), *baseFlavor2.DeepCopy()},
			configs:  []kueue.ProvisioningRequestConfig{*baseConfigWithRetryStrategy.Clone().RetryLimit(2).Obj()},
			requests: []autoscaling.ProvisioningRequest{
				*requestWithCondition(baseRequest, autoscaling.Failed, metav1.ConditionTrue),
			},
			templates: []corev1.PodTemplate{*baseTemplate1.DeepCopy(), *baseTemplate2.DeepCopy()},
			wantWorkloads: map[string]*kueue.Workload{
				baseWorkload.Name: (&utiltesting.WorkloadWrapper{Workload: *baseWorkload.DeepCopy()}).
					AdmissionChecks(kueue.AdmissionCheckState{
						Name:    "check1",
						State:   kueue.CheckStateRetry,
						Message: "Retrying after failure: ",
					}, kueue.AdmissionCheckState{
						Name:  "not-provisioning",
						State: kueue.CheckStatePending,
					}).
					RequeueState(ptr.To[int32](1), nil).
					Obj(),
			},
		},
		"when capacity is available": {
			workload: baseWorkload.DeepCopy(),
			checks:   []kueue.AdmissionCheck{*baseCheck.DeepCopy()},
			flavors:  []kueue.ResourceFlavor{*baseFlavor1.DeepCopy(), *baseFlavor2.DeepCopy()},
<<<<<<< HEAD
			configs:  []kueue.ProvisioningRequestConfig{*baseConfig.DeepCopy()},
=======
			configs:  []kueue.ProvisioningRequestConfig{*baseConfigWithRetryStrategy.Clone().RetryLimit(0).Obj()},
>>>>>>> cb285cf2
			requests: []autoscaling.ProvisioningRequest{
				*requestWithCondition(baseRequest, autoscaling.CapacityAvailable, metav1.ConditionTrue),
			},
			templates: []corev1.PodTemplate{*baseTemplate1.DeepCopy(), *baseTemplate2.DeepCopy()},
			wantWorkloads: map[string]*kueue.Workload{
				baseWorkload.Name: (&utiltesting.WorkloadWrapper{Workload: *baseWorkload.DeepCopy()}).
					AdmissionChecks(kueue.AdmissionCheckState{
						Name:  "check1",
						State: kueue.CheckStateReady,
						PodSetUpdates: []kueue.PodSetUpdate{
							{
								Name:        "ps1",
								Annotations: map[string]string{"cluster-autoscaler.kubernetes.io/consume-provisioning-request": "wl-check1"},
							},
							{
								Name:        "ps2",
								Annotations: map[string]string{"cluster-autoscaler.kubernetes.io/consume-provisioning-request": "wl-check1"},
							},
						},
					}, kueue.AdmissionCheckState{
						Name:  "not-provisioning",
						State: kueue.CheckStatePending,
					}).
					Obj(),
			},
		},
		"when request is provisioned": {
			workload: baseWorkload.DeepCopy(),
			checks:   []kueue.AdmissionCheck{*baseCheck.DeepCopy()},
			flavors:  []kueue.ResourceFlavor{*baseFlavor1.DeepCopy(), *baseFlavor2.DeepCopy()},
			configs:  []kueue.ProvisioningRequestConfig{*baseConfigWithRetryStrategy.DeepCopy()},
			requests: []autoscaling.ProvisioningRequest{
				*requestWithCondition(baseRequest, autoscaling.Provisioned, metav1.ConditionTrue),
			},
			templates: []corev1.PodTemplate{*baseTemplate1.DeepCopy(), *baseTemplate2.DeepCopy()},
			wantWorkloads: map[string]*kueue.Workload{
				baseWorkload.Name: (&utiltesting.WorkloadWrapper{Workload: *baseWorkload.DeepCopy()}).
					AdmissionChecks(kueue.AdmissionCheckState{
						Name:  "check1",
						State: kueue.CheckStateReady,
						PodSetUpdates: []kueue.PodSetUpdate{
							{
								Name:        "ps1",
								Annotations: map[string]string{"cluster-autoscaler.kubernetes.io/consume-provisioning-request": "wl-check1"},
							},
							{
								Name:        "ps2",
								Annotations: map[string]string{"cluster-autoscaler.kubernetes.io/consume-provisioning-request": "wl-check1"},
							},
						},
					}, kueue.AdmissionCheckState{
						Name:  "not-provisioning",
						State: kueue.CheckStatePending,
					}).
					Obj(),
			},
		},
		"when no request is needed": {
			workload: baseWorkload.DeepCopy(),
			checks:   []kueue.AdmissionCheck{*baseCheck.DeepCopy()},
			flavors:  []kueue.ResourceFlavor{*baseFlavor1.DeepCopy(), *baseFlavor2.DeepCopy()},
			configs:  []kueue.ProvisioningRequestConfig{*baseConfig.Clone().WithManagedResource("example.org/gpu").Obj()},
			wantWorkloads: map[string]*kueue.Workload{
				baseWorkload.Name: (&utiltesting.WorkloadWrapper{Workload: *baseWorkload.DeepCopy()}).
					AdmissionChecks(kueue.AdmissionCheckState{
						Name:    "check1",
						State:   kueue.CheckStateReady,
						Message: NoRequestNeeded,
					}, kueue.AdmissionCheckState{
						Name:  "not-provisioning",
						State: kueue.CheckStatePending,
					}).
					Obj(),
			},
		},
		"when request is needed for one PodSet": {
			workload: baseWorkload.DeepCopy(),
			checks:   []kueue.AdmissionCheck{*baseCheck.DeepCopy()},
			flavors:  []kueue.ResourceFlavor{*baseFlavor1.DeepCopy(), *baseFlavor2.DeepCopy()},
			configs:  []kueue.ProvisioningRequestConfig{*baseConfig.Clone().WithManagedResource(corev1.ResourceMemory).Obj()},
			wantWorkloads: map[string]*kueue.Workload{
				baseWorkload.Name: baseWorkload.DeepCopy(),
			},
			wantRequests: map[string]*autoscaling.ProvisioningRequest{
				"wl-check1": {
					Spec: autoscaling.ProvisioningRequestSpec{
						PodSets: []autoscaling.PodSet{
							{
								PodTemplateRef: autoscaling.Reference{
									Name: "ppt-wl-check1-ps2",
								},
								Count: 3,
							},
						},
						ProvisioningClassName: "class1",
						Parameters: map[string]autoscaling.Parameter{
							"p1": "v1",
						},
					},
				},
			},
			wantTemplates: map[string]*corev1.PodTemplate{
				baseTemplate2.Name: baseTemplate2.DeepCopy(),
			},
		},
<<<<<<< HEAD
		"when the request is removed while the check is ready": {
			workload: (&utiltesting.WorkloadWrapper{Workload: *baseWorkload.DeepCopy()}).
				AdmissionChecks(kueue.AdmissionCheckState{
					Name:  "check1",
					State: kueue.CheckStateReady,
				}, kueue.AdmissionCheckState{
					Name:  "not-provisioning",
					State: kueue.CheckStatePending,
=======
		"when request is needed for one PodSet (resource limit)": {
			workload: (&utiltesting.WorkloadWrapper{Workload: *baseWorkload.DeepCopy()}).Limit("example.com/gpu", "1").Obj(),
			checks:   []kueue.AdmissionCheck{*baseCheck.DeepCopy()},
			flavors:  []kueue.ResourceFlavor{*baseFlavor1.DeepCopy(), *baseFlavor2.DeepCopy()},
			configs:  []kueue.ProvisioningRequestConfig{*baseConfig.Clone().WithManagedResource("example.com/gpu").Obj()},
			wantWorkloads: map[string]*kueue.Workload{
				baseWorkload.Name: (&utiltesting.WorkloadWrapper{Workload: *baseWorkload.DeepCopy()}).Limit("example.com/gpu", "1").Obj(),
			},
			wantRequests: map[string]*autoscaling.ProvisioningRequest{
				"wl-check1-1": {
					ObjectMeta: metav1.ObjectMeta{
						Labels: map[string]string{
							constants.ManagedByKueueLabel: "true",
						},
					},
					Spec: autoscaling.ProvisioningRequestSpec{
						PodSets: []autoscaling.PodSet{
							{
								PodTemplateRef: autoscaling.Reference{
									Name: "ppt-wl-check1-1-ps1",
								},
								Count: 4,
							},
						},
						ProvisioningClassName: "class1",
						Parameters: map[string]autoscaling.Parameter{
							"p1": "v1",
						},
					},
				},
			},
			wantTemplates: map[string]*corev1.PodTemplate{
				baseTemplate1.Name: &corev1.PodTemplate{
					ObjectMeta: metav1.ObjectMeta{
						Namespace: TestNamespace,
						Name:      "ppt-wl-check1-1-ps1",
						Labels: map[string]string{
							constants.ManagedByKueueLabel: "true",
						},
						OwnerReferences: []metav1.OwnerReference{
							{
								Name: "wl-check1-1",
							},
						},
					},
					Template: corev1.PodTemplateSpec{
						Spec: corev1.PodSpec{
							Containers: []corev1.Container{
								{
									Name: "c",
									Resources: corev1.ResourceRequirements{
										Requests: corev1.ResourceList{
											corev1.ResourceCPU: resource.MustParse("1"),
											"example.com/gpu":  resource.MustParse("1"),
										},
										Limits: corev1.ResourceList{
											"example.com/gpu": resource.MustParse("1"),
										},
									},
								},
							},
							NodeSelector: map[string]string{"f1l1": "v1"},
							Tolerations: []corev1.Toleration{
								{
									Key:      "f1t1k",
									Value:    "f1t1v",
									Operator: corev1.TolerationOpEqual,
									Effect:   corev1.TaintEffectNoSchedule,
								},
							},
						},
					},
				},
			},
			wantEvents: []utiltesting.EventRecord{
				{
					Key:       client.ObjectKeyFromObject(baseWorkload),
					EventType: corev1.EventTypeNormal,
					Reason:    "ProvisioningRequestCreated",
					Message:   `Created ProvisioningRequest: "wl-check1-1"`,
				},
			},
		},
		"when the request is removed while the check is ready; don't create the ProvReq and keep Ready state": {
			workload: baseWorkloadWithCheck1Ready.DeepCopy(),
			checks:   []kueue.AdmissionCheck{*baseCheck.DeepCopy()},
			flavors:  []kueue.ResourceFlavor{*baseFlavor1.DeepCopy(), *baseFlavor2.DeepCopy()},
			configs:  []kueue.ProvisioningRequestConfig{*baseConfigWithRetryStrategy.DeepCopy()},
			wantWorkloads: map[string]*kueue.Workload{
				baseWorkload.Name: baseWorkloadWithCheck1Ready.DeepCopy(),
			},
			wantRequestsNotFound: []string{
				ProvisioningRequestName("wl", "check1", 1),
				ProvisioningRequestName("wl", "check2", 1),
			},
		},
		"workloads status gets updated based on the provisioning request": {
			workload:  baseWorkload.DeepCopy(),
			checks:    []kueue.AdmissionCheck{*baseCheck.DeepCopy()},
			flavors:   []kueue.ResourceFlavor{*baseFlavor1.DeepCopy(), *baseFlavor2.DeepCopy()},
			configs:   []kueue.ProvisioningRequestConfig{*baseConfigWithRetryStrategy.DeepCopy()},
			templates: []corev1.PodTemplate{*baseTemplate1.DeepCopy(), *baseTemplate2.DeepCopy()},
			requests: []autoscaling.ProvisioningRequest{
				*requestWithConditions(baseRequest,
					[]metav1.Condition{
						{
							Type:   autoscaling.Failed,
							Status: metav1.ConditionFalse,
						},
						{
							Type:    autoscaling.Provisioned,
							Status:  metav1.ConditionFalse,
							Message: "Provisioning Request wasn't provisioned. ETA: 2024-02-22T10:36:40Z",
						},
						{
							Type:   autoscaling.Accepted,
							Status: metav1.ConditionTrue,
						},
					}),
			},
			wantWorkloads: map[string]*kueue.Workload{
				baseWorkload.Name: (&utiltesting.WorkloadWrapper{Workload: *baseWorkload.DeepCopy()}).
					AdmissionChecks(kueue.AdmissionCheckState{
						Name:    "check1",
						State:   kueue.CheckStatePending,
						Message: "Provisioning Request wasn't provisioned. ETA: 2024-02-22T10:36:40Z",
					}, kueue.AdmissionCheckState{
						Name:  "not-provisioning",
						State: kueue.CheckStatePending,
					}).
					Obj(),
			},
		},
		"workload sets AdmissionCheck status to Rejected when it is not finished and receives the provisioning request's CapacityRevoked condition": {
			workload: (&utiltesting.WorkloadWrapper{Workload: *baseWorkload.DeepCopy()}).
				Admitted(true).
				Obj(),
			checks:  []kueue.AdmissionCheck{*baseCheck.DeepCopy()},
			flavors: []kueue.ResourceFlavor{*baseFlavor1.DeepCopy(), *baseFlavor2.DeepCopy()},
			configs: []kueue.ProvisioningRequestConfig{*baseConfigWithRetryStrategy.DeepCopy()},
			requests: []autoscaling.ProvisioningRequest{
				*requestWithConditions(baseRequest,
					[]metav1.Condition{
						{
							Type:   autoscaling.Failed,
							Status: metav1.ConditionFalse,
						},
						{
							Type:   autoscaling.Provisioned,
							Status: metav1.ConditionTrue,
						},
						{
							Type:   autoscaling.Accepted,
							Status: metav1.ConditionTrue,
						},
						{
							Type:   autoscaling.CapacityRevoked,
							Status: metav1.ConditionTrue,
						},
					}),
			},
			wantWorkloads: map[string]*kueue.Workload{
				baseWorkload.Name: (&utiltesting.WorkloadWrapper{Workload: *baseWorkload.DeepCopy()}).
					AdmissionChecks(kueue.AdmissionCheckState{
						Name:  "check1",
						State: kueue.CheckStateRejected,
					}, kueue.AdmissionCheckState{
						Name:  "not-provisioning",
						State: kueue.CheckStatePending,
					}).
					Admitted(true).
					Obj(),
			},
		},
		"workload sets AdmissionCheck status to Rejected when it is not admitted and receives the provisioning request's CapacityRevoked condition": {
			workload: (&utiltesting.WorkloadWrapper{Workload: *baseWorkload.DeepCopy()}).
				Admitted(false).
				Obj(),
			checks:  []kueue.AdmissionCheck{*baseCheck.DeepCopy()},
			flavors: []kueue.ResourceFlavor{*baseFlavor1.DeepCopy(), *baseFlavor2.DeepCopy()},
			configs: []kueue.ProvisioningRequestConfig{*baseConfigWithRetryStrategy.DeepCopy()},
			requests: []autoscaling.ProvisioningRequest{
				*requestWithConditions(baseRequest,
					[]metav1.Condition{
						{
							Type:   autoscaling.Failed,
							Status: metav1.ConditionFalse,
						},
						{
							Type:   autoscaling.Provisioned,
							Status: metav1.ConditionTrue,
						},
						{
							Type:   autoscaling.Accepted,
							Status: metav1.ConditionTrue,
						},
						{
							Type:   autoscaling.CapacityRevoked,
							Status: metav1.ConditionTrue,
						},
					}),
			},
			wantWorkloads: map[string]*kueue.Workload{
				baseWorkload.Name: (&utiltesting.WorkloadWrapper{Workload: *baseWorkload.DeepCopy()}).
					AdmissionChecks(kueue.AdmissionCheckState{
						Name:  "check1",
						State: kueue.CheckStateRejected,
					}, kueue.AdmissionCheckState{
						Name:  "not-provisioning",
						State: kueue.CheckStatePending,
					}).
					Admitted(false).
					Obj(),
			},
		},
		"workloads doesnt set AdmissionCheck status to Rejected when it is finished and receives the provisioning request's CapacityRevoked condition": {
			workload: (&utiltesting.WorkloadWrapper{Workload: *baseWorkload.DeepCopy()}).
				Condition(metav1.Condition{
					Type:    kueue.WorkloadFinished,
					Status:  metav1.ConditionTrue,
					Reason:  "ByTest",
					Message: "Finished by test",
>>>>>>> cb285cf2
				}).
				Obj(),

			checks:  []kueue.AdmissionCheck{*baseCheck.DeepCopy()},
			flavors: []kueue.ResourceFlavor{*baseFlavor1.DeepCopy(), *baseFlavor2.DeepCopy()},
<<<<<<< HEAD
			configs: []kueue.ProvisioningRequestConfig{*baseConfig.DeepCopy()},
			wantWorkloads: map[string]*kueue.Workload{
				baseWorkload.Name: baseWorkload.DeepCopy(),
=======
			configs: []kueue.ProvisioningRequestConfig{*baseConfigWithRetryStrategy.DeepCopy()},
			requests: []autoscaling.ProvisioningRequest{
				*requestWithConditions(baseRequest,
					[]metav1.Condition{
						{
							Type:   autoscaling.Failed,
							Status: metav1.ConditionFalse,
						},
						{
							Type:   autoscaling.Provisioned,
							Status: metav1.ConditionTrue,
						},
						{
							Type:   autoscaling.Accepted,
							Status: metav1.ConditionTrue,
						},
						{
							Type:   autoscaling.CapacityRevoked,
							Status: metav1.ConditionTrue,
						},
					}),
			},
			wantWorkloads: map[string]*kueue.Workload{
				baseWorkload.Name: (&utiltesting.WorkloadWrapper{Workload: *baseWorkload.DeepCopy()}).
					AdmissionChecks(kueue.AdmissionCheckState{
						Name:  "check1",
						State: kueue.CheckStatePending,
					}, kueue.AdmissionCheckState{
						Name:  "not-provisioning",
						State: kueue.CheckStatePending,
					}).
					Finished().
					Obj(),
			},
		},
		"workload does nothing when admitted and receives the provisioning request's BookingExpired condition": {
			workload: (&utiltesting.WorkloadWrapper{Workload: *baseWorkload.DeepCopy()}).
				Admitted(true).
				Obj(),
			checks:  []kueue.AdmissionCheck{*baseCheck.DeepCopy()},
			flavors: []kueue.ResourceFlavor{*baseFlavor1.DeepCopy(), *baseFlavor2.DeepCopy()},
			configs: []kueue.ProvisioningRequestConfig{*baseConfigWithRetryStrategy.DeepCopy()},
			requests: []autoscaling.ProvisioningRequest{
				*requestWithConditions(baseRequest,
					[]metav1.Condition{
						{
							Type:   autoscaling.Failed,
							Status: metav1.ConditionFalse,
						},
						{
							Type:   autoscaling.Provisioned,
							Status: metav1.ConditionTrue,
						},
						{
							Type:   autoscaling.Accepted,
							Status: metav1.ConditionTrue,
						},
						{
							Type:   autoscaling.BookingExpired,
							Status: metav1.ConditionTrue,
						},
					}),
			},
			wantWorkloads: map[string]*kueue.Workload{
				baseWorkload.Name: (&utiltesting.WorkloadWrapper{Workload: *baseWorkload.DeepCopy()}).
					Admitted(true).
					Obj(),
			},
		},
		"KeepQuotaForProvReqRetry; workload retries the admission check when is not admitted and receives the provisioning request's BookingExpired condition": {
			workload: (&utiltesting.WorkloadWrapper{Workload: *baseWorkload.DeepCopy()}).
				Admitted(false).
				Obj(),
			checks:      []kueue.AdmissionCheck{*baseCheck.DeepCopy()},
			flavors:     []kueue.ResourceFlavor{*baseFlavor1.DeepCopy(), *baseFlavor2.DeepCopy()},
			configs:     []kueue.ProvisioningRequestConfig{*baseConfigWithRetryStrategy.Clone().RetryLimit(1).BaseBackoff(0).Obj()},
			enableGates: []featuregate.Feature{features.KeepQuotaForProvReqRetry},
			requests: []autoscaling.ProvisioningRequest{
				*requestWithConditions(baseRequest,
					[]metav1.Condition{
						{
							Type:   autoscaling.Failed,
							Status: metav1.ConditionFalse,
						},
						{
							Type:   autoscaling.Provisioned,
							Status: metav1.ConditionTrue,
						},
						{
							Type:   autoscaling.Accepted,
							Status: metav1.ConditionTrue,
						},
						{
							Type:   autoscaling.BookingExpired,
							Status: metav1.ConditionTrue,
						},
					}),
			},
			wantWorkloads: map[string]*kueue.Workload{
				baseWorkload.Name: (&utiltesting.WorkloadWrapper{Workload: *baseWorkload.DeepCopy()}).
					AdmissionChecks(kueue.AdmissionCheckState{
						Name:    "check1",
						State:   kueue.CheckStatePending,
						Message: "Retrying after booking expired: ",
					}, kueue.AdmissionCheckState{
						Name:  "not-provisioning",
						State: kueue.CheckStatePending,
					}).
					Admitted(false).
					Obj(),
			},
			wantRequests: map[string]*autoscaling.ProvisioningRequest{
				ProvisioningRequestName("wl", baseCheck.Name, 2): {
					ObjectMeta: metav1.ObjectMeta{
						Namespace: TestNamespace,
						Name:      "wl-check1-2",
						Labels: map[string]string{
							constants.ManagedByKueueLabel: "true",
						},
						OwnerReferences: []metav1.OwnerReference{
							{
								Name: "wl",
							},
						},
					},
					Spec: autoscaling.ProvisioningRequestSpec{
						PodSets: []autoscaling.PodSet{
							{
								PodTemplateRef: autoscaling.Reference{
									Name: "ppt-wl-check1-2-ps1",
								},
								Count: 4,
							},
							{
								PodTemplateRef: autoscaling.Reference{
									Name: "ppt-wl-check1-2-ps2",
								},
								Count: 3,
							},
						},
						ProvisioningClassName: "class1",
						Parameters: map[string]autoscaling.Parameter{
							"p1": "v1",
						},
					},
				},
			},
			wantEvents: []utiltesting.EventRecord{
				{
					Key:       types.NamespacedName{Namespace: "ns", Name: "wl"},
					EventType: corev1.EventTypeNormal,
					Reason:    "ProvisioningRequestCreated",
					Message:   `Created ProvisioningRequest: "wl-check1-2"`,
				},
			}},
		"workload retries the admission check when is not admitted and receives the provisioning request's BookingExpired condition": {
			workload: (&utiltesting.WorkloadWrapper{Workload: *baseWorkload.DeepCopy()}).
				Admitted(false).
				Obj(),
			checks:  []kueue.AdmissionCheck{*baseCheck.DeepCopy()},
			flavors: []kueue.ResourceFlavor{*baseFlavor1.DeepCopy(), *baseFlavor2.DeepCopy()},
			configs: []kueue.ProvisioningRequestConfig{*baseConfigWithRetryStrategy.Clone().RetryLimit(1).Obj()},
			requests: []autoscaling.ProvisioningRequest{
				*requestWithConditions(baseRequest,
					[]metav1.Condition{
						{
							Type:   autoscaling.Failed,
							Status: metav1.ConditionFalse,
						},
						{
							Type:   autoscaling.Provisioned,
							Status: metav1.ConditionTrue,
						},
						{
							Type:   autoscaling.Accepted,
							Status: metav1.ConditionTrue,
						},
						{
							Type:   autoscaling.BookingExpired,
							Status: metav1.ConditionTrue,
						},
					}),
			},
			wantWorkloads: map[string]*kueue.Workload{
				baseWorkload.Name: (&utiltesting.WorkloadWrapper{Workload: *baseWorkload.DeepCopy()}).
					AdmissionChecks(kueue.AdmissionCheckState{
						Name:    "check1",
						State:   kueue.CheckStateRetry,
						Message: "Retrying after booking expired: ",
					}, kueue.AdmissionCheckState{
						Name:  "not-provisioning",
						State: kueue.CheckStatePending,
					}).
					RequeueState(ptr.To[int32](1), nil).
					Admitted(false).
					Obj(),
			},
		},
		"workload rejects the admission check when is not admitted and receives the provisioning request's BookingExpired condition": {
			workload: (&utiltesting.WorkloadWrapper{Workload: *baseWorkload.DeepCopy()}).
				Admitted(false).
				Obj(),
			checks:  []kueue.AdmissionCheck{*baseCheck.DeepCopy()},
			flavors: []kueue.ResourceFlavor{*baseFlavor1.DeepCopy(), *baseFlavor2.DeepCopy()},
			configs: []kueue.ProvisioningRequestConfig{*baseConfigWithRetryStrategy.Clone().RetryLimit(0).Obj()},
			requests: []autoscaling.ProvisioningRequest{
				*requestWithConditions(baseRequest,
					[]metav1.Condition{
						{
							Type:   autoscaling.Failed,
							Status: metav1.ConditionFalse,
						},
						{
							Type:   autoscaling.Provisioned,
							Status: metav1.ConditionTrue,
						},
						{
							Type:   autoscaling.Accepted,
							Status: metav1.ConditionTrue,
						},
						{
							Type:   autoscaling.BookingExpired,
							Status: metav1.ConditionTrue,
						},
					}),
			},
			wantWorkloads: map[string]*kueue.Workload{
				baseWorkload.Name: (&utiltesting.WorkloadWrapper{Workload: *baseWorkload.DeepCopy()}).
					AdmissionChecks(kueue.AdmissionCheckState{
						Name:  "check1",
						State: kueue.CheckStateRejected,
					}, kueue.AdmissionCheckState{
						Name:  "not-provisioning",
						State: kueue.CheckStatePending,
					}).
					Admitted(false).
					Obj(),
			},
		},
		"when invalid provisioning request": {
			workload: utiltesting.MakeWorkload("wl", TestNamespace).
				Annotations(map[string]string{
					"provreq.kueue.x-k8s.io/ValidUntilSeconds": "0",
					"invalid-provreq-prefix/Foo1":              "Bar1",
					"another-invalid-provreq-prefix/Foo2":      "Bar2"}).
				AdmissionChecks(kueue.AdmissionCheckState{
					Name:  "check1",
					State: kueue.CheckStatePending}).
				ReserveQuota(utiltesting.MakeAdmission("q1").Obj()).
				Obj(),
			checks:             []kueue.AdmissionCheck{*baseCheck.DeepCopy()},
			configs:            []kueue.ProvisioningRequestConfig{*utiltesting.MakeProvisioningRequestConfig("config1").Obj()},
			wantReconcileError: errInvalidProvisioningRequest,
			wantEvents: []utiltesting.EventRecord{
				{
					Key:       client.ObjectKeyFromObject(baseWorkload),
					EventType: corev1.EventTypeWarning,
					Reason:    "FailedCreate",
					Message:   `Error creating ProvisioningRequest "wl-check1-1": invalid ProvisioningRequest error`,
				},
>>>>>>> cb285cf2
			},
		},
	}

	for name, tc := range cases {
		t.Run(name, func(t *testing.T) {
			for _, gate := range tc.enableGates {
				features.SetFeatureGateDuringTest(t, gate, true)
			}
			builder, ctx := getClientBuilder()
<<<<<<< HEAD

=======
			builder = builder.WithInterceptorFuncs(interceptor.Funcs{SubResourcePatch: utiltesting.TreatSSAAsStrategicMerge})

			if tc.wantReconcileError != nil {
				builder = builder.WithInterceptorFuncs(
					interceptor.Funcs{
						Create: func(ctx context.Context, client client.WithWatch, obj client.Object, opts ...client.CreateOption) error {
							return tc.wantReconcileError
						}})
			}
>>>>>>> cb285cf2
			builder = builder.WithObjects(tc.workload)
			builder = builder.WithStatusSubresource(tc.workload)
			builder = builder.WithLists(
				&autoscaling.ProvisioningRequestList{Items: tc.requests},
				&corev1.PodTemplateList{Items: tc.templates},
				&kueue.ProvisioningRequestConfigList{Items: tc.configs},
				&kueue.AdmissionCheckList{Items: tc.checks},
				&kueue.ResourceFlavorList{Items: tc.flavors},
			)

			k8sclient := builder.Build()
<<<<<<< HEAD
			controller := NewController(k8sclient)
=======
			recorder := &utiltesting.EventRecorder{}
			controller, err := NewController(
				k8sclient,
				recorder,
			)
			if err != nil {
				t.Fatalf("Setting up the provisioning request controller: %v", err)
			}
>>>>>>> cb285cf2

			req := reconcile.Request{
				NamespacedName: types.NamespacedName{
					Namespace: TestNamespace,
					Name:      tc.workload.Name,
				},
			}
			_, gotReconcileError := controller.Reconcile(ctx, req)
			if diff := cmp.Diff(tc.wantReconcileError, gotReconcileError); diff != "" {
				t.Errorf("unexpected reconcile error (-want/+got):\n%s", diff)
			}

			for name, wantWl := range tc.wantWorkloads {
				gotWl := &kueue.Workload{}
				if err := k8sclient.Get(ctx, types.NamespacedName{Namespace: TestNamespace, Name: name}, gotWl); err != nil {
					t.Errorf("unexpected error getting workload %q", name)

				}

				if diff := cmp.Diff(wantWl, gotWl, wlCmpOptions...); diff != "" {
					t.Errorf("unexpected workload %q (-want/+got):\n%s", name, diff)
				}
			}

			for name, wantRequest := range tc.wantRequests {
				gotRequest := &autoscaling.ProvisioningRequest{}
				if err := k8sclient.Get(ctx, types.NamespacedName{Namespace: TestNamespace, Name: name}, gotRequest); err != nil {
					t.Errorf("unexpected error getting request %q", name)

				}

				if diff := cmp.Diff(wantRequest, gotRequest, reqCmpOptions...); diff != "" {
					t.Errorf("unexpected request %q (-want/+got):\n%s", name, diff)
				}
			}

			for name, wantTemplate := range tc.wantTemplates {
				gotTemplate := &corev1.PodTemplate{}
				if err := k8sclient.Get(ctx, types.NamespacedName{Namespace: TestNamespace, Name: name}, gotTemplate); err != nil {
					t.Errorf("unexpected error getting template %q", name)

				}

				if diff := cmp.Diff(wantTemplate, gotTemplate, tmplCmpOptions...); diff != "" {
					t.Errorf("unexpected template %q (-want/+got):\n%s", name, diff)
				}
			}

			for _, name := range tc.wantRequestsNotFound {
				gotRequest := &autoscaling.ProvisioningRequest{}
				if err := k8sclient.Get(ctx, types.NamespacedName{Namespace: TestNamespace, Name: name}, gotRequest); !apierrors.IsNotFound(err) {
					t.Errorf("request %q should no longer be found", name)
				}
			}

		})
	}

<<<<<<< HEAD
=======
func TestActiveOrLastPRForChecks(t *testing.T) {
	baseWorkload := utiltesting.MakeWorkload("wl", TestNamespace).
		PodSets(
			*utiltesting.MakePodSet("main", 4).
				Request(corev1.ResourceCPU, "1").
				Obj(),
		).
		ReserveQuota(utiltesting.MakeAdmission("q1").PodSets(
			kueue.PodSetAssignment{
				Name: "main",
				Flavors: map[corev1.ResourceName]kueue.ResourceFlavorReference{
					corev1.ResourceCPU: "flv1",
				},
				ResourceUsage: map[corev1.ResourceName]resource.Quantity{
					corev1.ResourceCPU: resource.MustParse("4"),
				},
				Count: ptr.To[int32](4),
			},
		).
			Obj()).
		AdmissionChecks(kueue.AdmissionCheckState{
			Name:  "check",
			State: kueue.CheckStatePending,
		}, kueue.AdmissionCheckState{
			Name:  "not-provisioning",
			State: kueue.CheckStatePending,
		}).
		Obj()

	baseConfig := utiltesting.MakeProvisioningRequestConfig("config1").ProvisioningClass("class1").WithParameter("p1", "v1")

	baseRequest := autoscaling.ProvisioningRequest{
		ObjectMeta: metav1.ObjectMeta{
			Namespace: TestNamespace,
			Name:      "wl-check-1",
			OwnerReferences: []metav1.OwnerReference{
				{
					Name: "wl",
				},
			},
		},
		Spec: autoscaling.ProvisioningRequestSpec{
			PodSets: []autoscaling.PodSet{
				{
					PodTemplateRef: autoscaling.Reference{
						Name: "ppt-wl-check-1-ps1",
					},
					Count: 4,
				},
			},
			ProvisioningClassName: "class1",
			Parameters: map[string]autoscaling.Parameter{
				"p1": "v1",
			},
		},
	}
	pr1Failed := baseRequest.DeepCopy()
	pr1Failed = requestWithCondition(pr1Failed, autoscaling.Failed, metav1.ConditionTrue)
	pr2Created := baseRequest.DeepCopy()
	pr2Created.Name = "wl-check-2"

	baseCheck := utiltesting.MakeAdmissionCheck("check").
		ControllerName(kueue.ProvisioningRequestControllerName).
		Parameters(kueue.GroupVersion.Group, ConfigKind, "config1").
		Obj()

	cases := map[string]struct {
		requests   []autoscaling.ProvisioningRequest
		wantResult map[string]*autoscaling.ProvisioningRequest
	}{
		"no provisioning requests": {},
		"two provisioning requests; 1 then 2": {
			requests: []autoscaling.ProvisioningRequest{
				*pr1Failed.DeepCopy(),
				*pr2Created.DeepCopy(),
			},
			wantResult: map[string]*autoscaling.ProvisioningRequest{
				"check": pr2Created.DeepCopy(),
			},
		},
		"two provisioning requests; 2 then 1": {
			requests: []autoscaling.ProvisioningRequest{
				*pr2Created.DeepCopy(),
				*pr1Failed.DeepCopy(),
			},
			wantResult: map[string]*autoscaling.ProvisioningRequest{
				"check": pr2Created.DeepCopy(),
			},
		},
	}

	for name, tc := range cases {
		t.Run(name, func(t *testing.T) {
			workload := baseWorkload.DeepCopy()
			checks := []kueue.AdmissionCheck{*baseCheck.DeepCopy()}
			checkConfig := map[string]*kueue.ProvisioningRequestConfig{
				baseCheck.Name: baseConfig.DeepCopy(),
			}

			builder, ctx := getClientBuilder()

			builder = builder.WithObjects(workload)
			builder = builder.WithStatusSubresource(workload)

			builder = builder.WithLists(
				&autoscaling.ProvisioningRequestList{Items: tc.requests},
				&kueue.AdmissionCheckList{Items: checks},
			)

			k8sclient := builder.Build()
			recorder := &utiltesting.EventRecorder{}
			controller, err := NewController(k8sclient, recorder)
			if err != nil {
				t.Fatalf("Setting up the provisioning request controller: %v", err)
			}

			gotResult := controller.activeOrLastPRForChecks(ctx, workload, checkConfig, tc.requests)
			if diff := cmp.Diff(tc.wantResult, gotResult, reqCmpOptions...); diff != "" {
				t.Errorf("unexpected request %q (-want/+got):\n%s", name, diff)
			}
		})
	}
>>>>>>> cb285cf2
}<|MERGE_RESOLUTION|>--- conflicted
+++ resolved
@@ -17,6 +17,8 @@
 package provisioning
 
 import (
+	"context"
+	"errors"
 	"testing"
 
 	"github.com/google/go-cmp/cmp"
@@ -27,23 +29,21 @@
 	"k8s.io/apimachinery/pkg/api/resource"
 	metav1 "k8s.io/apimachinery/pkg/apis/meta/v1"
 	"k8s.io/apimachinery/pkg/types"
-<<<<<<< HEAD
-	autoscaling "k8s.io/autoscaler/cluster-autoscaler/provisioningrequest/apis/autoscaling.x-k8s.io/v1beta1"
-=======
 	autoscaling "k8s.io/autoscaler/cluster-autoscaler/apis/provisioningrequest/autoscaling.x-k8s.io/v1beta1"
 	"k8s.io/component-base/featuregate"
->>>>>>> cb285cf2
 	"k8s.io/utils/ptr"
+	"sigs.k8s.io/controller-runtime/pkg/client"
+	"sigs.k8s.io/controller-runtime/pkg/client/interceptor"
 	"sigs.k8s.io/controller-runtime/pkg/reconcile"
 
 	kueue "sigs.k8s.io/kueue/apis/kueue/v1beta1"
-<<<<<<< HEAD
-=======
 	"sigs.k8s.io/kueue/pkg/constants"
 	"sigs.k8s.io/kueue/pkg/features"
->>>>>>> cb285cf2
 	utiltesting "sigs.k8s.io/kueue/pkg/util/testing"
+	"sigs.k8s.io/kueue/pkg/workload"
 )
+
+var errInvalidProvisioningRequest = errors.New("invalid ProvisioningRequest error")
 
 var (
 	wlCmpOptions = []cmp.Option{
@@ -71,6 +71,14 @@
 		cmpopts.IgnoreFields(metav1.Condition{}, "LastTransitionTime"),
 	}
 )
+
+func requestWithConditions(r *autoscaling.ProvisioningRequest, conditions []metav1.Condition) *autoscaling.ProvisioningRequest {
+	r = r.DeepCopy()
+	for _, condition := range conditions {
+		apimeta.SetStatusCondition(&r.Status.Conditions, condition)
+	}
+	return r
+}
 
 func requestWithCondition(r *autoscaling.ProvisioningRequest, conditionType string, status metav1.ConditionStatus) *autoscaling.ProvisioningRequest {
 	r = r.DeepCopy()
@@ -123,7 +131,15 @@
 		}).
 		Obj()
 
-	baseFlavor1 := utiltesting.MakeResourceFlavor("flv1").Label("f1l1", "v1").
+	basePodSet := []autoscaling.PodSet{{PodTemplateRef: autoscaling.Reference{Name: "ppt-wl-check1-1-main"}, Count: 1}}
+
+	baseWorkloadWithCheck1Ready := baseWorkload.DeepCopy()
+	workload.SetAdmissionCheckState(&baseWorkloadWithCheck1Ready.Status.AdmissionChecks, kueue.AdmissionCheckState{
+		Name:  "check1",
+		State: kueue.CheckStateReady,
+	})
+
+	baseFlavor1 := utiltesting.MakeResourceFlavor("flv1").NodeLabel("f1l1", "v1").
 		Toleration(corev1.Toleration{
 			Key:      "f1t1k",
 			Value:    "f1t1v",
@@ -131,12 +147,15 @@
 			Effect:   corev1.TaintEffectNoSchedule,
 		}).
 		Obj()
-	baseFlavor2 := utiltesting.MakeResourceFlavor("flv2").Label("f2l1", "v1").Obj()
+	baseFlavor2 := utiltesting.MakeResourceFlavor("flv2").NodeLabel("f2l1", "v1").Obj()
 
 	baseRequest := &autoscaling.ProvisioningRequest{
 		ObjectMeta: metav1.ObjectMeta{
 			Namespace: TestNamespace,
-			Name:      "wl-check1",
+			Name:      "wl-check1-1",
+			Labels: map[string]string{
+				constants.ManagedByKueueLabel: "true",
+			},
 			OwnerReferences: []metav1.OwnerReference{
 				{
 					Name: "wl",
@@ -147,13 +166,13 @@
 			PodSets: []autoscaling.PodSet{
 				{
 					PodTemplateRef: autoscaling.Reference{
-						Name: "ppt-wl-check1-ps1",
+						Name: "ppt-wl-check1-1-ps1",
 					},
 					Count: 4,
 				},
 				{
 					PodTemplateRef: autoscaling.Reference{
-						Name: "ppt-wl-check1-ps2",
+						Name: "ppt-wl-check1-1-ps2",
 					},
 					Count: 3,
 				},
@@ -168,10 +187,13 @@
 	baseTemplate1 := &corev1.PodTemplate{
 		ObjectMeta: metav1.ObjectMeta{
 			Namespace: TestNamespace,
-			Name:      "ppt-wl-check1-ps1",
+			Name:      "ppt-wl-check1-1-ps1",
+			Labels: map[string]string{
+				constants.ManagedByKueueLabel: "true",
+			},
 			OwnerReferences: []metav1.OwnerReference{
 				{
-					Name: "wl-check1",
+					Name: "wl-check1-1",
 				},
 			},
 		},
@@ -203,10 +225,13 @@
 	baseTemplate2 := &corev1.PodTemplate{
 		ObjectMeta: metav1.ObjectMeta{
 			Namespace: TestNamespace,
-			Name:      "ppt-wl-check1-ps2",
+			Name:      "ppt-wl-check1-1-ps2",
+			Labels: map[string]string{
+				constants.ManagedByKueueLabel: "true",
+			},
 			OwnerReferences: []metav1.OwnerReference{
 				{
-					Name: "wl-check1",
+					Name: "wl-check1-1",
 				},
 			},
 		},
@@ -236,7 +261,7 @@
 	})
 
 	baseCheck := utiltesting.MakeAdmissionCheck("check1").
-		ControllerName(ControllerName).
+		ControllerName(kueue.ProvisioningRequestControllerName).
 		Parameters(kueue.GroupVersion.Group, ConfigKind, "config1").
 		Obj()
 
@@ -253,6 +278,7 @@
 		wantRequests         map[string]*autoscaling.ProvisioningRequest
 		wantTemplates        map[string]*corev1.PodTemplate
 		wantRequestsNotFound []string
+		wantEvents           []utiltesting.EventRecord
 	}{
 		"unrelated workload": {
 			workload: utiltesting.MakeWorkload("wl", "ns").Obj(),
@@ -299,8 +325,6 @@
 				baseTemplate1.Name: baseTemplate1.DeepCopy(),
 				baseTemplate2.Name: baseTemplate2.DeepCopy(),
 			},
-<<<<<<< HEAD
-=======
 			wantEvents: []utiltesting.EventRecord{
 				{
 					Key:       client.ObjectKeyFromObject(baseWorkload),
@@ -353,7 +377,6 @@
 					Message:   `Created ProvisioningRequest: "wl-check1-1"`,
 				},
 			},
->>>>>>> cb285cf2
 		},
 		"remove unnecessary requests": {
 			workload: baseWorkload.DeepCopy(),
@@ -375,6 +398,14 @@
 			},
 			wantWorkloads:        map[string]*kueue.Workload{baseWorkload.Name: baseWorkload.DeepCopy()},
 			wantRequestsNotFound: []string{"wl-check2"},
+			wantEvents: []utiltesting.EventRecord{
+				{
+					Key:       client.ObjectKeyFromObject(baseWorkload),
+					EventType: corev1.EventTypeNormal,
+					Reason:    "ProvisioningRequestCreated",
+					Message:   `Created ProvisioningRequest: "wl-check1-1"`,
+				},
+			},
 		},
 		"missing one template": {
 			workload:  baseWorkload.DeepCopy(),
@@ -403,7 +434,7 @@
 				{
 					ObjectMeta: metav1.ObjectMeta{
 						Namespace: TestNamespace,
-						Name:      "wl-check1",
+						Name:      "wl-check1-1",
 						OwnerReferences: []metav1.OwnerReference{
 							{
 								Name: "wl",
@@ -414,7 +445,7 @@
 						PodSets: []autoscaling.PodSet{
 							{
 								PodTemplateRef: autoscaling.Reference{
-									Name: "ppt-wl-check1-main",
+									Name: "ppt-wl-check1-1-main",
 								},
 								Count: 1,
 							},
@@ -435,6 +466,14 @@
 			wantTemplates: map[string]*corev1.PodTemplate{
 				baseTemplate1.Name: baseTemplate1.DeepCopy(),
 				baseTemplate2.Name: baseTemplate2.DeepCopy(),
+			},
+			wantEvents: []utiltesting.EventRecord{
+				{
+					Key:       client.ObjectKeyFromObject(baseWorkload),
+					EventType: corev1.EventTypeNormal,
+					Reason:    "ProvisioningRequestCreated",
+					Message:   `Created ProvisioningRequest: "wl-check1-1"`,
+				},
 			},
 		},
 		"request removed on workload finished": {
@@ -452,11 +491,7 @@
 			templates:            []corev1.PodTemplate{*baseTemplate1.DeepCopy(), *baseTemplate2.DeepCopy()},
 			wantRequestsNotFound: []string{"wl-check1"},
 		},
-<<<<<<< HEAD
-		"when request fails": {
-=======
 		"KeepQuotaForProvReqRetry; when request fails and is retried": {
->>>>>>> cb285cf2
 			workload: baseWorkload.DeepCopy(),
 			checks:   []kueue.AdmissionCheck{*baseCheck.DeepCopy()},
 			flavors:  []kueue.ResourceFlavor{*baseFlavor1.DeepCopy(), *baseFlavor2.DeepCopy()},
@@ -464,17 +499,14 @@
 			requests: []autoscaling.ProvisioningRequest{
 				*requestWithCondition(baseRequest, autoscaling.Failed, metav1.ConditionTrue),
 			},
-<<<<<<< HEAD
-			templates: []corev1.PodTemplate{*baseTemplate1.DeepCopy(), *baseTemplate2.DeepCopy()},
-=======
 			enableGates: []featuregate.Feature{features.KeepQuotaForProvReqRetry},
 			templates:   []corev1.PodTemplate{*baseTemplate1.DeepCopy(), *baseTemplate2.DeepCopy()},
->>>>>>> cb285cf2
 			wantWorkloads: map[string]*kueue.Workload{
 				baseWorkload.Name: (&utiltesting.WorkloadWrapper{Workload: *baseWorkload.DeepCopy()}).
 					AdmissionChecks(kueue.AdmissionCheckState{
-						Name:  "check1",
-						State: kueue.CheckStateRejected,
+						Name:    "check1",
+						State:   kueue.CheckStatePending,
+						Message: "Retrying after failure: ",
 					}, kueue.AdmissionCheckState{
 						Name:  "not-provisioning",
 						State: kueue.CheckStatePending,
@@ -512,17 +544,34 @@
 					Obj(),
 			},
 		},
-		"when capacity is available": {
+		"when request fails, and there is no retry": {
 			workload: baseWorkload.DeepCopy(),
 			checks:   []kueue.AdmissionCheck{*baseCheck.DeepCopy()},
 			flavors:  []kueue.ResourceFlavor{*baseFlavor1.DeepCopy(), *baseFlavor2.DeepCopy()},
-<<<<<<< HEAD
-			configs:  []kueue.ProvisioningRequestConfig{*baseConfig.DeepCopy()},
-=======
 			configs:  []kueue.ProvisioningRequestConfig{*baseConfigWithRetryStrategy.Clone().RetryLimit(0).Obj()},
->>>>>>> cb285cf2
-			requests: []autoscaling.ProvisioningRequest{
-				*requestWithCondition(baseRequest, autoscaling.CapacityAvailable, metav1.ConditionTrue),
+			requests: []autoscaling.ProvisioningRequest{
+				*requestWithCondition(baseRequest, autoscaling.Failed, metav1.ConditionTrue),
+			},
+			templates: []corev1.PodTemplate{*baseTemplate1.DeepCopy(), *baseTemplate2.DeepCopy()},
+			wantWorkloads: map[string]*kueue.Workload{
+				baseWorkload.Name: (&utiltesting.WorkloadWrapper{Workload: *baseWorkload.DeepCopy()}).
+					AdmissionChecks(kueue.AdmissionCheckState{
+						Name:  "check1",
+						State: kueue.CheckStateRejected,
+					}, kueue.AdmissionCheckState{
+						Name:  "not-provisioning",
+						State: kueue.CheckStatePending,
+					}).
+					Obj(),
+			},
+		},
+		"when request is provisioned": {
+			workload: baseWorkload.DeepCopy(),
+			checks:   []kueue.AdmissionCheck{*baseCheck.DeepCopy()},
+			flavors:  []kueue.ResourceFlavor{*baseFlavor1.DeepCopy(), *baseFlavor2.DeepCopy()},
+			configs:  []kueue.ProvisioningRequestConfig{*baseConfigWithRetryStrategy.DeepCopy()},
+			requests: []autoscaling.ProvisioningRequest{
+				*requestWithCondition(baseRequest, autoscaling.Provisioned, metav1.ConditionTrue),
 			},
 			templates: []corev1.PodTemplate{*baseTemplate1.DeepCopy(), *baseTemplate2.DeepCopy()},
 			wantWorkloads: map[string]*kueue.Workload{
@@ -532,43 +581,22 @@
 						State: kueue.CheckStateReady,
 						PodSetUpdates: []kueue.PodSetUpdate{
 							{
-								Name:        "ps1",
-								Annotations: map[string]string{"cluster-autoscaler.kubernetes.io/consume-provisioning-request": "wl-check1"},
+								Name: "ps1",
+								Annotations: map[string]string{
+									DeprecatedConsumesAnnotationKey:  "wl-check1-1",
+									DeprecatedClassNameAnnotationKey: "class1",
+									ConsumesAnnotationKey:            "wl-check1-1",
+									ClassNameAnnotationKey:           "class1",
+								},
 							},
 							{
-								Name:        "ps2",
-								Annotations: map[string]string{"cluster-autoscaler.kubernetes.io/consume-provisioning-request": "wl-check1"},
-							},
-						},
-					}, kueue.AdmissionCheckState{
-						Name:  "not-provisioning",
-						State: kueue.CheckStatePending,
-					}).
-					Obj(),
-			},
-		},
-		"when request is provisioned": {
-			workload: baseWorkload.DeepCopy(),
-			checks:   []kueue.AdmissionCheck{*baseCheck.DeepCopy()},
-			flavors:  []kueue.ResourceFlavor{*baseFlavor1.DeepCopy(), *baseFlavor2.DeepCopy()},
-			configs:  []kueue.ProvisioningRequestConfig{*baseConfigWithRetryStrategy.DeepCopy()},
-			requests: []autoscaling.ProvisioningRequest{
-				*requestWithCondition(baseRequest, autoscaling.Provisioned, metav1.ConditionTrue),
-			},
-			templates: []corev1.PodTemplate{*baseTemplate1.DeepCopy(), *baseTemplate2.DeepCopy()},
-			wantWorkloads: map[string]*kueue.Workload{
-				baseWorkload.Name: (&utiltesting.WorkloadWrapper{Workload: *baseWorkload.DeepCopy()}).
-					AdmissionChecks(kueue.AdmissionCheckState{
-						Name:  "check1",
-						State: kueue.CheckStateReady,
-						PodSetUpdates: []kueue.PodSetUpdate{
-							{
-								Name:        "ps1",
-								Annotations: map[string]string{"cluster-autoscaler.kubernetes.io/consume-provisioning-request": "wl-check1"},
-							},
-							{
-								Name:        "ps2",
-								Annotations: map[string]string{"cluster-autoscaler.kubernetes.io/consume-provisioning-request": "wl-check1"},
+								Name: "ps2",
+								Annotations: map[string]string{
+									DeprecatedConsumesAnnotationKey:  "wl-check1-1",
+									DeprecatedClassNameAnnotationKey: "class1",
+									ConsumesAnnotationKey:            "wl-check1-1",
+									ClassNameAnnotationKey:           "class1",
+								},
 							},
 						},
 					}, kueue.AdmissionCheckState{
@@ -596,7 +624,7 @@
 					Obj(),
 			},
 		},
-		"when request is needed for one PodSet": {
+		"when request is needed for one PodSet (resource request)": {
 			workload: baseWorkload.DeepCopy(),
 			checks:   []kueue.AdmissionCheck{*baseCheck.DeepCopy()},
 			flavors:  []kueue.ResourceFlavor{*baseFlavor1.DeepCopy(), *baseFlavor2.DeepCopy()},
@@ -605,12 +633,17 @@
 				baseWorkload.Name: baseWorkload.DeepCopy(),
 			},
 			wantRequests: map[string]*autoscaling.ProvisioningRequest{
-				"wl-check1": {
+				"wl-check1-1": {
+					ObjectMeta: metav1.ObjectMeta{
+						Labels: map[string]string{
+							constants.ManagedByKueueLabel: "true",
+						},
+					},
 					Spec: autoscaling.ProvisioningRequestSpec{
 						PodSets: []autoscaling.PodSet{
 							{
 								PodTemplateRef: autoscaling.Reference{
-									Name: "ppt-wl-check1-ps2",
+									Name: "ppt-wl-check1-1-ps2",
 								},
 								Count: 3,
 							},
@@ -625,17 +658,15 @@
 			wantTemplates: map[string]*corev1.PodTemplate{
 				baseTemplate2.Name: baseTemplate2.DeepCopy(),
 			},
-		},
-<<<<<<< HEAD
-		"when the request is removed while the check is ready": {
-			workload: (&utiltesting.WorkloadWrapper{Workload: *baseWorkload.DeepCopy()}).
-				AdmissionChecks(kueue.AdmissionCheckState{
-					Name:  "check1",
-					State: kueue.CheckStateReady,
-				}, kueue.AdmissionCheckState{
-					Name:  "not-provisioning",
-					State: kueue.CheckStatePending,
-=======
+			wantEvents: []utiltesting.EventRecord{
+				{
+					Key:       client.ObjectKeyFromObject(baseWorkload),
+					EventType: corev1.EventTypeNormal,
+					Reason:    "ProvisioningRequestCreated",
+					Message:   `Created ProvisioningRequest: "wl-check1-1"`,
+				},
+			},
+		},
 		"when request is needed for one PodSet (resource limit)": {
 			workload: (&utiltesting.WorkloadWrapper{Workload: *baseWorkload.DeepCopy()}).Limit("example.com/gpu", "1").Obj(),
 			checks:   []kueue.AdmissionCheck{*baseCheck.DeepCopy()},
@@ -858,17 +889,10 @@
 					Status:  metav1.ConditionTrue,
 					Reason:  "ByTest",
 					Message: "Finished by test",
->>>>>>> cb285cf2
 				}).
 				Obj(),
-
 			checks:  []kueue.AdmissionCheck{*baseCheck.DeepCopy()},
 			flavors: []kueue.ResourceFlavor{*baseFlavor1.DeepCopy(), *baseFlavor2.DeepCopy()},
-<<<<<<< HEAD
-			configs: []kueue.ProvisioningRequestConfig{*baseConfig.DeepCopy()},
-			wantWorkloads: map[string]*kueue.Workload{
-				baseWorkload.Name: baseWorkload.DeepCopy(),
-=======
 			configs: []kueue.ProvisioningRequestConfig{*baseConfigWithRetryStrategy.DeepCopy()},
 			requests: []autoscaling.ProvisioningRequest{
 				*requestWithConditions(baseRequest,
@@ -1129,7 +1153,6 @@
 					Reason:    "FailedCreate",
 					Message:   `Error creating ProvisioningRequest "wl-check1-1": invalid ProvisioningRequest error`,
 				},
->>>>>>> cb285cf2
 			},
 		},
 	}
@@ -1140,9 +1163,6 @@
 				features.SetFeatureGateDuringTest(t, gate, true)
 			}
 			builder, ctx := getClientBuilder()
-<<<<<<< HEAD
-
-=======
 			builder = builder.WithInterceptorFuncs(interceptor.Funcs{SubResourcePatch: utiltesting.TreatSSAAsStrategicMerge})
 
 			if tc.wantReconcileError != nil {
@@ -1152,7 +1172,6 @@
 							return tc.wantReconcileError
 						}})
 			}
->>>>>>> cb285cf2
 			builder = builder.WithObjects(tc.workload)
 			builder = builder.WithStatusSubresource(tc.workload)
 			builder = builder.WithLists(
@@ -1164,9 +1183,6 @@
 			)
 
 			k8sclient := builder.Build()
-<<<<<<< HEAD
-			controller := NewController(k8sclient)
-=======
 			recorder := &utiltesting.EventRecorder{}
 			controller, err := NewController(
 				k8sclient,
@@ -1175,7 +1191,6 @@
 			if err != nil {
 				t.Fatalf("Setting up the provisioning request controller: %v", err)
 			}
->>>>>>> cb285cf2
 
 			req := reconcile.Request{
 				NamespacedName: types.NamespacedName{
@@ -1184,7 +1199,7 @@
 				},
 			}
 			_, gotReconcileError := controller.Reconcile(ctx, req)
-			if diff := cmp.Diff(tc.wantReconcileError, gotReconcileError); diff != "" {
+			if diff := cmp.Diff(tc.wantReconcileError, gotReconcileError, cmpopts.EquateErrors()); diff != "" {
 				t.Errorf("unexpected reconcile error (-want/+got):\n%s", diff)
 			}
 
@@ -1192,7 +1207,6 @@
 				gotWl := &kueue.Workload{}
 				if err := k8sclient.Get(ctx, types.NamespacedName{Namespace: TestNamespace, Name: name}, gotWl); err != nil {
 					t.Errorf("unexpected error getting workload %q", name)
-
 				}
 
 				if diff := cmp.Diff(wantWl, gotWl, wlCmpOptions...); diff != "" {
@@ -1203,12 +1217,14 @@
 			for name, wantRequest := range tc.wantRequests {
 				gotRequest := &autoscaling.ProvisioningRequest{}
 				if err := k8sclient.Get(ctx, types.NamespacedName{Namespace: TestNamespace, Name: name}, gotRequest); err != nil {
-					t.Errorf("unexpected error getting request %q", name)
-
+					t.Errorf("unexpected error getting request %q: %s", name, err)
 				}
 
 				if diff := cmp.Diff(wantRequest, gotRequest, reqCmpOptions...); diff != "" {
 					t.Errorf("unexpected request %q (-want/+got):\n%s", name, diff)
+				}
+				if diff := cmp.Diff(wantRequest.GetLabels(), gotRequest.GetLabels()); diff != "" {
+					t.Errorf("unexpected request labels %q (-want/+got):\n%s", name, diff)
 				}
 			}
 
@@ -1216,11 +1232,13 @@
 				gotTemplate := &corev1.PodTemplate{}
 				if err := k8sclient.Get(ctx, types.NamespacedName{Namespace: TestNamespace, Name: name}, gotTemplate); err != nil {
 					t.Errorf("unexpected error getting template %q", name)
-
 				}
 
 				if diff := cmp.Diff(wantTemplate, gotTemplate, tmplCmpOptions...); diff != "" {
 					t.Errorf("unexpected template %q (-want/+got):\n%s", name, diff)
+				}
+				if diff := cmp.Diff(wantTemplate.GetLabels(), gotTemplate.GetLabels()); diff != "" {
+					t.Errorf("unexpected template labels %q (-want/+got):\n%s", name, diff)
 				}
 			}
 
@@ -1231,11 +1249,13 @@
 				}
 			}
 
+			if diff := cmp.Diff(tc.wantEvents, recorder.RecordedEvents); diff != "" {
+				t.Errorf("unexpected events (-want/+got):\n%s", diff)
+			}
 		})
 	}
-
-<<<<<<< HEAD
-=======
+}
+
 func TestActiveOrLastPRForChecks(t *testing.T) {
 	baseWorkload := utiltesting.MakeWorkload("wl", TestNamespace).
 		PodSets(
@@ -1358,5 +1378,4 @@
 			}
 		})
 	}
->>>>>>> cb285cf2
 }