--- conflicted
+++ resolved
@@ -23,13 +23,15 @@
 	"errors"
 	"fmt"
 	"maps"
+	"time"
 
 	corev1 "k8s.io/api/core/v1"
 	apimeta "k8s.io/apimachinery/pkg/api/meta"
 	metav1 "k8s.io/apimachinery/pkg/apis/meta/v1"
 	"k8s.io/apimachinery/pkg/types"
 	"k8s.io/apimachinery/pkg/util/sets"
-	autoscaling "k8s.io/autoscaler/cluster-autoscaler/provisioningrequest/apis/autoscaling.x-k8s.io/v1beta1"
+	autoscaling "k8s.io/autoscaler/cluster-autoscaler/apis/provisioningrequest/autoscaling.x-k8s.io/v1beta1"
+	"k8s.io/client-go/tools/record"
 	"k8s.io/client-go/util/workqueue"
 	"k8s.io/klog/v2"
 	"k8s.io/utils/clock"
@@ -41,12 +43,11 @@
 	"sigs.k8s.io/controller-runtime/pkg/reconcile"
 
 	kueue "sigs.k8s.io/kueue/apis/kueue/v1beta1"
-<<<<<<< HEAD
-=======
 	"sigs.k8s.io/kueue/pkg/constants"
 	"sigs.k8s.io/kueue/pkg/features"
->>>>>>> cb285cf2
 	"sigs.k8s.io/kueue/pkg/podset"
+	"sigs.k8s.io/kueue/pkg/util/admissioncheck"
+	"sigs.k8s.io/kueue/pkg/util/api"
 	"sigs.k8s.io/kueue/pkg/util/slices"
 	"sigs.k8s.io/kueue/pkg/workload"
 )
@@ -62,13 +63,6 @@
 	errInconsistentPodSetAssignments = errors.New("inconsistent podSet assignments")
 )
 
-<<<<<<< HEAD
-type Controller struct {
-	client client.Client
-	helper *storeHelper
-}
-
-=======
 var (
 	realClock = clock.RealClock{}
 )
@@ -91,7 +85,6 @@
 	requeueState *kueue.RequeueState
 }
 
->>>>>>> cb285cf2
 var _ reconcile.Reconciler = (*Controller)(nil)
 
 // +kubebuilder:rbac:groups="",resources=events,verbs=create;watch;update
@@ -103,15 +96,6 @@
 // +kubebuilder:rbac:groups=kueue.x-k8s.io,resources=admissionchecks,verbs=get;list;watch
 // +kubebuilder:rbac:groups=kueue.x-k8s.io,resources=provisioningrequestconfigs,verbs=get;list;watch
 
-<<<<<<< HEAD
-func NewController(client client.Client) *Controller {
-	return &Controller{
-		client: client,
-		helper: &storeHelper{
-			client: client,
-		},
-	}
-=======
 func NewController(client client.Client, record record.EventRecorder) (*Controller, error) {
 	helper, err := newProvisioningConfigHelper(client)
 	if err != nil {
@@ -123,7 +107,6 @@
 		helper: helper,
 		clock:  realClock,
 	}, nil
->>>>>>> cb285cf2
 }
 
 // Reconcile performs a full reconciliation for the object referred to by the Request.
@@ -132,25 +115,12 @@
 func (c *Controller) Reconcile(ctx context.Context, req reconcile.Request) (reconcile.Result, error) {
 	wl := &kueue.Workload{}
 	log := ctrl.LoggerFrom(ctx)
-<<<<<<< HEAD
-	log.V(2).Info("Reconcile workload")
-
-=======
->>>>>>> cb285cf2
 	err := c.client.Get(ctx, req.NamespacedName, wl)
 	if err != nil {
 		return reconcile.Result{}, client.IgnoreNotFound(err)
 	}
-<<<<<<< HEAD
-
-	if !workload.HasQuotaReservation(wl) || apimeta.IsStatusConditionTrue(wl.Status.Conditions, kueue.WorkloadFinished) {
-		//1.2 workload has no reservation or is finished
-		log.V(5).Info("workload with no reservation, delete owned requests")
-		return reconcile.Result{}, c.deleteOwnedProvisionRequests(ctx, req.Namespace, req.Name)
-=======
 	if !workload.HasQuotaReservation(wl) || workload.IsFinished(wl) || workload.IsEvicted(wl) {
 		return reconcile.Result{}, nil
->>>>>>> cb285cf2
 	}
 
 	provisioningRequestList := &autoscaling.ProvisioningRequestList{}
@@ -159,9 +129,6 @@
 	}
 
 	// get the lists of relevant checks
-<<<<<<< HEAD
-	relevantChecks, err := c.helper.FilterChecksForProvReq(ctx, wl.Status.AdmissionChecks)
-=======
 	relevantChecks, err := admissioncheck.FilterForController(ctx, c.client, wl.Status.AdmissionChecks, kueue.ProvisioningRequestControllerName)
 	if err != nil {
 		return reconcile.Result{}, err
@@ -182,21 +149,10 @@
 		checkStates: make([]kueue.AdmissionCheckState, 0),
 	}
 	err = c.syncCheckStates(ctx, wl, &wlInfo, checkConfig, activeOrLastPRForChecks)
->>>>>>> cb285cf2
 	if err != nil {
 		return reconcile.Result{}, err
 	}
 
-<<<<<<< HEAD
-	if workload.IsAdmitted(wl) {
-		// check the state of the provision requests, eventually toggle the checks to false
-		// otherwise there is nothing to here
-		log.V(5).Info("workload admitted, sync checks")
-		return reconcile.Result{}, c.syncCheckStates(ctx, wl, relevantChecks)
-	}
-
-	if err := c.syncOwnedProvisionRequest(ctx, wl, relevantChecks); err != nil {
-=======
 	err = c.deleteUnusedProvisioningRequests(ctx, provisioningRequestList.Items, activeOrLastPRForChecks)
 	if err != nil {
 		log.V(2).Error(err, "syncOwnedProvisionRequest failed to delete unused provisioning requests")
@@ -205,26 +161,11 @@
 
 	requeueAfter, err := c.syncOwnedProvisionRequest(ctx, wl, &wlInfo, checkConfig, activeOrLastPRForChecks)
 	if err != nil {
->>>>>>> cb285cf2
 		// this can also delete unneeded checks
 		log.V(2).Error(err, "syncOwnedProvisionRequest failed")
 		return reconcile.Result{}, err
 	}
 
-<<<<<<< HEAD
-	return reconcile.Result{}, c.syncCheckStates(ctx, wl, relevantChecks)
-}
-
-func (c *Controller) deleteOwnedProvisionRequests(ctx context.Context, namespace string, name string) error {
-	list := &autoscaling.ProvisioningRequestList{}
-	if err := c.client.List(ctx, list, client.InNamespace(namespace), client.MatchingFields{RequestsOwnedByWorkloadKey: name}); err != nil {
-		return client.IgnoreNotFound(err)
-	}
-
-	for i := range list.Items {
-		if err := c.client.Delete(ctx, &list.Items[i]); client.IgnoreNotFound(err) != nil {
-			return fmt.Errorf("delete requests for %s/%s: %w", namespace, name, err)
-=======
 	if requeueAfter != nil {
 		return reconcile.Result{RequeueAfter: *requeueAfter}, nil
 	}
@@ -254,72 +195,29 @@
 					}
 				}
 			}
->>>>>>> cb285cf2
-		}
-	}
-	return nil
-}
-
-<<<<<<< HEAD
-func (c *Controller) syncOwnedProvisionRequest(ctx context.Context, wl *kueue.Workload, relevantChecks []string) error {
-=======
+		}
+	}
+	return activeOrLastPRForChecks
+}
+
 func (c *Controller) deleteUnusedProvisioningRequests(ctx context.Context, ownedPRs []autoscaling.ProvisioningRequest, activeOrLastPRForChecks map[string]*autoscaling.ProvisioningRequest) error {
->>>>>>> cb285cf2
 	log := ctrl.LoggerFrom(ctx)
-	list := &autoscaling.ProvisioningRequestList{}
-	if err := c.client.List(ctx, list, client.InNamespace(wl.Namespace), client.MatchingFields{RequestsOwnedByWorkloadKey: wl.Name}); client.IgnoreNotFound(err) != nil {
-		return err
-	}
-<<<<<<< HEAD
-
-	requestExists := slices.ToMap(relevantChecks, func(i int) (string, bool) { return GetProvisioningRequestName(wl.Name, relevantChecks[i]), false })
-	requestNeededForCheck := slices.ToMap(relevantChecks, func(i int) (string, bool) { return relevantChecks[i], c.requestIsNeeded(ctx, wl, relevantChecks[i]) })
-	requestToCheckName := slices.ToMap(relevantChecks, func(i int) (string, string) {
-		return GetProvisioningRequestName(wl.Name, relevantChecks[i]), relevantChecks[i]
-	})
-
-	for i := range list.Items {
-		req := &list.Items[i]
-		if _, needed := requestExists[req.Name]; !needed {
-=======
+	prNames := sets.New[string]()
+	for _, pr := range activeOrLastPRForChecks {
+		prNames.Insert(pr.Name)
+	}
 	for _, pr := range ownedPRs {
 		req := &pr
 		if !prNames.Has(req.Name) {
->>>>>>> cb285cf2
 			if err := c.client.Delete(ctx, req); client.IgnoreNotFound(err) != nil {
+				log.V(5).Error(err, "deleting the request", "req", klog.KObj(req))
 				return err
 			}
-		} else {
-			// get the parameters
-			checkName := requestToCheckName[req.Name]
-			prc, err := c.helper.ProvReqConfigForAdmissionCheck(ctx, checkName)
-			if err != nil || !requestNeededForCheck[checkName] || !requestHasParamaters(req, prc) {
-				// the check is not active or the parameters are out of sync
-				if err := c.client.Delete(ctx, req); client.IgnoreNotFound(err) != nil {
-					log.V(5).Error(err, "deleting the request", "check", checkName)
-					return err
-				}
-			} else {
-				requestExists[req.Name] = true
-			}
-		}
-	}
-
-<<<<<<< HEAD
-	// create the missing ones
-	for requestName, exists := range requestExists {
-		checkName := requestToCheckName[requestName]
-		if !requestNeededForCheck[checkName] {
-			continue
-		}
-		//get the config
-		prc, err := c.helper.ProvReqConfigForAdmissionCheck(ctx, checkName)
-		if err != nil {
-			// the check is not active
-			continue
-		}
-		if !exists {
-=======
+		}
+	}
+	return nil
+}
+
 func (c *Controller) syncOwnedProvisionRequest(
 	ctx context.Context,
 	wl *kueue.Workload,
@@ -371,17 +269,20 @@
 		requestName := ProvisioningRequestName(wl.Name, checkName, attempt)
 		if shouldCreatePr {
 			log.V(3).Info("Creating ProvisioningRequest", "requestName", requestName, "attempt", attempt)
->>>>>>> cb285cf2
 			req := &autoscaling.ProvisioningRequest{
 				ObjectMeta: metav1.ObjectMeta{
 					Name:      requestName,
 					Namespace: wl.Namespace,
+					Labels: map[string]string{
+						constants.ManagedByKueueLabel: "true",
+					},
 				},
 				Spec: autoscaling.ProvisioningRequestSpec{
 					ProvisioningClassName: prc.Spec.ProvisioningClassName,
 					Parameters:            parametersKueueToProvisioning(prc.Spec.Parameters),
 				},
 			}
+			passProvReqParams(wl, req)
 
 			expectedPodSets := requiredPodSets(wl.Spec.PodSets, prc.Spec.ManagedResources)
 			psaMap := slices.ToRefMap(wl.Status.Admission.PodSetAssignments, func(p *kueue.PodSetAssignment) string { return p.Name })
@@ -390,28 +291,34 @@
 				ps, psFound := podSetMap[psName]
 				psa, psaFound := psaMap[psName]
 				if !psFound || !psaFound {
-					return errInconsistentPodSetAssignments
+					return nil, errInconsistentPodSetAssignments
 				}
 				req.Spec.PodSets = append(req.Spec.PodSets, autoscaling.PodSet{
 					PodTemplateRef: autoscaling.Reference{
-						Name: getProvisioningRequestPodTemplateName(wl.Name, checkName, psName),
+						Name: getProvisioningRequestPodTemplateName(requestName, psName),
 					},
 					Count: ptr.Deref(psa.Count, ps.Count),
 				})
 			}
 
 			if err := ctrl.SetControllerReference(wl, req, c.client.Scheme()); err != nil {
-				return err
+				return nil, err
 			}
 
 			if err := c.client.Create(ctx, req); err != nil {
-				return err
-			}
-		}
-<<<<<<< HEAD
-		if err := c.syncProvisionRequestsPodTemplates(ctx, wl, checkName, prc); err != nil {
-			return err
-=======
+				msg := fmt.Sprintf("Error creating ProvisioningRequest %q: %v", requestName, err)
+				ac.Message = api.TruncateConditionMessage(msg)
+				workload.SetAdmissionCheckState(&wl.Status.AdmissionChecks, *ac)
+
+				c.record.Eventf(wl, corev1.EventTypeWarning, "FailedCreate", api.TruncateEventMessage(msg))
+				return nil, err
+			}
+			c.record.Eventf(wl, corev1.EventTypeNormal, "ProvisioningRequestCreated", "Created ProvisioningRequest: %q", req.Name)
+			activeOrLastPRForChecks[checkName] = req
+		}
+		if err := c.syncProvisionRequestsPodTemplates(ctx, wl, requestName, prc); err != nil {
+			return nil, err
+		}
 	}
 	return requeAfter, nil
 }
@@ -430,16 +337,16 @@
 		if backoffDuration >= maxBackoffDuration {
 			backoffDuration = maxBackoffDuration
 			break
->>>>>>> cb285cf2
-		}
-	}
-	return nil
-}
-
-func (c *Controller) syncProvisionRequestsPodTemplates(ctx context.Context, wl *kueue.Workload, checkName string, prc *kueue.ProvisioningRequestConfig) error {
+		}
+	}
+	timeElapsedSinceLastFailure := time.Since(cond.LastTransitionTime.Time)
+	return backoffDuration - timeElapsedSinceLastFailure
+}
+
+func (c *Controller) syncProvisionRequestsPodTemplates(ctx context.Context, wl *kueue.Workload, prName string, prc *kueue.ProvisioningRequestConfig) error {
 	request := &autoscaling.ProvisioningRequest{}
 	requestKey := types.NamespacedName{
-		Name:      GetProvisioningRequestName(wl.Name, checkName),
+		Name:      prName,
 		Namespace: wl.Namespace,
 	}
 	err := c.client.Get(ctx, requestKey, request)
@@ -449,7 +356,7 @@
 
 	expectedPodSets := requiredPodSets(wl.Spec.PodSets, prc.Spec.ManagedResources)
 	podsetRefsMap := slices.ToMap(expectedPodSets, func(i int) (string, string) {
-		return getProvisioningRequestPodTemplateName(wl.Name, checkName, expectedPodSets[i]), expectedPodSets[i]
+		return getProvisioningRequestPodTemplateName(prName, expectedPodSets[i]), expectedPodSets[i]
 	})
 
 	// the order of the podSets should be the same in the workload and prov. req.
@@ -489,6 +396,9 @@
 				ObjectMeta: metav1.ObjectMeta{
 					Name:      ptKey.Name,
 					Namespace: ptKey.Namespace,
+					Labels: map[string]string{
+						constants.ManagedByKueueLabel: "true",
+					},
 				},
 				Template: ps.Template,
 			}
@@ -504,6 +414,9 @@
 				return err
 			}
 
+			// copy limits to requests if needed
+			workload.UseLimitsAsMissingRequestsInPod(&newPt.Template.Spec)
+
 			if err := ctrl.SetControllerReference(request, newPt, c.client.Scheme()); err != nil {
 				return err
 			}
@@ -517,13 +430,8 @@
 	return nil
 }
 
-func (c *Controller) requestIsNeeded(ctx context.Context, wl *kueue.Workload, checkName string) bool {
-	prc, err := c.helper.ProvReqConfigForAdmissionCheck(ctx, checkName)
-	if err != nil {
-		return false
-	}
-	expectdPodsets := requiredPodSets(wl.Spec.PodSets, prc.Spec.ManagedResources)
-	return len(expectdPodsets) > 0
+func (c *Controller) reqIsNeeded(wl *kueue.Workload, prc *kueue.ProvisioningRequestConfig) bool {
+	return len(requiredPodSets(wl.Spec.PodSets, prc.Spec.ManagedResources)) > 0
 }
 
 func requiredPodSets(podSets []kueue.PodSet, resources []corev1.ResourceName) []string {
@@ -558,41 +466,30 @@
 			return true
 		}
 	}
+	for r := range cont.Resources.Limits {
+		if resourceSet.Has(r) {
+			return true
+		}
+	}
 	return false
 }
 
-func parametersKueueToProvisioning(in map[string]kueue.Parameter) map[string]autoscaling.Parameter {
-	if in == nil {
-		return nil
-	}
-
-	out := make(map[string]autoscaling.Parameter, len(in))
-	for k, v := range in {
-		out[k] = autoscaling.Parameter(v)
-	}
-	return out
-}
-
-func requestHasParamaters(req *autoscaling.ProvisioningRequest, prc *kueue.ProvisioningRequestConfig) bool {
-	if req.Spec.ProvisioningClassName != prc.Spec.ProvisioningClassName {
+func updateCheckMessage(checkState *kueue.AdmissionCheckState, message string) bool {
+	if message == "" || checkState.Message == message {
 		return false
 	}
-	if len(req.Spec.Parameters) != len(prc.Spec.Parameters) {
+	checkState.Message = message
+	return true
+}
+
+func updateCheckState(checkState *kueue.AdmissionCheckState, state kueue.CheckState) bool {
+	if checkState.State == state {
 		return false
 	}
-	for k, vReq := range req.Spec.Parameters {
-		if vCfg, found := prc.Spec.Parameters[k]; !found || vReq != autoscaling.Parameter(vCfg) {
-			return false
-		}
-	}
+	checkState.State = state
 	return true
 }
 
-<<<<<<< HEAD
-func (c *Controller) syncCheckStates(ctx context.Context, wl *kueue.Workload, checks []string) error {
-	checksMap := slices.ToRefMap(wl.Status.AdmissionChecks, func(c *kueue.AdmissionCheckState) string { return c.Name })
-	wlPatch := workload.BaseSSAWorkload(wl)
-=======
 func (wlInfo *workloadInfo) update(wl *kueue.Workload) {
 	for _, check := range wl.Status.AdmissionChecks {
 		workload.SetAdmissionCheckState(&wlInfo.checkStates, check)
@@ -611,47 +508,25 @@
 	checksMap := slices.ToRefMap(wl.Status.AdmissionChecks, func(c *kueue.AdmissionCheckState) string { return c.Name })
 	wlPatch := workload.BaseSSAWorkload(wl)
 	recorderMessages := make([]string, 0, len(checkConfig))
->>>>>>> cb285cf2
 	updated := false
 	for check, prc := range checkConfig {
 		checkState := *checksMap[check]
-<<<<<<< HEAD
-		if _, err := c.helper.ProvReqConfigForAdmissionCheck(ctx, check); err != nil {
-=======
 		//nolint:gocritic
 		if prc == nil {
->>>>>>> cb285cf2
 			// the check is not active
-			if checkState.State != kueue.CheckStatePending || checkState.Message != CheckInactiveMessage {
+			updated = updateCheckState(&checkState, kueue.CheckStatePending) || updated
+			updated = updateCheckMessage(&checkState, CheckInactiveMessage) || updated
+		} else if !c.reqIsNeeded(wl, prc) {
+			if updateCheckState(&checkState, kueue.CheckStateReady) {
 				updated = true
-				checkState.State = kueue.CheckStatePending
-				checkState.Message = CheckInactiveMessage
-			}
-		} else if !c.requestIsNeeded(ctx, wl, check) {
-			if checkState.State != kueue.CheckStateReady {
-				updated = true
-				checkState.State = kueue.CheckStateReady
 				checkState.Message = NoRequestNeeded
 				checkState.PodSetUpdates = nil
 			}
 		} else {
-			pr := &autoscaling.ProvisioningRequest{}
-			if err := c.client.Get(ctx, types.NamespacedName{Namespace: wl.Namespace, Name: GetProvisioningRequestName(wl.Name, check)}, pr); err != nil {
-				return client.IgnoreNotFound(err)
-			}
-<<<<<<< HEAD
-
-			prFailed := apimeta.IsStatusConditionTrue(pr.Status.Conditions, autoscaling.Failed)
-			prAccepted := apimeta.IsStatusConditionTrue(pr.Status.Conditions, autoscaling.Provisioned)
-			prAvaiable := apimeta.IsStatusConditionTrue(pr.Status.Conditions, autoscaling.CapacityAvailable)
-
-			switch {
-			case prFailed:
-				if checkState.State != kueue.CheckStateRejected {
-					updated = true
-					checkState.State = kueue.CheckStateRejected
-					checkState.Message = apimeta.FindStatusCondition(pr.Status.Conditions, autoscaling.Failed).Message
-=======
+			pr := activeOrLastPRForChecks[check]
+			if pr == nil {
+				return nil
+			}
 			log.V(3).Info("Synchronizing admission check state based on provisioning request", "wl", klog.KObj(wl),
 				"check", check,
 				"prName", pr.Name,
@@ -708,40 +583,62 @@
 						checkState.State = kueue.CheckStateRejected
 						checkState.Message = apimeta.FindStatusCondition(pr.Status.Conditions, autoscaling.BookingExpired).Message
 					}
->>>>>>> cb285cf2
 				}
-			case prAccepted || prAvaiable:
-				if checkState.State != kueue.CheckStateReady {
+			case isProvisioned(pr):
+				if updateCheckState(&checkState, kueue.CheckStateReady) {
 					updated = true
-					checkState.State = kueue.CheckStateReady
 					// add the pod podSetUpdates
-					checkState.PodSetUpdates = podSetUpdates(wl, pr, check)
+					checkState.PodSetUpdates = podSetUpdates(wl, pr)
+					// propagate the message from the provisioning request status into the workload
+					// to change to the "successfully provisioned" message after provisioning
+					updateCheckMessage(&checkState, apimeta.FindStatusCondition(pr.Status.Conditions, autoscaling.Provisioned).Message)
+				}
+			case isAccepted(pr):
+				if provisionedCond := apimeta.FindStatusCondition(pr.Status.Conditions, autoscaling.Provisioned); provisionedCond != nil {
+					// propagate the ETA update from the provisioning request into the workload
+					updated = updateCheckMessage(&checkState, provisionedCond.Message) || updated
+					updated = updateCheckState(&checkState, kueue.CheckStatePending) || updated
 				}
 			default:
-				if checkState.State != kueue.CheckStatePending {
-					updated = true
-					checkState.State = kueue.CheckStatePending
-				}
-			}
+				updated = updateCheckState(&checkState, kueue.CheckStatePending) || updated
+			}
+		}
+
+		existingCondition := workload.FindAdmissionCheck(wlPatch.Status.AdmissionChecks, checkState.Name)
+		if existingCondition != nil && existingCondition.State != checkState.State {
+			message := fmt.Sprintf("Admission check %s updated state from %s to %s", checkState.Name, existingCondition.State, checkState.State)
+			if checkState.Message != "" {
+				message += fmt.Sprintf(" with message %s", checkState.Message)
+			}
+			recorderMessages = append(recorderMessages, message)
 		}
 		workload.SetAdmissionCheckState(&wlPatch.Status.AdmissionChecks, checkState)
 	}
 	if updated {
-		return c.client.Status().Patch(ctx, wlPatch, client.Apply, client.FieldOwner(ControllerName), client.ForceOwnership)
+		if err := c.client.Status().Patch(ctx, wlPatch, client.Apply, client.FieldOwner(kueue.ProvisioningRequestControllerName), client.ForceOwnership); err != nil {
+			return err
+		}
+		for i := range recorderMessages {
+			c.record.Event(wl, corev1.EventTypeNormal, "AdmissionCheckUpdated", api.TruncateEventMessage(recorderMessages[i]))
+		}
 	}
 	wlInfo.update(wlPatch)
 	return nil
 }
 
-func podSetUpdates(wl *kueue.Workload, pr *autoscaling.ProvisioningRequest, checkName string) []kueue.PodSetUpdate {
+func podSetUpdates(wl *kueue.Workload, pr *autoscaling.ProvisioningRequest) []kueue.PodSetUpdate {
 	podSets := wl.Spec.PodSets
 	refMap := slices.ToMap(podSets, func(i int) (string, string) {
-		return getProvisioningRequestPodTemplateName(wl.Name, checkName, podSets[i].Name), podSets[i].Name
+		return getProvisioningRequestPodTemplateName(pr.Name, podSets[i].Name), podSets[i].Name
 	})
 	return slices.Map(pr.Spec.PodSets, func(ps *autoscaling.PodSet) kueue.PodSetUpdate {
 		return kueue.PodSetUpdate{
-			Name:        refMap[ps.PodTemplateRef.Name],
-			Annotations: map[string]string{ConsumesAnnotationKey: pr.Name},
+			Name: refMap[ps.PodTemplateRef.Name],
+			Annotations: map[string]string{
+				DeprecatedConsumesAnnotationKey:  pr.Name,
+				DeprecatedClassNameAnnotationKey: pr.Spec.ProvisioningClassName,
+				ConsumesAnnotationKey:            pr.Name,
+				ClassNameAnnotationKey:           pr.Spec.ProvisioningClassName},
 		}
 	})
 }
@@ -752,13 +649,13 @@
 
 var _ handler.EventHandler = (*acHandler)(nil)
 
-func (a *acHandler) Create(ctx context.Context, event event.CreateEvent, q workqueue.RateLimitingInterface) {
+func (a *acHandler) Create(ctx context.Context, event event.CreateEvent, q workqueue.TypedRateLimitingInterface[reconcile.Request]) {
 	ac, isAc := event.Object.(*kueue.AdmissionCheck)
 	if !isAc {
 		return
 	}
 
-	if ac.Spec.ControllerName == ControllerName {
+	if ac.Spec.ControllerName == kueue.ProvisioningRequestControllerName {
 		err := a.reconcileWorkloadsUsing(ctx, ac.Name, q)
 		if err != nil {
 			ctrl.LoggerFrom(ctx).V(5).Error(err, "Failure on create event", "admissionCheck", klog.KObj(ac))
@@ -766,14 +663,14 @@
 	}
 }
 
-func (a *acHandler) Update(ctx context.Context, event event.UpdateEvent, q workqueue.RateLimitingInterface) {
+func (a *acHandler) Update(ctx context.Context, event event.UpdateEvent, q workqueue.TypedRateLimitingInterface[reconcile.Request]) {
 	oldAc, isOldAc := event.ObjectOld.(*kueue.AdmissionCheck)
 	newAc, isNewAc := event.ObjectNew.(*kueue.AdmissionCheck)
 	if !isNewAc || !isOldAc {
 		return
 	}
 
-	if oldAc.Spec.ControllerName == ControllerName || newAc.Spec.ControllerName == ControllerName {
+	if oldAc.Spec.ControllerName == kueue.ProvisioningRequestControllerName || newAc.Spec.ControllerName == kueue.ProvisioningRequestControllerName {
 		err := a.reconcileWorkloadsUsing(ctx, oldAc.Name, q)
 		if err != nil {
 			ctrl.LoggerFrom(ctx).V(5).Error(err, "Failure on update event", "admissionCheck", klog.KObj(oldAc))
@@ -781,13 +678,13 @@
 	}
 }
 
-func (a *acHandler) Delete(ctx context.Context, event event.DeleteEvent, q workqueue.RateLimitingInterface) {
+func (a *acHandler) Delete(ctx context.Context, event event.DeleteEvent, q workqueue.TypedRateLimitingInterface[reconcile.Request]) {
 	ac, isAc := event.Object.(*kueue.AdmissionCheck)
 	if !isAc {
 		return
 	}
 
-	if ac.Spec.ControllerName == ControllerName {
+	if ac.Spec.ControllerName == kueue.ProvisioningRequestControllerName {
 		err := a.reconcileWorkloadsUsing(ctx, ac.Name, q)
 		if err != nil {
 			ctrl.LoggerFrom(ctx).V(5).Error(err, "Failure on delete event", "admissionCheck", klog.KObj(ac))
@@ -795,11 +692,11 @@
 	}
 }
 
-func (a *acHandler) Generic(_ context.Context, _ event.GenericEvent, _ workqueue.RateLimitingInterface) {
+func (a *acHandler) Generic(_ context.Context, _ event.GenericEvent, _ workqueue.TypedRateLimitingInterface[reconcile.Request]) {
 	// nothing to do for now
 }
 
-func (a *acHandler) reconcileWorkloadsUsing(ctx context.Context, check string, q workqueue.RateLimitingInterface) error {
+func (a *acHandler) reconcileWorkloadsUsing(ctx context.Context, check string, q workqueue.TypedRateLimitingInterface[reconcile.Request]) error {
 	list := &kueue.WorkloadList{}
 	if err := a.client.List(ctx, list, client.MatchingFields{WorkloadsWithAdmissionCheckKey: check}); client.IgnoreNotFound(err) != nil {
 		return err
@@ -820,13 +717,13 @@
 }
 
 type prcHandler struct {
-	helper            *storeHelper
-	acHandlerOverride func(ctx context.Context, config string, q workqueue.RateLimitingInterface) error
+	client            client.Client
+	acHandlerOverride func(ctx context.Context, config string, q workqueue.TypedRateLimitingInterface[reconcile.Request]) error
 }
 
 var _ handler.EventHandler = (*prcHandler)(nil)
 
-func (p *prcHandler) Create(ctx context.Context, event event.CreateEvent, q workqueue.RateLimitingInterface) {
+func (p *prcHandler) Create(ctx context.Context, event event.CreateEvent, q workqueue.TypedRateLimitingInterface[reconcile.Request]) {
 	prc, isPRC := event.Object.(*kueue.ProvisioningRequestConfig)
 	if !isPRC {
 		return
@@ -837,7 +734,7 @@
 	}
 }
 
-func (p *prcHandler) Update(ctx context.Context, event event.UpdateEvent, q workqueue.RateLimitingInterface) {
+func (p *prcHandler) Update(ctx context.Context, event event.UpdateEvent, q workqueue.TypedRateLimitingInterface[reconcile.Request]) {
 	oldPRC, isOldPRC := event.ObjectOld.(*kueue.ProvisioningRequestConfig)
 	newPRC, isNewPRC := event.ObjectNew.(*kueue.ProvisioningRequestConfig)
 	if !isNewPRC || !isOldPRC {
@@ -852,7 +749,7 @@
 	}
 }
 
-func (p *prcHandler) Delete(ctx context.Context, event event.DeleteEvent, q workqueue.RateLimitingInterface) {
+func (p *prcHandler) Delete(ctx context.Context, event event.DeleteEvent, q workqueue.TypedRateLimitingInterface[reconcile.Request]) {
 	prc, isPRC := event.Object.(*kueue.ProvisioningRequestConfig)
 	if !isPRC {
 		return
@@ -863,15 +760,16 @@
 	}
 }
 
-func (p *prcHandler) Generic(_ context.Context, _ event.GenericEvent, _ workqueue.RateLimitingInterface) {
+func (p *prcHandler) Generic(_ context.Context, _ event.GenericEvent, _ workqueue.TypedRateLimitingInterface[reconcile.Request]) {
 	// nothing to do for now
 }
 
-func (p *prcHandler) reconcileWorkloadsUsing(ctx context.Context, config string, q workqueue.RateLimitingInterface) error {
-	users, err := p.helper.AdmissionChecksUsingProvReqConfig(ctx, config)
-	if err != nil {
+func (p *prcHandler) reconcileWorkloadsUsing(ctx context.Context, config string, q workqueue.TypedRateLimitingInterface[reconcile.Request]) error {
+	list := &kueue.AdmissionCheckList{}
+	if err := p.client.List(ctx, list, client.MatchingFields{AdmissionCheckUsingConfigKey: config}); client.IgnoreNotFound(err) != nil {
 		return err
 	}
+	users := slices.Map(list.Items, func(ac *kueue.AdmissionCheck) string { return ac.Name })
 	for _, user := range users {
 		if p.acHandlerOverride != nil {
 			if err := p.acHandlerOverride(ctx, user, q); err != nil {
@@ -894,10 +792,11 @@
 		client: c.client,
 	}
 	prch := &prcHandler{
-		helper:            c.helper,
+		client:            c.client,
 		acHandlerOverride: ach.reconcileWorkloadsUsing,
 	}
 	err := ctrl.NewControllerManagedBy(mgr).
+		Named("provisioning-workload").
 		For(&kueue.Workload{}).
 		Owns(&autoscaling.ProvisioningRequest{}).
 		Watches(&kueue.AdmissionCheck{}, ach).
@@ -908,7 +807,7 @@
 	}
 
 	prcACh := &prcHandler{
-		helper: c.helper,
+		client: c.client,
 	}
 	acReconciler := &acReconciler{
 		client: c.client,
@@ -916,19 +815,10 @@
 	}
 
 	return ctrl.NewControllerManagedBy(mgr).
+		Named("provisioning-admissioncheck").
 		For(&kueue.AdmissionCheck{}).
 		Watches(&kueue.ProvisioningRequestConfig{}, prcACh).
 		Complete(acReconciler)
-}
-
-func GetProvisioningRequestName(workloadName, checkName string) string {
-	fullName := fmt.Sprintf("%s-%s", workloadName, checkName)
-	return limitObjectName(fullName)
-}
-
-func getProvisioningRequestPodTemplateName(workloadName, checkName, podsetName string) string {
-	fullName := fmt.Sprintf("%s-%s-%s-%s", podTemplatesPrefix, workloadName, checkName, podsetName)
-	return limitObjectName(fullName)
 }
 
 func limitObjectName(fullName string) string {
