/*
Copyright 2023 The Kubernetes Authors.

Licensed under the Apache License, Version 2.0 (the "License");
you may not use this file except in compliance with the License.
You may obtain a copy of the License at

    http://www.apache.org/licenses/LICENSE-2.0

Unless required by applicable law or agreed to in writing, software
distributed under the License is distributed on an "AS IS" BASIS,
WITHOUT WARRANTIES OR CONDITIONS OF ANY KIND, either express or implied.
See the License for the specific language governing permissions and
limitations under the License.
*/

package core

import (
	"testing"
	"time"

	"github.com/google/go-cmp/cmp"
	"github.com/google/go-cmp/cmp/cmpopts"
	metav1 "k8s.io/apimachinery/pkg/apis/meta/v1"
	testingclock "k8s.io/utils/clock/testing"
	"k8s.io/utils/ptr"

	kueue "sigs.k8s.io/kueue/apis/kueue/v1beta1"
)

func TestAdmittedNotReadyWorkload(t *testing.T) {
	now := time.Now()
	minuteAgo := now.Add(-time.Minute)
	fakeClock := testingclock.NewFakeClock(now)

	testCases := map[string]struct {
		workload                   kueue.Workload
		podsReadyTimeout           *time.Duration
		wantCountingTowardsTimeout bool
		wantRecheckAfter           time.Duration
	}{
		"workload without Admitted condition; not counting": {
			workload: kueue.Workload{},
		},
		"workload with Admitted=True, no PodsReady; counting": {
			workload: kueue.Workload{
				Status: kueue.WorkloadStatus{
					Admission: &kueue.Admission{},
					Conditions: []metav1.Condition{
						{
							Type:               kueue.WorkloadAdmitted,
							Status:             metav1.ConditionTrue,
							LastTransitionTime: metav1.NewTime(minuteAgo),
						},
					},
				},
			},
			podsReadyTimeout:           ptr.To(5 * time.Minute),
			wantCountingTowardsTimeout: true,
			wantRecheckAfter:           4 * time.Minute,
		},
		"workload with Admitted=True, no PodsReady, but no timeout configured; not counting": {
			workload: kueue.Workload{
				Status: kueue.WorkloadStatus{
					Admission: &kueue.Admission{},
					Conditions: []metav1.Condition{
						{
							Type:               kueue.WorkloadAdmitted,
							Status:             metav1.ConditionTrue,
							LastTransitionTime: metav1.NewTime(minuteAgo),
						},
					},
				},
			},
		},
		"workload with Admitted=True, no PodsReady; timeout exceeded": {
			workload: kueue.Workload{
				Status: kueue.WorkloadStatus{
					Admission: &kueue.Admission{},
					Conditions: []metav1.Condition{
						{
							Type:               kueue.WorkloadAdmitted,
							Status:             metav1.ConditionTrue,
							LastTransitionTime: metav1.NewTime(now.Add(-7 * time.Minute)),
						},
					},
				},
			},
			podsReadyTimeout:           ptr.To(5 * time.Minute),
			wantCountingTowardsTimeout: true,
		},
		"workload with Admitted=True, PodsReady=False; counting since PodsReady.LastTransitionTime": {
			workload: kueue.Workload{
				Status: kueue.WorkloadStatus{
					Admission: &kueue.Admission{},
					Conditions: []metav1.Condition{
						{
							Type:               kueue.WorkloadAdmitted,
							Status:             metav1.ConditionTrue,
							LastTransitionTime: metav1.NewTime(minuteAgo),
						},
						{
							Type:               kueue.WorkloadPodsReady,
							Status:             metav1.ConditionFalse,
							LastTransitionTime: metav1.NewTime(now),
						},
					},
				},
			},
			podsReadyTimeout:           ptr.To(5 * time.Minute),
			wantCountingTowardsTimeout: true,
			wantRecheckAfter:           5 * time.Minute,
		},
		"workload with Admitted=Unknown; not counting": {
			workload: kueue.Workload{
				Status: kueue.WorkloadStatus{
					Admission: &kueue.Admission{},
					Conditions: []metav1.Condition{
						{
							Type:               kueue.WorkloadAdmitted,
							Status:             metav1.ConditionUnknown,
							LastTransitionTime: metav1.NewTime(minuteAgo),
						},
					},
				},
			},
			podsReadyTimeout: ptr.To(5 * time.Minute),
		},
		"workload with Admitted=False, not counting": {
			workload: kueue.Workload{
				Status: kueue.WorkloadStatus{
					Admission: &kueue.Admission{},
					Conditions: []metav1.Condition{
						{
							Type:               kueue.WorkloadAdmitted,
							Status:             metav1.ConditionUnknown,
							LastTransitionTime: metav1.NewTime(minuteAgo),
						},
					},
				},
			},
			podsReadyTimeout: ptr.To(5 * time.Minute),
		},
		"workload with Admitted=True, PodsReady=True; not counting": {
			workload: kueue.Workload{
				Status: kueue.WorkloadStatus{
					Admission: &kueue.Admission{},
					Conditions: []metav1.Condition{
						{
							Type:               kueue.WorkloadAdmitted,
							Status:             metav1.ConditionTrue,
							LastTransitionTime: metav1.NewTime(minuteAgo),
						},
						{
							Type:               kueue.WorkloadPodsReady,
							Status:             metav1.ConditionTrue,
							LastTransitionTime: metav1.NewTime(now),
						},
					},
				},
			},
			podsReadyTimeout: ptr.To(5 * time.Minute),
		},
	}

	for name, tc := range testCases {
		t.Run(name, func(t *testing.T) {
			wRec := WorkloadReconciler{podsReadyTimeout: tc.podsReadyTimeout}
			countingTowardsTimeout, recheckAfter := wRec.admittedNotReadyWorkload(&tc.workload, fakeClock)

			if tc.wantCountingTowardsTimeout != countingTowardsTimeout {
				t.Errorf("Unexpected countingTowardsTimeout, want=%v, got=%v", tc.wantCountingTowardsTimeout, countingTowardsTimeout)
			}
			if tc.wantRecheckAfter != recheckAfter {
				t.Errorf("Unexpected recheckAfter, want=%v, got=%v", tc.wantRecheckAfter, recheckAfter)
			}
		})
	}
}

func TestSyncCheckStates(t *testing.T) {
	now := metav1.NewTime(time.Now())
	cases := map[string]struct {
		states               []kueue.AdmissionCheckState
		list                 []string
		wantStates           []kueue.AdmissionCheckState
		wantChange           bool
		ignoreTransitionTime bool
	}{
		"nil conditions, nil list": {},
		"add to nil conditions": {
			list:       []string{"ac1", "ac2"},
			wantChange: true,
			wantStates: []kueue.AdmissionCheckState{
				{
					Name:  "ac1",
					State: kueue.CheckStatePending,
				},
				{
					Name:  "ac2",
					State: kueue.CheckStatePending,
				},
			},
			ignoreTransitionTime: true,
		},
		"add and remove": {
			states: []kueue.AdmissionCheckState{
				{
					Name:  "ac0",
					State: kueue.CheckStatePending,
				},
				{
					Name:  "ac1",
					State: kueue.CheckStatePending,
				},
			},
			list:       []string{"ac1", "ac2"},
			wantChange: true,
			wantStates: []kueue.AdmissionCheckState{
				{
					Name:  "ac1",
					State: kueue.CheckStatePending,
				},
				{
					Name:  "ac2",
					State: kueue.CheckStatePending,
				},
			},
			ignoreTransitionTime: true,
		},
		"cleanup": {
			states: []kueue.AdmissionCheckState{
				{
					Name:  "ac0",
					State: kueue.CheckStatePending,
				},
				{
					Name:  "ac1",
					State: kueue.CheckStatePending,
				},
			},
			wantChange: true,
		},
		"preserve conditions data": {
			states: []kueue.AdmissionCheckState{
				{
					Name:               "ac0",
					State:              kueue.CheckStateReady,
					Message:            "Message one",
					LastTransitionTime: *now.DeepCopy(),
				},
				{
					Name:  "ac1",
					State: kueue.CheckStatePending,
				},
			},
			list:       []string{"ac0", "ac1"},
			wantChange: false,
			wantStates: []kueue.AdmissionCheckState{
				{
					Name:               "ac0",
					State:              kueue.CheckStateReady,
					Message:            "Message one",
					LastTransitionTime: *now.DeepCopy(),
				},
				{
					Name:  "ac1",
					State: kueue.CheckStatePending,
				},
			},
		},
	}

	for name, tc := range cases {
		t.Run(name, func(t *testing.T) {
			gotStates, gotShouldChange := syncAdmissionCheckConditions(tc.states, tc.list)

			if tc.wantChange != gotShouldChange {
				t.Errorf("Unexpected should change, want=%v", tc.wantChange)
			}

			opts := []cmp.Option{}
			if tc.ignoreTransitionTime {
				opts = append(opts, cmpopts.IgnoreFields(kueue.AdmissionCheckState{}, "LastTransitionTime"))
			}
			if diff := cmp.Diff(tc.wantStates, gotStates, opts...); diff != "" {
				t.Errorf("Unexpected conditions, (want-/got+): %s", diff)
			}
		})
	}
<<<<<<< HEAD
=======
}

var (
	workloadCmpOpts = []cmp.Option{
		cmpopts.EquateEmpty(),
		cmpopts.IgnoreFields(
			kueue.Workload{}, "TypeMeta", "ObjectMeta.ResourceVersion",
		),
		cmpopts.IgnoreFields(metav1.Condition{}, "LastTransitionTime"),
		cmpopts.IgnoreFields(kueue.AdmissionCheckState{}, "LastTransitionTime"),
		cmpopts.IgnoreFields(kueue.RequeueState{}, "RequeueAt"),
		cmpopts.SortSlices(func(a, b metav1.Condition) bool { return a.Type < b.Type }),
	}
)

func TestReconcile(t *testing.T) {
	// the clock is primarily used with second rounded times
	// use the current time trimmed.
	testStartTime := time.Now().Truncate(time.Second)
	fakeClock := testingclock.NewFakeClock(testStartTime)

	cases := map[string]struct {
		workload       *kueue.Workload
		cq             *kueue.ClusterQueue
		lq             *kueue.LocalQueue
		wantWorkload   *kueue.Workload
		wantError      error
		wantEvents     []utiltesting.EventRecord
		wantResult     reconcile.Result
		reconcilerOpts []Option
	}{
		"assign Admission Checks from ClusterQueue.spec.AdmissionCheckStrategy": {
			workload: utiltesting.MakeWorkload("wl", "ns").
				ReserveQuota(utiltesting.MakeAdmission("cq").Assignment("cpu", "flavor1", "1").Obj()).
				Queue("queue").
				Obj(),
			cq: utiltesting.MakeClusterQueue("cq").
				AdmissionCheckStrategy(
					*utiltesting.MakeAdmissionCheckStrategyRule("ac1", "flavor1").Obj(),
					*utiltesting.MakeAdmissionCheckStrategyRule("ac2").Obj()).
				Obj(),
			lq: utiltesting.MakeLocalQueue("queue", "ns").ClusterQueue("cq").Obj(),
			wantWorkload: utiltesting.MakeWorkload("wl", "ns").
				ReserveQuota(utiltesting.MakeAdmission("cq").Assignment("cpu", "flavor1", "1").Obj()).
				Queue("queue").
				AdmissionChecks(
					kueue.AdmissionCheckState{
						Name:  "ac1",
						State: kueue.CheckStatePending,
					},
					kueue.AdmissionCheckState{
						Name:  "ac2",
						State: kueue.CheckStatePending,
					}).
				Obj(),
		},
		"assign Admission Checks from ClusterQueue.spec.AdmissionChecks": {
			workload: utiltesting.MakeWorkload("wl", "ns").
				ReserveQuota(utiltesting.MakeAdmission("cq").Assignment("cpu", "flavor1", "1").Obj()).
				Queue("queue").
				Obj(),
			cq: utiltesting.MakeClusterQueue("cq").
				AdmissionChecks("ac1", "ac2").
				Obj(),
			lq: utiltesting.MakeLocalQueue("queue", "ns").ClusterQueue("cq").Obj(),
			wantWorkload: utiltesting.MakeWorkload("wl", "ns").
				ReserveQuota(utiltesting.MakeAdmission("cq").Assignment("cpu", "flavor1", "1").Obj()).
				Queue("queue").
				AdmissionChecks(
					kueue.AdmissionCheckState{
						Name:  "ac1",
						State: kueue.CheckStatePending,
					},
					kueue.AdmissionCheckState{
						Name:  "ac2",
						State: kueue.CheckStatePending,
					}).
				Obj(),
		},
		"admit": {
			workload: utiltesting.MakeWorkload("wl", "ns").
				ReserveQuotaAt(utiltesting.MakeAdmission("q1").Obj(), testStartTime).
				AdmissionCheck(kueue.AdmissionCheckState{
					Name:  "check",
					State: kueue.CheckStateReady,
				}).
				Obj(),
			wantWorkload: utiltesting.MakeWorkload("wl", "ns").
				ReserveQuota(utiltesting.MakeAdmission("q1").Obj()).
				AdmissionCheck(kueue.AdmissionCheckState{
					Name:  "check",
					State: kueue.CheckStateReady,
				}).
				Condition(metav1.Condition{
					Type:    "Admitted",
					Status:  "True",
					Reason:  "Admitted",
					Message: "The workload is admitted",
				}).
				Obj(),
			wantEvents: []utiltesting.EventRecord{
				{
					Key:       types.NamespacedName{Namespace: "ns", Name: "wl"},
					EventType: "Normal",
					Reason:    "Admitted",
					Message: fmt.Sprintf("Admitted by ClusterQueue q1, wait time since reservation was %.0fs",
						fakeClock.Since(metav1.NewTime(testStartTime).Time.Truncate(time.Second)).Seconds()),
				},
			},
		},
		"already admitted": {
			workload: utiltesting.MakeWorkload("wl", "ns").
				ReserveQuota(utiltesting.MakeAdmission("q1").Obj()).
				Admitted(true).
				AdmissionCheck(kueue.AdmissionCheckState{
					Name:  "check",
					State: kueue.CheckStateReady,
				}).
				Obj(),
			wantWorkload: utiltesting.MakeWorkload("wl", "ns").
				ReserveQuota(utiltesting.MakeAdmission("q1").Obj()).
				Admitted(true).
				AdmissionCheck(kueue.AdmissionCheckState{
					Name:  "check",
					State: kueue.CheckStateReady,
				}).
				Obj(),
		},
		"remove finalizer for finished workload": {
			workload: utiltesting.MakeWorkload("unit-test", "ns").Finalizers(kueue.ResourceInUseFinalizerName).
				Condition(metav1.Condition{
					Type:   "Finished",
					Status: "True",
				}).
				DeletionTimestamp(testStartTime).
				Obj(),
			wantWorkload: nil,
		},
		"don't remove finalizer for owned finished workload": {
			workload: utiltesting.MakeWorkload("unit-test", "ns").Finalizers(kueue.ResourceInUseFinalizerName).
				Condition(metav1.Condition{
					Type:   "Finished",
					Status: "True",
				}).
				ControllerReference(batchv1.SchemeGroupVersion.WithKind("Job"), "job", "test-uid").
				DeletionTimestamp(testStartTime).
				Obj(),
			wantWorkload: utiltesting.MakeWorkload("unit-test", "ns").Finalizers(kueue.ResourceInUseFinalizerName).
				Condition(metav1.Condition{
					Type:   "Finished",
					Status: "True",
				}).
				ControllerReference(batchv1.SchemeGroupVersion.WithKind("Job"), "job", "test-uid").
				DeletionTimestamp(testStartTime).
				Obj(),
		},
		"unadmitted workload with rejected checks gets deactivated": {
			workload: utiltesting.MakeWorkload("wl", "ns").
				ControllerReference(batchv1.SchemeGroupVersion.WithKind("Job"), "ownername", "owneruid").
				ReserveQuota(utiltesting.MakeAdmission("q1").Obj()).
				AdmissionCheck(kueue.AdmissionCheckState{
					Name:  "check",
					State: kueue.CheckStateRejected,
				}).
				Obj(),
			wantWorkload: utiltesting.MakeWorkload("wl", "ns").
				ControllerReference(batchv1.SchemeGroupVersion.WithKind("Job"), "ownername", "owneruid").
				ReserveQuota(utiltesting.MakeAdmission("q1").Obj()).
				AdmissionCheck(kueue.AdmissionCheckState{
					Name:  "check",
					State: kueue.CheckStateRejected,
				}).
				Conditions(
					metav1.Condition{
						Type:    kueue.WorkloadQuotaReserved,
						Status:  metav1.ConditionTrue,
						Reason:  "AdmittedByTest",
						Message: "Admitted by ClusterQueue q1",
					},
					metav1.Condition{
						Type:    kueue.WorkloadDeactivationTarget,
						Status:  metav1.ConditionTrue,
						Reason:  "AdmissionCheck",
						Message: "Admission check(s): [check], were rejected",
					},
				).
				Obj(),
			wantEvents: []utiltesting.EventRecord{
				{
					Key:       types.NamespacedName{Namespace: "ns", Name: "wl"},
					EventType: "Warning",
					Reason:    "AdmissionCheckRejected",
					Message:   "Deactivating workload because AdmissionCheck for check was Rejected: ",
				},
			},
		},
		"admitted workload with rejected checks gets deactivated": {
			workload: utiltesting.MakeWorkload("wl", "ns").
				ReserveQuota(utiltesting.MakeAdmission("q1").Obj()).
				Admitted(true).
				ControllerReference(batchv1.SchemeGroupVersion.WithKind("Job"), "ownername", "owneruid").
				AdmissionCheck(kueue.AdmissionCheckState{
					Name:  "check",
					State: kueue.CheckStateRejected,
				}).
				Obj(),
			wantWorkload: utiltesting.MakeWorkload("wl", "ns").
				ReserveQuota(utiltesting.MakeAdmission("q1").Obj()).
				Admitted(true).
				ControllerReference(batchv1.SchemeGroupVersion.WithKind("Job"), "ownername", "owneruid").
				AdmissionCheck(kueue.AdmissionCheckState{
					Name:  "check",
					State: kueue.CheckStateRejected,
				}).
				Conditions(
					metav1.Condition{
						Type:    kueue.WorkloadQuotaReserved,
						Status:  metav1.ConditionTrue,
						Reason:  "AdmittedByTest",
						Message: "Admitted by ClusterQueue q1",
					},
					metav1.Condition{
						Type:    kueue.WorkloadAdmitted,
						Status:  metav1.ConditionTrue,
						Reason:  "ByTest",
						Message: "Admitted by ClusterQueue q1",
					},
					metav1.Condition{
						Type:    kueue.WorkloadDeactivationTarget,
						Status:  metav1.ConditionTrue,
						Reason:  "AdmissionCheck",
						Message: "Admission check(s): [check], were rejected",
					},
				).
				Obj(),
			wantEvents: []utiltesting.EventRecord{
				{
					Key:       types.NamespacedName{Namespace: "ns", Name: "wl"},
					EventType: "Warning",
					Reason:    "AdmissionCheckRejected",
					Message:   "Deactivating workload because AdmissionCheck for check was Rejected: ",
				},
			},
		},
		"workload with deactivation target condition should be deactivated and admission checks reset": {
			workload: utiltesting.MakeWorkload("wl", "ns").
				ReserveQuota(utiltesting.MakeAdmission("q1").Obj()).
				Admitted(true).
				Active(false).
				ControllerReference(batchv1.SchemeGroupVersion.WithKind("Job"), "ownername", "owneruid").
				AdmissionChecks(
					kueue.AdmissionCheckState{
						Name:  "check-1",
						State: kueue.CheckStateRejected,
					},
					kueue.AdmissionCheckState{
						Name:  "check-2",
						State: kueue.CheckStateRetry,
					},
				).
				Conditions(metav1.Condition{
					Type:    kueue.WorkloadDeactivationTarget,
					Status:  metav1.ConditionTrue,
					Reason:  kueue.WorkloadEvictedByAdmissionCheck,
					Message: "Admission check(s): [check-1], were rejected",
				}).
				Obj(),
			wantWorkload: utiltesting.MakeWorkload("wl", "ns").
				ReserveQuota(utiltesting.MakeAdmission("q1").Obj()).
				Admitted(true).
				Active(false).
				ControllerReference(batchv1.SchemeGroupVersion.WithKind("Job"), "ownername", "owneruid").
				AdmissionChecks(
					kueue.AdmissionCheckState{
						Name:    "check-1",
						State:   kueue.CheckStatePending,
						Message: "Reset to Pending after eviction. Previously: Rejected",
					},
					kueue.AdmissionCheckState{
						Name:    "check-2",
						State:   kueue.CheckStatePending,
						Message: "Reset to Pending after eviction. Previously: Retry",
					},
				).
				Conditions(
					metav1.Condition{
						Type:    kueue.WorkloadEvicted,
						Status:  metav1.ConditionTrue,
						Reason:  "DeactivatedDueToAdmissionCheck",
						Message: "The workload is deactivated due to Admission check(s): [check-1], were rejected",
					},
					// In a real cluster this condition would be removed but it cant be in the fake cluster
					metav1.Condition{
						Type:    kueue.WorkloadDeactivationTarget,
						Status:  metav1.ConditionTrue,
						Reason:  kueue.WorkloadEvictedByAdmissionCheck,
						Message: "Admission check(s): [check-1], were rejected",
					},
				).
				Obj(),
			wantEvents: []utiltesting.EventRecord{
				{
					Key:       types.NamespacedName{Namespace: "ns", Name: "wl"},
					EventType: "Normal",
					Reason:    "EvictedDueToDeactivatedDueToAdmissionCheck",
					Message:   "The workload is deactivated due to Admission check(s): [check-1], were rejected",
				},
			},
		},
		"workload with retry checks should be evicted and checks should be pending": {
			workload: utiltesting.MakeWorkload("wl", "ns").
				ReserveQuota(utiltesting.MakeAdmission("q1").Obj()).
				ControllerReference(batchv1.SchemeGroupVersion.WithKind("Job"), "ownername", "owneruid").
				AdmissionChecks(kueue.AdmissionCheckState{
					Name:  "check-1",
					State: kueue.CheckStateRetry,
				}, kueue.AdmissionCheckState{
					Name:  "check-2",
					State: kueue.CheckStateReady,
				}).
				Obj(),
			wantWorkload: utiltesting.MakeWorkload("wl", "ns").
				ReserveQuota(utiltesting.MakeAdmission("q1").Obj()).
				ControllerReference(batchv1.SchemeGroupVersion.WithKind("Job"), "ownername", "owneruid").
				AdmissionChecks(kueue.AdmissionCheckState{
					Name:    "check-1",
					State:   kueue.CheckStatePending,
					Message: "Reset to Pending after eviction. Previously: Retry",
				}, kueue.AdmissionCheckState{
					Name:    "check-2",
					State:   kueue.CheckStatePending,
					Message: "Reset to Pending after eviction. Previously: Ready",
				}).
				Condition(metav1.Condition{
					Type:    "Evicted",
					Status:  "True",
					Reason:  "AdmissionCheck",
					Message: "At least one admission check is false",
				}).
				Obj(),
			wantEvents: []utiltesting.EventRecord{
				{
					Key:       types.NamespacedName{Namespace: "ns", Name: "wl"},
					EventType: "Normal",
					Reason:    "EvictedDueToAdmissionCheck",
					Message:   "At least one admission check is false",
				},
			},
		},
		"increment re-queue count": {
			reconcilerOpts: []Option{
				WithWaitForPodsReady(&waitForPodsReadyConfig{
					timeout:                     3 * time.Second,
					requeuingBackoffLimitCount:  ptr.To[int32](100),
					requeuingBackoffBaseSeconds: 10,
					requeuingBackoffJitter:      0,
					requeuingBackoffMaxDuration: time.Duration(3600) * time.Second,
				}),
			},
			workload: utiltesting.MakeWorkload("wl", "ns").
				ReserveQuota(utiltesting.MakeAdmission("q1").Obj()).
				AdmissionCheck(kueue.AdmissionCheckState{
					Name:  "check",
					State: kueue.CheckStateReady,
				}).
				Condition(metav1.Condition{ // Override LastTransitionTime
					Type:               kueue.WorkloadAdmitted,
					Status:             metav1.ConditionTrue,
					LastTransitionTime: metav1.NewTime(testStartTime.Add(-5 * time.Minute)),
					Reason:             "ByTest",
					Message:            "Admitted by ClusterQueue q1",
				}).
				Admitted(true).
				RequeueState(ptr.To[int32](3), nil).
				Generation(1).
				Obj(),
			wantWorkload: utiltesting.MakeWorkload("wl", "ns").
				ReserveQuota(utiltesting.MakeAdmission("q1").Obj()).
				Admitted(true).
				AdmissionCheck(kueue.AdmissionCheckState{
					Name:    "check",
					State:   kueue.CheckStatePending,
					Message: "Reset to Pending after eviction. Previously: Ready",
				}).
				Generation(1).
				Condition(metav1.Condition{
					Type:               kueue.WorkloadEvicted,
					Status:             metav1.ConditionTrue,
					Reason:             kueue.WorkloadEvictedByPodsReadyTimeout,
					Message:            "Exceeded the PodsReady timeout ns/wl",
					ObservedGeneration: 1,
				}).
				// 10s * 2^(4-1) = 80s
				RequeueState(ptr.To[int32](4), ptr.To(metav1.NewTime(testStartTime.Add(80*time.Second).Truncate(time.Second)))).
				Obj(),
			wantEvents: []utiltesting.EventRecord{
				{
					Key:       types.NamespacedName{Name: "wl", Namespace: "ns"},
					EventType: corev1.EventTypeNormal,
					Reason:    "EvictedDueToPodsReadyTimeout",
					Message:   "Exceeded the PodsReady timeout ns/wl",
				},
			},
		},
		"trigger deactivation of workload when reaching backoffLimitCount": {
			reconcilerOpts: []Option{
				WithWaitForPodsReady(&waitForPodsReadyConfig{
					timeout:                    3 * time.Second,
					requeuingBackoffLimitCount: ptr.To[int32](1),
					requeuingBackoffJitter:     0,
				}),
			},
			workload: utiltesting.MakeWorkload("wl", "ns").
				ReserveQuota(utiltesting.MakeAdmission("q1").Obj()).
				AdmissionCheck(kueue.AdmissionCheckState{
					Name:  "check",
					State: kueue.CheckStateReady,
				}).
				Condition(metav1.Condition{ // Override LastTransitionTime
					Type:               kueue.WorkloadAdmitted,
					Status:             metav1.ConditionTrue,
					LastTransitionTime: metav1.NewTime(testStartTime.Add(-5 * time.Minute)),
					Reason:             "ByTest",
					Message:            "Admitted by ClusterQueue q1",
				}).
				Admitted(true).
				RequeueState(ptr.To[int32](1), ptr.To(metav1.NewTime(testStartTime.Add(1*time.Second).Truncate(time.Second)))).
				Obj(),
			wantWorkload: utiltesting.MakeWorkload("wl", "ns").
				ReserveQuota(utiltesting.MakeAdmission("q1").Obj()).
				Admitted(true).
				AdmissionCheck(kueue.AdmissionCheckState{
					Name:  "check",
					State: kueue.CheckStateReady,
				}).
				Condition(metav1.Condition{
					Type:    kueue.WorkloadDeactivationTarget,
					Status:  metav1.ConditionTrue,
					Reason:  kueue.WorkloadRequeuingLimitExceeded,
					Message: "exceeding the maximum number of re-queuing retries",
				}).
				RequeueState(ptr.To[int32](1), ptr.To(metav1.NewTime(testStartTime.Add(1*time.Second).Truncate(time.Second)))).
				Obj(),
		},
		"wait time should be limited to backoffMaxSeconds": {
			reconcilerOpts: []Option{
				WithWaitForPodsReady(&waitForPodsReadyConfig{
					timeout:                     3 * time.Second,
					requeuingBackoffLimitCount:  ptr.To[int32](100),
					requeuingBackoffBaseSeconds: 10,
					requeuingBackoffJitter:      0,
					requeuingBackoffMaxDuration: time.Duration(7200) * time.Second,
				}),
			},
			workload: utiltesting.MakeWorkload("wl", "ns").
				ReserveQuota(utiltesting.MakeAdmission("q1").Obj()).
				AdmissionCheck(kueue.AdmissionCheckState{
					Name:  "check",
					State: kueue.CheckStateReady,
				}).
				Generation(1).
				Condition(metav1.Condition{ // Override LastTransitionTime
					Type:               kueue.WorkloadAdmitted,
					Status:             metav1.ConditionTrue,
					LastTransitionTime: metav1.NewTime(testStartTime.Add(-5 * time.Minute)),
					Reason:             "ByTest",
					Message:            "Admitted by ClusterQueue q1",
				}).
				Admitted(true).
				RequeueState(ptr.To[int32](10), ptr.To(metav1.NewTime(testStartTime.Add(1*time.Second).Truncate(time.Second)))).
				Obj(),
			wantWorkload: utiltesting.MakeWorkload("wl", "ns").
				ReserveQuota(utiltesting.MakeAdmission("q1").Obj()).
				Admitted(true).
				AdmissionCheck(kueue.AdmissionCheckState{
					Name:    "check",
					State:   kueue.CheckStatePending,
					Message: "Reset to Pending after eviction. Previously: Ready",
				}).
				Generation(1).
				Condition(metav1.Condition{
					Type:               kueue.WorkloadEvicted,
					Status:             metav1.ConditionTrue,
					Reason:             kueue.WorkloadEvictedByPodsReadyTimeout,
					Message:            "Exceeded the PodsReady timeout ns/wl",
					ObservedGeneration: 1,
				}).
				//  10s * 2^(11-1) = 10240s > requeuingBackoffMaxSeconds; then wait time should be limited to requeuingBackoffMaxSeconds
				RequeueState(ptr.To[int32](11), ptr.To(metav1.NewTime(testStartTime.Add(7200*time.Second).Truncate(time.Second)))).
				Obj(),
			wantEvents: []utiltesting.EventRecord{
				{
					Key:       types.NamespacedName{Name: "wl", Namespace: "ns"},
					EventType: corev1.EventTypeNormal,
					Reason:    "EvictedDueToPodsReadyTimeout",
					Message:   "Exceeded the PodsReady timeout ns/wl",
				},
			},
		},
		"should set the WorkloadRequeued condition to true on re-activated": {
			workload: utiltesting.MakeWorkload("wl", "ns").
				Active(true).
				Condition(metav1.Condition{
					Type:    kueue.WorkloadRequeued,
					Status:  metav1.ConditionFalse,
					Reason:  kueue.WorkloadDeactivated,
					Message: "The workload is deactivated",
				}).
				Obj(),
			wantWorkload: utiltesting.MakeWorkload("wl", "ns").
				Active(true).
				Condition(metav1.Condition{
					Type:    kueue.WorkloadRequeued,
					Status:  metav1.ConditionTrue,
					Reason:  kueue.WorkloadReactivated,
					Message: "The workload was reactivated",
				}).
				Obj(),
		},
		"should keep the WorkloadRequeued condition until the WaitForPodsReady backoff expires": {
			workload: utiltesting.MakeWorkload("wl", "ns").
				Active(true).
				Condition(metav1.Condition{
					Type:    kueue.WorkloadRequeued,
					Status:  metav1.ConditionFalse,
					Reason:  kueue.WorkloadEvictedByPodsReadyTimeout,
					Message: "Exceeded the PodsReady timeout ns",
				}).
				RequeueState(ptr.To[int32](1), ptr.To(metav1.NewTime(testStartTime.Add(60*time.Second).Truncate(time.Second)))).
				Obj(),
			wantWorkload: utiltesting.MakeWorkload("wl", "ns").
				Active(true).
				Condition(metav1.Condition{
					Type:    kueue.WorkloadRequeued,
					Status:  metav1.ConditionFalse,
					Reason:  kueue.WorkloadEvictedByPodsReadyTimeout,
					Message: "Exceeded the PodsReady timeout ns",
				}).
				RequeueState(ptr.To[int32](1), ptr.To(metav1.NewTime(testStartTime.Add(60*time.Second).Truncate(time.Second)))).
				Obj(),
			wantResult: reconcile.Result{RequeueAfter: time.Minute},
		},
		"should set the WorkloadRequeued condition when the WaitForPodsReady backoff expires": {
			workload: utiltesting.MakeWorkload("wl", "ns").
				Active(true).
				Condition(metav1.Condition{
					Type:    kueue.WorkloadRequeued,
					Status:  metav1.ConditionFalse,
					Reason:  kueue.WorkloadEvictedByPodsReadyTimeout,
					Message: "Exceeded the PodsReady timeout ns",
				}).
				RequeueState(ptr.To[int32](1), ptr.To(metav1.NewTime(testStartTime.Truncate(time.Second)))).
				Obj(),
			wantWorkload: utiltesting.MakeWorkload("wl", "ns").
				Active(true).
				Condition(metav1.Condition{
					Type:    kueue.WorkloadRequeued,
					Status:  metav1.ConditionTrue,
					Reason:  kueue.WorkloadBackoffFinished,
					Message: "The workload backoff was finished",
				}).
				RequeueState(ptr.To[int32](1), ptr.To(metav1.NewTime(testStartTime.Truncate(time.Second)))).
				Obj(),
		},
		"should keep the WorkloadRequeued condition until the AdmissionCheck backoff expires": {
			workload: utiltesting.MakeWorkload("wl", "ns").
				Active(true).
				Condition(metav1.Condition{
					Type:    kueue.WorkloadRequeued,
					Status:  metav1.ConditionFalse,
					Reason:  kueue.WorkloadEvictedByAdmissionCheck,
					Message: "Exceeded the AdmissionCheck timeout ns",
				}).
				RequeueState(ptr.To[int32](1), ptr.To(metav1.NewTime(testStartTime.Add(60*time.Second).Truncate(time.Second)))).
				Obj(),
			wantWorkload: utiltesting.MakeWorkload("wl", "ns").
				Active(true).
				Condition(metav1.Condition{
					Type:    kueue.WorkloadRequeued,
					Status:  metav1.ConditionFalse,
					Reason:  kueue.WorkloadEvictedByAdmissionCheck,
					Message: "Exceeded the AdmissionCheck timeout ns",
				}).
				RequeueState(ptr.To[int32](1), ptr.To(metav1.NewTime(testStartTime.Add(60*time.Second).Truncate(time.Second)))).
				Obj(),
			wantResult: reconcile.Result{RequeueAfter: time.Minute},
		},
		"should set the WorkloadRequeued condition when the AdmissionCheck backoff expires": {
			workload: utiltesting.MakeWorkload("wl", "ns").
				Active(true).
				Condition(metav1.Condition{
					Type:    kueue.WorkloadRequeued,
					Status:  metav1.ConditionFalse,
					Reason:  kueue.WorkloadEvictedByAdmissionCheck,
					Message: "Exceeded the AdmissionCheck timeout ns",
				}).
				RequeueState(ptr.To[int32](1), ptr.To(metav1.NewTime(testStartTime.Truncate(time.Second)))).
				Obj(),
			wantWorkload: utiltesting.MakeWorkload("wl", "ns").
				Active(true).
				Condition(metav1.Condition{
					Type:    kueue.WorkloadRequeued,
					Status:  metav1.ConditionTrue,
					Reason:  kueue.WorkloadBackoffFinished,
					Message: "The workload backoff was finished",
				}).
				RequeueState(ptr.To[int32](1), ptr.To(metav1.NewTime(testStartTime.Truncate(time.Second)))).
				Obj(),
		},
		"shouldn't set the WorkloadRequeued condition when backoff expires and workload finished": {
			workload: utiltesting.MakeWorkload("wl", "ns").
				Active(true).
				Condition(metav1.Condition{
					Type:    kueue.WorkloadRequeued,
					Status:  metav1.ConditionFalse,
					Reason:  kueue.WorkloadEvictedByPodsReadyTimeout,
					Message: "Exceeded the PodsReady timeout ns",
				}).
				Condition(metav1.Condition{
					Type:    kueue.WorkloadFinished,
					Status:  metav1.ConditionTrue,
					Reason:  "JobFinished",
					Message: "Job finished successfully",
				}).
				RequeueState(ptr.To[int32](1), ptr.To(metav1.NewTime(testStartTime.Truncate(time.Second)))).
				Obj(),
			wantWorkload: utiltesting.MakeWorkload("wl", "ns").
				Active(true).
				Condition(metav1.Condition{
					Type:    kueue.WorkloadRequeued,
					Status:  metav1.ConditionFalse,
					Reason:  kueue.WorkloadEvictedByPodsReadyTimeout,
					Message: "Exceeded the PodsReady timeout ns",
				}).
				Condition(metav1.Condition{
					Type:    kueue.WorkloadFinished,
					Status:  metav1.ConditionTrue,
					Reason:  "JobFinished",
					Message: "Job finished successfully",
				}).
				RequeueState(ptr.To[int32](1), ptr.To(metav1.NewTime(testStartTime.Truncate(time.Second)))).
				Obj(),
		},
		"should set the WorkloadRequeued condition to true on ClusterQueue started": {
			cq: utiltesting.MakeClusterQueue("cq").Obj(),
			lq: utiltesting.MakeLocalQueue("lq", "ns").ClusterQueue("cq").Obj(),
			workload: utiltesting.MakeWorkload("wl", "ns").
				Active(true).
				Queue("lq").
				Condition(metav1.Condition{
					Type:    kueue.WorkloadRequeued,
					Status:  metav1.ConditionFalse,
					Reason:  kueue.WorkloadEvictedByClusterQueueStopped,
					Message: "The ClusterQueue is stopped",
				}).
				Obj(),
			wantWorkload: utiltesting.MakeWorkload("wl", "ns").
				Active(true).
				Queue("lq").
				Condition(metav1.Condition{
					Type:    kueue.WorkloadRequeued,
					Status:  metav1.ConditionTrue,
					Reason:  kueue.WorkloadClusterQueueRestarted,
					Message: "The ClusterQueue was restarted after being stopped",
				}).
				Obj(),
		},
		"should set the WorkloadRequeued condition to true on LocalQueue started": {
			cq: utiltesting.MakeClusterQueue("cq").Obj(),
			lq: utiltesting.MakeLocalQueue("lq", "ns").ClusterQueue("cq").Obj(),
			workload: utiltesting.MakeWorkload("wl", "ns").
				Active(true).
				Queue("lq").
				Condition(metav1.Condition{
					Type:    kueue.WorkloadRequeued,
					Status:  metav1.ConditionFalse,
					Reason:  kueue.WorkloadEvictedByLocalQueueStopped,
					Message: "The LocalQueue is stopped",
				}).
				Obj(),
			wantWorkload: utiltesting.MakeWorkload("wl", "ns").
				Active(true).
				Queue("lq").
				Condition(metav1.Condition{
					Type:    kueue.WorkloadRequeued,
					Status:  metav1.ConditionTrue,
					Reason:  kueue.WorkloadLocalQueueRestarted,
					Message: "The LocalQueue was restarted after being stopped",
				}).
				Obj(),
		},
		"should set the Evicted condition with Deactivated reason when the .spec.active=False": {
			workload: utiltesting.MakeWorkload("wl", "ns").Active(false).Obj(),
			wantWorkload: utiltesting.MakeWorkload("wl", "ns").
				Active(false).
				Condition(metav1.Condition{
					Type:    kueue.WorkloadEvicted,
					Status:  metav1.ConditionTrue,
					Reason:  kueue.WorkloadDeactivated,
					Message: "The workload is deactivated",
				}).
				Obj(),
		},
		"should set the Evicted condition with Deactivated reason when the .spec.active=False and Admitted": {
			workload: utiltesting.MakeWorkload("wl", "ns").
				Active(false).
				ReserveQuota(utiltesting.MakeAdmission("q1").Obj()).
				Admitted(true).
				Obj(),
			wantWorkload: utiltesting.MakeWorkload("wl", "ns").
				Active(false).
				ReserveQuota(utiltesting.MakeAdmission("q1").Obj()).
				Admitted(true).
				Condition(metav1.Condition{
					Type:    kueue.WorkloadEvicted,
					Status:  metav1.ConditionTrue,
					Reason:  kueue.WorkloadDeactivated,
					Message: "The workload is deactivated",
				}).
				Obj(),
			wantEvents: []utiltesting.EventRecord{
				{
					Key:       types.NamespacedName{Name: "wl", Namespace: "ns"},
					EventType: corev1.EventTypeNormal,
					Reason:    "EvictedDueToDeactivated",
					Message:   "The workload is deactivated",
				},
			},
		},
		"should set the Evicted condition with Deactivated reason when the .spec.active is False, Admitted, and the Workload has Evicted=False condition": {
			workload: utiltesting.MakeWorkload("wl", "ns").
				Active(false).
				ReserveQuota(utiltesting.MakeAdmission("q1").Obj()).
				Admitted(true).
				Condition(metav1.Condition{
					Type:    kueue.WorkloadEvicted,
					Status:  metav1.ConditionFalse,
					Reason:  kueue.WorkloadEvictedByPodsReadyTimeout,
					Message: "Exceeded the PodsReady timeout ns",
				}).
				Obj(),
			wantWorkload: utiltesting.MakeWorkload("wl", "ns").
				Active(false).
				ReserveQuota(utiltesting.MakeAdmission("q1").Obj()).
				Admitted(true).
				Condition(metav1.Condition{
					Type:    kueue.WorkloadEvicted,
					Status:  metav1.ConditionTrue,
					Reason:  kueue.WorkloadDeactivated,
					Message: "The workload is deactivated",
				}).
				Obj(),
			wantEvents: []utiltesting.EventRecord{
				{
					Key:       types.NamespacedName{Name: "wl", Namespace: "ns"},
					EventType: corev1.EventTypeNormal,
					Reason:    "EvictedDueToDeactivated",
					Message:   "The workload is deactivated",
				},
			},
		},
		"should set the Evicted condition with Deactivated reason, exceeded the maximum number of requeue retries" +
			"when the .spec.active is False, Admitted, the Workload has Evicted=False and DeactivationTarget=True condition": {
			reconcilerOpts: []Option{
				WithWaitForPodsReady(&waitForPodsReadyConfig{
					timeout:                     3 * time.Second,
					requeuingBackoffLimitCount:  ptr.To[int32](0),
					requeuingBackoffBaseSeconds: 10,
					requeuingBackoffJitter:      0,
				}),
			},
			workload: utiltesting.MakeWorkload("wl", "ns").
				Active(false).
				ReserveQuota(utiltesting.MakeAdmission("q1").Obj()).
				Admitted(true).
				Condition(metav1.Condition{
					Type:    kueue.WorkloadPodsReady,
					Status:  metav1.ConditionFalse,
					Reason:  "PodsReady",
					Message: "Not all pods are ready or succeeded",
				}).
				Condition(metav1.Condition{
					Type:    kueue.WorkloadDeactivationTarget,
					Status:  metav1.ConditionTrue,
					Reason:  kueue.WorkloadRequeuingLimitExceeded,
					Message: "exceeding the maximum number of re-queuing retries",
				}).
				Obj(),
			wantWorkload: utiltesting.MakeWorkload("wl", "ns").
				Active(false).
				ReserveQuota(utiltesting.MakeAdmission("q1").Obj()).
				Admitted(true).
				Condition(metav1.Condition{
					Type:    kueue.WorkloadPodsReady,
					Status:  metav1.ConditionFalse,
					Reason:  "PodsReady",
					Message: "Not all pods are ready or succeeded",
				}).
				Condition(metav1.Condition{
					Type:    kueue.WorkloadEvicted,
					Status:  metav1.ConditionTrue,
					Reason:  "DeactivatedDueToRequeuingLimitExceeded",
					Message: "The workload is deactivated due to exceeding the maximum number of re-queuing retries",
				}).
				// DeactivationTarget condition should be deleted in the real cluster, but the fake client doesn't allow us to do it.
				Condition(metav1.Condition{
					Type:    kueue.WorkloadDeactivationTarget,
					Status:  metav1.ConditionTrue,
					Reason:  kueue.WorkloadRequeuingLimitExceeded,
					Message: "exceeding the maximum number of re-queuing retries",
				}).
				Obj(),
			wantEvents: []utiltesting.EventRecord{
				{
					Key:       types.NamespacedName{Name: "wl", Namespace: "ns"},
					EventType: corev1.EventTypeNormal,
					Reason:    "EvictedDueToDeactivatedDueToRequeuingLimitExceeded",
					Message:   "The workload is deactivated due to exceeding the maximum number of re-queuing retries",
				},
			},
		},
		"[backoffLimitCount: 100] should set the Evicted condition with Deactivated reason, exceeded the maximum number of requeue retries" +
			"when the .spec.active is False, Admitted, the Workload has Evicted=False and DeactivationTarget=True condition, and the requeueState.count equals to backoffLimitCount": {
			reconcilerOpts: []Option{
				WithWaitForPodsReady(&waitForPodsReadyConfig{
					timeout:                     3 * time.Second,
					requeuingBackoffLimitCount:  ptr.To[int32](100),
					requeuingBackoffBaseSeconds: 10,
					requeuingBackoffJitter:      0,
				}),
			},
			workload: utiltesting.MakeWorkload("wl", "ns").
				Active(false).
				ReserveQuota(utiltesting.MakeAdmission("q1").Obj()).
				Admitted(true).
				Condition(metav1.Condition{
					Type:    kueue.WorkloadPodsReady,
					Status:  metav1.ConditionFalse,
					Reason:  "PodsReady",
					Message: "Not all pods are ready or succeeded",
				}).
				Condition(metav1.Condition{
					Type:    kueue.WorkloadDeactivationTarget,
					Status:  metav1.ConditionTrue,
					Reason:  kueue.WorkloadRequeuingLimitExceeded,
					Message: "exceeding the maximum number of re-queuing retries",
				}).
				RequeueState(ptr.To[int32](100), nil).
				Obj(),
			wantWorkload: utiltesting.MakeWorkload("wl", "ns").
				Active(false).
				ReserveQuota(utiltesting.MakeAdmission("q1").Obj()).
				Admitted(true).
				Condition(metav1.Condition{
					Type:    kueue.WorkloadPodsReady,
					Status:  metav1.ConditionFalse,
					Reason:  "PodsReady",
					Message: "Not all pods are ready or succeeded",
				}).
				Condition(metav1.Condition{
					Type:    kueue.WorkloadEvicted,
					Status:  metav1.ConditionTrue,
					Reason:  "DeactivatedDueToRequeuingLimitExceeded",
					Message: "The workload is deactivated due to exceeding the maximum number of re-queuing retries",
				}).
				// DeactivationTarget condition should be deleted in the real cluster, but the fake client doesn't allow us to do it.
				Condition(metav1.Condition{
					Type:    kueue.WorkloadDeactivationTarget,
					Status:  metav1.ConditionTrue,
					Reason:  "RequeuingLimitExceeded",
					Message: "exceeding the maximum number of re-queuing retries",
				}).
				// The requeueState should be reset in the real cluster, but the fake client doesn't allow us to do it.
				RequeueState(ptr.To[int32](100), nil).
				Obj(),
			wantEvents: []utiltesting.EventRecord{
				{
					Key:       types.NamespacedName{Name: "wl", Namespace: "ns"},
					EventType: corev1.EventTypeNormal,
					Reason:    "EvictedDueToDeactivatedDueToRequeuingLimitExceeded",
					Message:   "The workload is deactivated due to exceeding the maximum number of re-queuing retries",
				},
			},
		},
		"should keep the previous eviction reason when the Workload is already evicted by other reason even though the Workload is deactivated.": {
			workload: utiltesting.MakeWorkload("wl", "ns").
				Active(false).
				ReserveQuota(utiltesting.MakeAdmission("q1").Obj()).
				Admitted(true).
				Condition(metav1.Condition{
					Type:    kueue.WorkloadEvicted,
					Status:  metav1.ConditionTrue,
					Reason:  kueue.WorkloadEvictedByPodsReadyTimeout,
					Message: "Exceeded the PodsReady timeout ns",
				}).
				Obj(),
			wantWorkload: utiltesting.MakeWorkload("wl", "ns").
				Active(false).
				ReserveQuota(utiltesting.MakeAdmission("q1").Obj()).
				Admitted(true).
				Condition(metav1.Condition{
					Type:    kueue.WorkloadEvicted,
					Status:  metav1.ConditionTrue,
					Reason:  kueue.WorkloadEvictedByPodsReadyTimeout,
					Message: "Exceeded the PodsReady timeout ns",
				}).
				Obj(),
		},
		"should set the Evicted condition with ClusterQueueStopped reason when the StopPolicy is HoldAndDrain": {
			cq: utiltesting.MakeClusterQueue("cq").StopPolicy(kueue.HoldAndDrain).Obj(),
			lq: utiltesting.MakeLocalQueue("lq", "ns").ClusterQueue("cq").Obj(),
			workload: utiltesting.MakeWorkload("wl", "ns").
				Active(true).
				ReserveQuota(utiltesting.MakeAdmission("cq").Obj()).
				Admitted(true).
				Queue("lq").
				Obj(),
			wantWorkload: utiltesting.MakeWorkload("wl", "ns").
				Active(true).
				ReserveQuota(utiltesting.MakeAdmission("cq").Obj()).
				Admitted(true).
				Queue("lq").
				Condition(metav1.Condition{
					Type:    kueue.WorkloadEvicted,
					Status:  metav1.ConditionTrue,
					Reason:  kueue.WorkloadEvictedByClusterQueueStopped,
					Message: "The ClusterQueue is stopped",
				}).
				Obj(),
			wantEvents: []utiltesting.EventRecord{
				{
					Key:       types.NamespacedName{Name: "wl", Namespace: "ns"},
					EventType: corev1.EventTypeNormal,
					Reason:    "EvictedDueToClusterQueueStopped",
					Message:   "The ClusterQueue is stopped",
				},
			},
		},
		"should set the Evicted condition with LocalQueueStopped reason when the StopPolicy is HoldAndDrain": {
			cq: utiltesting.MakeClusterQueue("cq").Obj(),
			lq: utiltesting.MakeLocalQueue("lq", "ns").ClusterQueue("cq").StopPolicy(kueue.HoldAndDrain).Obj(),
			workload: utiltesting.MakeWorkload("wl", "ns").
				Active(true).
				ReserveQuota(utiltesting.MakeAdmission("cq").Obj()).
				Admitted(true).
				Queue("lq").
				Obj(),
			wantWorkload: utiltesting.MakeWorkload("wl", "ns").
				Active(true).
				ReserveQuota(utiltesting.MakeAdmission("cq").Obj()).
				Admitted(true).
				Queue("lq").
				Condition(metav1.Condition{
					Type:    kueue.WorkloadEvicted,
					Status:  metav1.ConditionTrue,
					Reason:  kueue.WorkloadEvictedByLocalQueueStopped,
					Message: "The LocalQueue is stopped",
				}).
				Obj(),
		},
		"should set the Inadmissible reason on QuotaReservation condition when the LocalQueue was deleted": {
			cq: utiltesting.MakeClusterQueue("cq").AdmissionChecks("check").Obj(),
			workload: utiltesting.MakeWorkload("wl", "ns").
				Active(true).
				ReserveQuota(utiltesting.MakeAdmission("cq").Obj()).
				AdmissionCheck(kueue.AdmissionCheckState{
					Name:  "check",
					State: kueue.CheckStatePending,
				}).
				Queue("lq").
				Obj(),
			wantWorkload: utiltesting.MakeWorkload("wl", "ns").
				Active(true).
				Admission(utiltesting.MakeAdmission("cq", "main").Obj()).
				AdmissionCheck(kueue.AdmissionCheckState{
					Name:  "check",
					State: kueue.CheckStatePending,
				}).
				Queue("lq").
				Condition(metav1.Condition{
					Type:    kueue.WorkloadQuotaReserved,
					Status:  metav1.ConditionFalse,
					Reason:  kueue.WorkloadInadmissible,
					Message: "LocalQueue lq is terminating or missing",
				}).
				Obj(),
		},
		"should set the Inadmissible reason on QuotaReservation condition when the LocalQueue was Hold": {
			cq: utiltesting.MakeClusterQueue("cq").AdmissionChecks("check").Obj(),
			lq: utiltesting.MakeLocalQueue("lq", "ns").ClusterQueue("cq").StopPolicy(kueue.Hold).Obj(),
			workload: utiltesting.MakeWorkload("wl", "ns").
				Active(true).
				ReserveQuota(utiltesting.MakeAdmission("cq").Obj()).
				AdmissionCheck(kueue.AdmissionCheckState{
					Name:  "check",
					State: kueue.CheckStatePending,
				}).
				Queue("lq").
				Obj(),
			wantWorkload: utiltesting.MakeWorkload("wl", "ns").
				Active(true).
				Admission(utiltesting.MakeAdmission("cq", "main").Obj()).
				AdmissionCheck(kueue.AdmissionCheckState{
					Name:  "check",
					State: kueue.CheckStatePending,
				}).
				Queue("lq").
				Condition(metav1.Condition{
					Type:    kueue.WorkloadQuotaReserved,
					Status:  metav1.ConditionFalse,
					Reason:  kueue.WorkloadInadmissible,
					Message: "LocalQueue lq is stopped",
				}).
				Obj(),
		},
		"should set the Inadmissible reason on QuotaReservation condition when the ClusterQueue was deleted": {
			lq: utiltesting.MakeLocalQueue("lq", "ns").ClusterQueue("cq").Obj(),
			workload: utiltesting.MakeWorkload("wl", "ns").
				Active(true).
				ReserveQuota(utiltesting.MakeAdmission("cq").Obj()).
				AdmissionCheck(kueue.AdmissionCheckState{
					Name:  "check",
					State: kueue.CheckStatePending,
				}).
				Queue("lq").
				Obj(),
			wantWorkload: utiltesting.MakeWorkload("wl", "ns").
				Active(true).
				Admission(utiltesting.MakeAdmission("cq", "main").Obj()).
				AdmissionCheck(kueue.AdmissionCheckState{
					Name:  "check",
					State: kueue.CheckStatePending,
				}).
				Queue("lq").
				Condition(metav1.Condition{
					Type:    kueue.WorkloadQuotaReserved,
					Status:  metav1.ConditionFalse,
					Reason:  kueue.WorkloadInadmissible,
					Message: "ClusterQueue cq is terminating or missing",
				}).
				Obj(),
		},
		"should set the Inadmissible reason on QuotaReservation condition when the ClusterQueue was Hold": {
			cq: utiltesting.MakeClusterQueue("cq").AdmissionChecks("check").StopPolicy(kueue.Hold).Obj(),
			lq: utiltesting.MakeLocalQueue("lq", "ns").ClusterQueue("cq").Obj(),
			workload: utiltesting.MakeWorkload("wl", "ns").
				Active(true).
				ReserveQuota(utiltesting.MakeAdmission("cq").Obj()).
				AdmissionCheck(kueue.AdmissionCheckState{
					Name:  "check",
					State: kueue.CheckStatePending,
				}).
				Queue("lq").
				Obj(),
			wantWorkload: utiltesting.MakeWorkload("wl", "ns").
				Active(true).
				Admission(utiltesting.MakeAdmission("cq", "main").Obj()).
				AdmissionCheck(kueue.AdmissionCheckState{
					Name:  "check",
					State: kueue.CheckStatePending,
				}).
				Queue("lq").
				Condition(metav1.Condition{
					Type:    kueue.WorkloadQuotaReserved,
					Status:  metav1.ConditionFalse,
					Reason:  kueue.WorkloadInadmissible,
					Message: "ClusterQueue cq is stopped",
				}).
				Obj(),
		},
		"should set status QuotaReserved conditions to False with reason Inadmissible if quota not reserved LocalQueue is not created": {
			workload: utiltesting.MakeWorkload("wl", "ns").
				Active(true).
				Queue("lq").
				Obj(),
			wantWorkload: utiltesting.MakeWorkload("wl", "ns").
				Active(true).
				Queue("lq").
				Condition(metav1.Condition{
					Type:    kueue.WorkloadQuotaReserved,
					Status:  metav1.ConditionFalse,
					Reason:  kueue.WorkloadInadmissible,
					Message: "LocalQueue lq doesn't exist",
				}).
				Obj(),
		},
		"should set status QuotaReserved conditions to False with reason Inadmissible if quota not reserved LocalQueue StopPolicy=Hold": {
			lq: utiltesting.MakeLocalQueue("lq", "ns").StopPolicy(kueue.Hold).Obj(),
			workload: utiltesting.MakeWorkload("wl", "ns").
				Active(true).
				Queue("lq").
				Obj(),
			wantWorkload: utiltesting.MakeWorkload("wl", "ns").
				Active(true).
				Queue("lq").
				Condition(metav1.Condition{
					Type:    kueue.WorkloadQuotaReserved,
					Status:  metav1.ConditionFalse,
					Reason:  kueue.WorkloadInadmissible,
					Message: "LocalQueue lq is inactive",
				}).
				Obj(),
		},
		"should set status QuotaReserved conditions to False with reason Inadmissible if quota not reserved LocalQueue StopPolicy=HoldAndDrain": {
			lq: utiltesting.MakeLocalQueue("lq", "ns").StopPolicy(kueue.HoldAndDrain).Obj(),
			workload: utiltesting.MakeWorkload("wl", "ns").
				Active(true).
				Queue("lq").
				Obj(),
			wantWorkload: utiltesting.MakeWorkload("wl", "ns").
				Active(true).
				Queue("lq").
				Condition(metav1.Condition{
					Type:    kueue.WorkloadQuotaReserved,
					Status:  metav1.ConditionFalse,
					Reason:  kueue.WorkloadInadmissible,
					Message: "LocalQueue lq is inactive",
				}).
				Obj(),
		},
		"should set status QuotaReserved conditions to False with reason Inadmissible if quota not reserved ClusterQueue is not created": {
			lq: utiltesting.MakeLocalQueue("lq", "ns").ClusterQueue("cq").StopPolicy(kueue.None).Obj(),
			workload: utiltesting.MakeWorkload("wl", "ns").
				Active(true).
				Queue("lq").
				Obj(),
			wantWorkload: utiltesting.MakeWorkload("wl", "ns").
				Active(true).
				Queue("lq").
				Condition(metav1.Condition{
					Type:    kueue.WorkloadQuotaReserved,
					Status:  metav1.ConditionFalse,
					Reason:  kueue.WorkloadInadmissible,
					Message: "ClusterQueue cq doesn't exist",
				}).
				Obj(),
		},
		"should set status QuotaReserved conditions to False with reason Inadmissible if quota not reserved ClusterQueue StopPolicy=Hold": {
			lq: utiltesting.MakeLocalQueue("lq", "ns").ClusterQueue("cq").StopPolicy(kueue.None).Obj(),
			cq: utiltesting.MakeClusterQueue("cq").StopPolicy(kueue.Hold).Obj(),
			workload: utiltesting.MakeWorkload("wl", "ns").
				Active(true).
				Queue("lq").
				Obj(),
			wantWorkload: utiltesting.MakeWorkload("wl", "ns").
				Active(true).
				Queue("lq").
				Condition(metav1.Condition{
					Type:    kueue.WorkloadQuotaReserved,
					Status:  metav1.ConditionFalse,
					Reason:  kueue.WorkloadInadmissible,
					Message: "ClusterQueue cq is inactive",
				}).
				Obj(),
		},

		"admitted workload with max execution time": {
			workload: utiltesting.MakeWorkload("wl", "ns").
				ReserveQuota(utiltesting.MakeAdmission("q1").Obj()).
				MaximumExecutionTimeSeconds(120).
				AdmittedAt(true, testStartTime.Add(-time.Minute)).
				ControllerReference(batchv1.SchemeGroupVersion.WithKind("Job"), "ownername", "owneruid").
				Obj(),
			wantWorkload: utiltesting.MakeWorkload("wl", "ns").
				ReserveQuota(utiltesting.MakeAdmission("q1").Obj()).
				MaximumExecutionTimeSeconds(120).
				AdmittedAt(true, testStartTime.Add(-time.Minute)).
				ControllerReference(batchv1.SchemeGroupVersion.WithKind("Job"), "ownername", "owneruid").
				Obj(),
			wantResult: reconcile.Result{RequeueAfter: time.Minute},
		},

		"admitted workload with max execution time - expired": {
			workload: utiltesting.MakeWorkload("wl", "ns").
				ReserveQuota(utiltesting.MakeAdmission("q1").Obj()).
				MaximumExecutionTimeSeconds(60).
				AdmittedAt(true, testStartTime.Add(-2*time.Minute)).
				ControllerReference(batchv1.SchemeGroupVersion.WithKind("Job"), "ownername", "owneruid").
				Obj(),
			wantWorkload: utiltesting.MakeWorkload("wl", "ns").
				ReserveQuota(utiltesting.MakeAdmission("q1").Obj()).
				MaximumExecutionTimeSeconds(60).
				AdmittedAt(true, testStartTime.Add(-2*time.Minute)).
				ControllerReference(batchv1.SchemeGroupVersion.WithKind("Job"), "ownername", "owneruid").
				Condition(metav1.Condition{
					Type:    kueue.WorkloadDeactivationTarget,
					Status:  metav1.ConditionTrue,
					Reason:  kueue.WorkloadMaximumExecutionTimeExceeded,
					Message: "exceeding the maximum execution time",
				}).
				Obj(),
			wantEvents: []utiltesting.EventRecord{
				{
					Key:       types.NamespacedName{Namespace: "ns", Name: "wl"},
					EventType: "Warning",
					Reason:    "MaximumExecutionTimeExceeded",
					Message:   "The maximum execution time (60s) exceeded",
				},
			},
		},
	}
	for name, tc := range cases {
		t.Run(name, func(t *testing.T) {
			objs := []client.Object{tc.workload}
			clientBuilder := utiltesting.NewClientBuilder().WithObjects(objs...).WithStatusSubresource(objs...).WithInterceptorFuncs(interceptor.Funcs{SubResourcePatch: utiltesting.TreatSSAAsStrategicMerge})
			cl := clientBuilder.Build()
			recorder := &utiltesting.EventRecorder{}

			cqCache := cache.New(cl)
			qManager := queue.NewManager(cl, cqCache)
			reconciler := NewWorkloadReconciler(cl, qManager, cqCache, recorder, tc.reconcilerOpts...)
			// use a fake clock with jitter = 0 to be able to assert on the requeueAt.
			reconciler.clock = fakeClock

			ctxWithLogger, _ := utiltesting.ContextWithLog(t)
			ctx, ctxCancel := context.WithCancel(ctxWithLogger)
			defer ctxCancel()

			if tc.cq != nil {
				if err := cl.Create(ctx, tc.cq); err != nil {
					t.Errorf("couldn't create the cluster queue: %v", err)
				}
				if err := qManager.AddClusterQueue(ctx, tc.cq); err != nil {
					t.Errorf("couldn't add the cluster queue to the cache: %v", err)
				}
			}

			if tc.lq != nil {
				if err := cl.Create(ctx, tc.lq); err != nil {
					t.Errorf("couldn't create the local queue: %v", err)
				}
				if err := qManager.AddLocalQueue(ctx, tc.lq); err != nil {
					t.Errorf("couldn't add the local queue to the cache: %v", err)
				}
			}

			gotResult, gotError := reconciler.Reconcile(ctx, reconcile.Request{NamespacedName: client.ObjectKeyFromObject(tc.workload)})

			if diff := cmp.Diff(tc.wantError, gotError); diff != "" {
				t.Errorf("unexpected reconcile error (-want/+got):\n%s", diff)
			}

			if diff := cmp.Diff(tc.wantResult, gotResult); diff != "" {
				t.Errorf("unexpected reconcile result (-want/+got):\n%s", diff)
			}

			gotWorkload := &kueue.Workload{}
			if err := cl.Get(ctx, client.ObjectKeyFromObject(tc.workload), gotWorkload); err != nil {
				if tc.wantWorkload != nil && !errors.IsNotFound(err) {
					t.Fatalf("Could not get Workloads after reconcile: %v", err)
				}
				gotWorkload = nil
			}
			if diff := cmp.Diff(tc.wantWorkload, gotWorkload, workloadCmpOpts...); diff != "" {
				t.Errorf("Workloads after reconcile (-want,+got):\n%s", diff)
			}
			if diff := cmp.Diff(tc.wantEvents, recorder.RecordedEvents); diff != "" {
				t.Errorf("unexpected events (-want/+got):\n%s", diff)
			}
		})
	}
>>>>>>> cb285cf2
}<|MERGE_RESOLUTION|>--- conflicted
+++ resolved
@@ -17,16 +17,29 @@
 package core
 
 import (
+	"context"
+	"fmt"
 	"testing"
 	"time"
 
 	"github.com/google/go-cmp/cmp"
 	"github.com/google/go-cmp/cmp/cmpopts"
+	batchv1 "k8s.io/api/batch/v1"
+	corev1 "k8s.io/api/core/v1"
+	"k8s.io/apimachinery/pkg/api/errors"
 	metav1 "k8s.io/apimachinery/pkg/apis/meta/v1"
+	"k8s.io/apimachinery/pkg/types"
+	"k8s.io/apimachinery/pkg/util/sets"
 	testingclock "k8s.io/utils/clock/testing"
 	"k8s.io/utils/ptr"
+	"sigs.k8s.io/controller-runtime/pkg/client"
+	"sigs.k8s.io/controller-runtime/pkg/client/interceptor"
+	"sigs.k8s.io/controller-runtime/pkg/reconcile"
 
 	kueue "sigs.k8s.io/kueue/apis/kueue/v1beta1"
+	"sigs.k8s.io/kueue/pkg/cache"
+	"sigs.k8s.io/kueue/pkg/queue"
+	utiltesting "sigs.k8s.io/kueue/pkg/util/testing"
 )
 
 func TestAdmittedNotReadyWorkload(t *testing.T) {
@@ -36,7 +49,7 @@
 
 	testCases := map[string]struct {
 		workload                   kueue.Workload
-		podsReadyTimeout           *time.Duration
+		waitForPodsReady           *waitForPodsReadyConfig
 		wantCountingTowardsTimeout bool
 		wantRecheckAfter           time.Duration
 	}{
@@ -56,7 +69,7 @@
 					},
 				},
 			},
-			podsReadyTimeout:           ptr.To(5 * time.Minute),
+			waitForPodsReady:           &waitForPodsReadyConfig{timeout: 5 * time.Minute},
 			wantCountingTowardsTimeout: true,
 			wantRecheckAfter:           4 * time.Minute,
 		},
@@ -87,7 +100,7 @@
 					},
 				},
 			},
-			podsReadyTimeout:           ptr.To(5 * time.Minute),
+			waitForPodsReady:           &waitForPodsReadyConfig{timeout: 5 * time.Minute},
 			wantCountingTowardsTimeout: true,
 		},
 		"workload with Admitted=True, PodsReady=False; counting since PodsReady.LastTransitionTime": {
@@ -108,7 +121,7 @@
 					},
 				},
 			},
-			podsReadyTimeout:           ptr.To(5 * time.Minute),
+			waitForPodsReady:           &waitForPodsReadyConfig{timeout: 5 * time.Minute},
 			wantCountingTowardsTimeout: true,
 			wantRecheckAfter:           5 * time.Minute,
 		},
@@ -125,7 +138,7 @@
 					},
 				},
 			},
-			podsReadyTimeout: ptr.To(5 * time.Minute),
+			waitForPodsReady: &waitForPodsReadyConfig{timeout: 5 * time.Minute},
 		},
 		"workload with Admitted=False, not counting": {
 			workload: kueue.Workload{
@@ -140,7 +153,7 @@
 					},
 				},
 			},
-			podsReadyTimeout: ptr.To(5 * time.Minute),
+			waitForPodsReady: &waitForPodsReadyConfig{timeout: 5 * time.Minute},
 		},
 		"workload with Admitted=True, PodsReady=True; not counting": {
 			workload: kueue.Workload{
@@ -160,14 +173,14 @@
 					},
 				},
 			},
-			podsReadyTimeout: ptr.To(5 * time.Minute),
+			waitForPodsReady: &waitForPodsReadyConfig{timeout: 5 * time.Minute},
 		},
 	}
 
 	for name, tc := range testCases {
 		t.Run(name, func(t *testing.T) {
-			wRec := WorkloadReconciler{podsReadyTimeout: tc.podsReadyTimeout}
-			countingTowardsTimeout, recheckAfter := wRec.admittedNotReadyWorkload(&tc.workload, fakeClock)
+			wRec := WorkloadReconciler{waitForPodsReady: tc.waitForPodsReady, clock: fakeClock}
+			countingTowardsTimeout, recheckAfter := wRec.admittedNotReadyWorkload(&tc.workload)
 
 			if tc.wantCountingTowardsTimeout != countingTowardsTimeout {
 				t.Errorf("Unexpected countingTowardsTimeout, want=%v, got=%v", tc.wantCountingTowardsTimeout, countingTowardsTimeout)
@@ -274,13 +287,13 @@
 
 	for name, tc := range cases {
 		t.Run(name, func(t *testing.T) {
-			gotStates, gotShouldChange := syncAdmissionCheckConditions(tc.states, tc.list)
+			gotStates, gotShouldChange := syncAdmissionCheckConditions(tc.states, sets.New(tc.list...))
 
 			if tc.wantChange != gotShouldChange {
 				t.Errorf("Unexpected should change, want=%v", tc.wantChange)
 			}
 
-			opts := []cmp.Option{}
+			var opts []cmp.Option
 			if tc.ignoreTransitionTime {
 				opts = append(opts, cmpopts.IgnoreFields(kueue.AdmissionCheckState{}, "LastTransitionTime"))
 			}
@@ -289,8 +302,6 @@
 			}
 		})
 	}
-<<<<<<< HEAD
-=======
 }
 
 var (
@@ -1552,5 +1563,4 @@
 			}
 		})
 	}
->>>>>>> cb285cf2
 }