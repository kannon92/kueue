/*
Copyright 2023 The Kubernetes Authors.

Licensed under the Apache License, Version 2.0 (the "License");
you may not use this file except in compliance with the License.
You may obtain a copy of the License at

    http://www.apache.org/licenses/LICENSE-2.0

Unless required by applicable law or agreed to in writing, software
distributed under the License is distributed on an "AS IS" BASIS,
WITHOUT WARRANTIES OR CONDITIONS OF ANY KIND, either express or implied.
See the License for the specific language governing permissions and
limitations under the License.
*/

package pod

import (
	"context"
	"fmt"
	"strings"
	"time"

	corev1 "k8s.io/api/core/v1"
	apierrors "k8s.io/apimachinery/pkg/api/errors"
	metav1 "k8s.io/apimachinery/pkg/apis/meta/v1"
	"k8s.io/apimachinery/pkg/runtime"
	"k8s.io/apimachinery/pkg/runtime/schema"
	utilruntime "k8s.io/apimachinery/pkg/util/runtime"
	"sigs.k8s.io/controller-runtime/pkg/client"
	"sigs.k8s.io/controller-runtime/pkg/controller/controllerutil"

	kueuealpha "sigs.k8s.io/kueue/apis/kueue/v1alpha1"
	kueue "sigs.k8s.io/kueue/apis/kueue/v1beta1"
	"sigs.k8s.io/kueue/pkg/constants"
	"sigs.k8s.io/kueue/pkg/controller/jobframework"
	"sigs.k8s.io/kueue/pkg/podset"
<<<<<<< HEAD
=======
	"sigs.k8s.io/kueue/pkg/util/admissioncheck"
	clientutil "sigs.k8s.io/kueue/pkg/util/client"
	"sigs.k8s.io/kueue/pkg/util/expectations"
	"sigs.k8s.io/kueue/pkg/util/maps"
	"sigs.k8s.io/kueue/pkg/util/parallelize"
	utilpod "sigs.k8s.io/kueue/pkg/util/pod"
	utilslices "sigs.k8s.io/kueue/pkg/util/slices"
>>>>>>> cb285cf2
)

const (
	SchedulingGateName             = "kueue.x-k8s.io/admission"
	FrameworkName                  = "pod"
	gateNotFound                   = -1
	ConditionTypeTerminationTarget = "TerminationTarget"
)

var (
<<<<<<< HEAD
	gvk = corev1.SchemeGroupVersion.WithKind("Pod")
=======
	gvk                          = corev1.SchemeGroupVersion.WithKind("Pod")
	errIncorrectReconcileRequest = errors.New("event handler error: got a single pod reconcile request for a pod group")
	errPendingOps                = jobframework.UnretryableError("waiting to observe previous operations on pods")
	errPodGroupLabelsMismatch    = errors.New("constructing workload: pods have different label values")
>>>>>>> cb285cf2
)

func init() {
	utilruntime.Must(jobframework.RegisterIntegration(FrameworkName, jobframework.IntegrationCallbacks{
		SetupIndexes:  SetupIndexes,
<<<<<<< HEAD
=======
		NewJob:        NewJob,
>>>>>>> cb285cf2
		NewReconciler: NewReconciler,
		SetupWebhook:  SetupWebhook,
		JobType:       &corev1.Pod{},
	}))
}

// +kubebuilder:rbac:groups=scheduling.k8s.io,resources=priorityclasses,verbs=list;get;watch
// +kubebuilder:rbac:groups="",resources=events,verbs=create;watch;update;patch
// +kubebuilder:rbac:groups="",resources=pods,verbs=get;list;watch;update;patch;delete
// +kubebuilder:rbac:groups="",resources=pods/status,verbs=get;patch
// +kubebuilder:rbac:groups=kueue.x-k8s.io,resources=workloads,verbs=get;list;watch;create;update;patch;delete
// +kubebuilder:rbac:groups=kueue.x-k8s.io,resources=workloads/status,verbs=get;update;patch
// +kubebuilder:rbac:groups=kueue.x-k8s.io,resources=workloads/finalizers,verbs=update
// +kubebuilder:rbac:groups=kueue.x-k8s.io,resources=resourceflavors,verbs=get;list;watch

<<<<<<< HEAD
var NewReconciler = jobframework.NewGenericReconciler(
	func() jobframework.GenericJob {
		return &Pod{}
	}, nil)
=======
type Reconciler struct {
	*jobframework.JobReconciler
	expectationsStore *expectations.Store
}

func (r *Reconciler) Reconcile(ctx context.Context, req ctrl.Request) (ctrl.Result, error) {
	return r.ReconcileGenericJob(ctx, req, &Pod{excessPodExpectations: r.expectationsStore})
}

func (r *Reconciler) SetupWithManager(mgr ctrl.Manager) error {
	concurrency := mgr.GetControllerOptions().GroupKindConcurrency[gvk.GroupKind().String()]
	ctrl.Log.V(3).Info("Setting up Pod reconciler", "concurrency", concurrency)
	return ctrl.NewControllerManagedBy(mgr).
		Named("v1_pod").
		Watches(&corev1.Pod{}, &podEventHandler{cleanedUpPodsExpectations: r.expectationsStore}).
		Watches(&kueue.Workload{}, &workloadHandler{}).
		WithOptions(controller.Options{
			MaxConcurrentReconciles: concurrency,
		}).
		Complete(r)
}

func NewJob() jobframework.GenericJob {
	return &Pod{}
}

func NewReconciler(c client.Client, record record.EventRecorder, opts ...jobframework.Option) jobframework.JobReconcilerInterface {
	return &Reconciler{
		JobReconciler:     jobframework.NewReconciler(c, record, opts...),
		expectationsStore: expectations.NewStore("finalizedPods"),
	}
}
>>>>>>> cb285cf2

type Pod corev1.Pod

var _ jobframework.GenericJob = (*Pod)(nil)
var _ jobframework.JobWithCustomStop = (*Pod)(nil)
var _ jobframework.JobWithFinalize = (*Pod)(nil)

func fromObject(o runtime.Object) *Pod {
	return (*Pod)(o.(*corev1.Pod))
}

// Object returns the job instance.
func (p *Pod) Object() client.Object {
	return (*corev1.Pod)(p)
}

func (p *Pod) gateIndex() int {
	for i := range p.Spec.SchedulingGates {
		if p.Spec.SchedulingGates[i].Name == SchedulingGateName {
			return i
		}
	}
	return gateNotFound
}

// IsSuspended returns whether the job is suspended or not.
func (p *Pod) IsSuspended() bool {
	return p.gateIndex() != gateNotFound
}

// Suspend will suspend the job.
func (p *Pod) Suspend() {
	// Not implemented because this is not called when JobWithCustomStop is implemented.
}

// RunWithPodSetsInfo will inject the node affinity and podSet counts extracting from workload to job and unsuspend it.
func (p *Pod) RunWithPodSetsInfo(podSetsInfo []podset.PodSetInfo) error {
	if len(podSetsInfo) != 1 {
		return fmt.Errorf("%w: expecting 1 got %d", podset.ErrInvalidPodsetInfo, len(podSetsInfo))
	}
	idx := p.gateIndex()
	if idx != gateNotFound {
		p.Spec.SchedulingGates = append(p.Spec.SchedulingGates[:idx], p.Spec.SchedulingGates[idx+1:]...)
	}
	return podset.Merge(&p.ObjectMeta, &p.Spec, podSetsInfo[0])
}

// RestorePodSetsInfo will restore the original node affinity and podSet counts of the job.
func (p *Pod) RestorePodSetsInfo(nodeSelectors []podset.PodSetInfo) bool {
	// Not implemented since Pods cannot be updated, they can only be terminated.
	return false
}

// Finished means whether the job is completed/failed or not,
// condition represents the workload finished condition.
func (p *Pod) Finished() (metav1.Condition, bool) {
	ph := p.Status.Phase
	condition := metav1.Condition{
		Type:    kueue.WorkloadFinished,
		Status:  metav1.ConditionTrue,
		Reason:  "JobFinished",
		Message: "Job finished successfully",
	}
	if ph == corev1.PodFailed {
		condition.Message = "Job failed"
	}

	return condition, ph == corev1.PodSucceeded || ph == corev1.PodFailed
}

// PodSets will build workload podSets corresponding to the job.
func (p *Pod) PodSets() []kueue.PodSet {
	return []kueue.PodSet{
		{
			Name:  kueue.DefaultPodSetName,
			Count: 1,
			Template: corev1.PodTemplateSpec{
				Spec: *p.Spec.DeepCopy(),
			},
<<<<<<< HEAD
=======
			TopologyRequest: jobframework.PodSetTopologyRequest(&p.pod.ObjectMeta, ptr.To(kueuealpha.PodGroupPodIndexLabel), nil, nil),
>>>>>>> cb285cf2
		},
	}
}

// IsActive returns true if there are any running pods.
func (p *Pod) IsActive() bool {
	return p.Status.Phase == corev1.PodRunning
}

// PodsReady instructs whether job derived pods are all ready now.
func (p *Pod) PodsReady() bool {
	for i := range p.Status.Conditions {
		c := &p.Status.Conditions[i]
		if c.Type == corev1.PodReady {
			return c.Status == corev1.ConditionTrue
		}
	}
	return false
}

// GVK returns GVK (Group Version Kind) for the job.
func (p *Pod) GVK() schema.GroupVersionKind {
	return gvk
}

func (p *Pod) Stop(ctx context.Context, c client.Client, _ []podset.PodSetInfo, eventMsg string) (bool, error) {
	// The podset info is not relevant here, since this should mark the pod's end of life
	pCopy := &corev1.Pod{
		ObjectMeta: metav1.ObjectMeta{
			UID:       p.UID,
			Name:      p.Name,
			Namespace: p.Namespace,
		},
		TypeMeta: p.TypeMeta,
		Status: corev1.PodStatus{
			Conditions: []corev1.PodCondition{
				{
					Type:   ConditionTypeTerminationTarget,
					Status: corev1.ConditionTrue,
					LastTransitionTime: metav1.Time{
						Time: time.Now(),
					},
					Reason:  "StoppedByKueue",
					Message: eventMsg,
				},
			},
		},
	}
	err := c.Status().Patch(ctx, pCopy, client.Apply, client.FieldOwner(constants.KueueName))
	if err == nil {
		err = c.Delete(ctx, p.Object())
	}
	if err == nil || apierrors.IsNotFound(err) {
		return true, nil
	}
	return false, err
}

func SetupIndexes(ctx context.Context, indexer client.FieldIndexer) error {
<<<<<<< HEAD
	return jobframework.SetupWorkloadOwnerIndex(ctx, indexer, gvk)
=======
	if err := indexer.IndexField(ctx, &corev1.Pod{}, PodGroupNameCacheKey, IndexPodGroupName); err != nil {
		return err
	}
	if err := jobframework.SetupWorkloadOwnerIndex(ctx, indexer, gvk); err != nil {
		return err
	}
	return nil
>>>>>>> cb285cf2
}

func (p *Pod) Finalize(ctx context.Context, c client.Client) error {
	if controllerutil.RemoveFinalizer(p.Object(), PodFinalizer) {
		if err := c.Update(ctx, p.Object()); err != nil {
			return err
		}
	}

	return nil
}

func (p *Pod) Skip() bool {
	// Skip pod reconciliation, if managed label is not set
	if v, ok := p.GetLabels()[ManagedLabelKey]; !ok || v != ManagedLabelValue {
		return true
	}
<<<<<<< HEAD

	return false
=======
	return false
}

// podGroupName returns a value of GroupNameLabel for the pod object.
// Returns an empty string if there's no such label.
func podGroupName(p corev1.Pod) string {
	return p.GetLabels()[GroupNameLabel]
}

// groupTotalCount returns the value of GroupTotalCountAnnotation for the pod being reconciled at the moment.
// It doesn't check if the whole group has the same total group count annotation value.
func (p *Pod) groupTotalCount() (int, error) {
	if podGroupName(p.pod) == "" {
		return 0, fmt.Errorf("pod doesn't have a '%s' label", GroupNameLabel)
	}

	gtcAnnotation, ok := p.Object().GetAnnotations()[GroupTotalCountAnnotation]
	if !ok {
		return 0, fmt.Errorf("failed to extract '%s' annotation",
			GroupTotalCountAnnotation)
	}

	gtc, err := strconv.Atoi(gtcAnnotation)
	if err != nil {
		return 0, err
	}

	if gtc < 1 {
		return 0, fmt.Errorf("incorrect annotation value '%s=%s': group total count should be greater than zero",
			GroupTotalCountAnnotation, gtcAnnotation)
	}

	return gtc, nil
}

// getRoleHash will filter all the fields of the pod that are relevant to admission (pod role) and return a sha256
// checksum of those fields. This is used to group the pods of the same roles when interacting with the workload.
func getRoleHash(p corev1.Pod) (string, error) {
	if roleHash, ok := p.Annotations[RoleHashAnnotation]; ok {
		return roleHash, nil
	}

	shape := map[string]interface{}{
		"spec": map[string]interface{}{
			"initContainers":            containersShape(p.Spec.InitContainers),
			"containers":                containersShape(p.Spec.Containers),
			"nodeSelector":              p.Spec.NodeSelector,
			"affinity":                  p.Spec.Affinity,
			"tolerations":               p.Spec.Tolerations,
			"runtimeClassName":          p.Spec.RuntimeClassName,
			"priority":                  p.Spec.Priority,
			"topologySpreadConstraints": p.Spec.TopologySpreadConstraints,
			"overhead":                  p.Spec.Overhead,
			"resourceClaims":            p.Spec.ResourceClaims,
		},
	}

	shapeJSON, err := json.Marshal(shape)
	if err != nil {
		return "", err
	}

	// Trim hash to 8 characters and return
	return fmt.Sprintf("%x", sha256.Sum256(shapeJSON))[:8], nil
}

// Load loads all pods in the group
func (p *Pod) Load(ctx context.Context, c client.Client, key *types.NamespacedName) (removeFinalizers bool, err error) {
	nsKey := strings.Split(key.Namespace, "/")

	if len(nsKey) == 1 {
		if err := c.Get(ctx, *key, &p.pod); err != nil {
			return apierrors.IsNotFound(err), err
		}
		p.isFound = true

		// If the key.Namespace doesn't contain a "group/" prefix, even though
		// the pod has a group name, there's something wrong with the event handler.
		if podGroupName(p.pod) != "" {
			return false, errIncorrectReconcileRequest
		}

		return !p.pod.DeletionTimestamp.IsZero(), nil
	}

	p.isGroup = true

	key.Namespace = nsKey[1]
	p.key = *key

	// Check the expectations before listing pods, otherwise a new pod can sneak in
	// and update the expectations after we've retrieved active pods from the store.
	p.satisfiedExcessPods = p.excessPodExpectations.Satisfied(ctrl.LoggerFrom(ctx), *key)

	if err := c.List(ctx, &p.list, client.MatchingFields{
		PodGroupNameCacheKey: key.Name,
	}, client.InNamespace(key.Namespace)); err != nil {
		return false, err
	}

	if len(p.list.Items) > 0 {
		p.isFound = true
		p.pod = p.list.Items[0]
		key.Name = p.pod.Name
	}

	// If none of the pods in group are found,
	// the respective workload should be finalized
	return !p.isFound, nil
}

func (p *Pod) constructGroupPodSets() ([]kueue.PodSet, error) {
	if _, useFastAdmission := p.pod.GetAnnotations()[GroupFastAdmissionAnnotation]; useFastAdmission {
		tc, err := p.groupTotalCount()
		if err != nil {
			return nil, err
		}
		return constructGroupPodSetsFast(p, tc)
	}
	return constructGroupPodSets(p.list.Items)
}

func constructGroupPodSetsFast(p *Pod, groupTotalCount int) ([]kueue.PodSet, error) {
	for _, podInGroup := range p.list.Items {
		if !isPodRunnableOrSucceeded(&podInGroup) {
			continue
		}
		roleHash, err := getRoleHash(podInGroup)
		if err != nil {
			return nil, fmt.Errorf("failed to calculate pod role hash: %w", err)
		}
		podSets := FromObject(&podInGroup).PodSets()
		podSets[0].Name = roleHash
		podSets[0].Count = int32(groupTotalCount)
		return podSets, nil
	}

	return nil, errors.New("failed to find a runnable pod in the group")
}

func constructGroupPodSets(pods []corev1.Pod) ([]kueue.PodSet, error) {
	var resultPodSets []kueue.PodSet

	for _, podInGroup := range pods {
		if !isPodRunnableOrSucceeded(&podInGroup) {
			continue
		}

		roleHash, err := getRoleHash(podInGroup)
		if err != nil {
			return nil, fmt.Errorf("failed to calculate pod role hash: %w", err)
		}

		podRoleFound := false
		for psi := range resultPodSets {
			if resultPodSets[psi].Name == roleHash {
				podRoleFound = true
				resultPodSets[psi].Count++
			}
		}

		if !podRoleFound {
			podSet := FromObject(&podInGroup).PodSets()
			podSet[0].Name = roleHash

			resultPodSets = append(resultPodSets, podSet[0])
		}
	}

	slices.SortFunc(resultPodSets, func(a, b kueue.PodSet) int {
		return cmp.Compare(a.Name, b.Name)
	})

	return resultPodSets, nil
}

// validatePodGroupMetadata validates metadata of all members of the pod group
func (p *Pod) validatePodGroupMetadata(r record.EventRecorder, activePods []corev1.Pod) error {
	groupTotalCount, err := p.groupTotalCount()
	if err != nil {
		return err
	}

	_, err = utilpod.ReadUIntFromLabelBelowBound(p.Object(), kueuealpha.PodGroupPodIndexLabel, groupTotalCount)
	if utilpod.IgnoreLabelNotFoundError(err) != nil {
		return err
	}

	originalQueue := jobframework.QueueName(p)
	_, useFastAdmission := p.pod.GetAnnotations()[GroupFastAdmissionAnnotation]

	if !useFastAdmission && len(activePods) < groupTotalCount {
		errMsg := fmt.Sprintf("'%s' group has fewer runnable pods than expected", podGroupName(p.pod))
		r.Eventf(p.Object(), corev1.EventTypeWarning, jobframework.ReasonErrWorkloadCompose, errMsg)
		return jobframework.UnretryableError(errMsg)
	}

	for _, podInGroup := range p.list.Items {
		// Skip failed pods
		if podInGroup.Status.Phase == corev1.PodFailed {
			continue
		}

		if podInGroupQueue := jobframework.QueueNameForObject(&podInGroup); podInGroupQueue != originalQueue {
			return jobframework.UnretryableError(fmt.Sprintf("pods '%s' and '%s' has different queue names: %s!=%s",
				p.pod.GetName(), podInGroup.GetName(),
				originalQueue, podInGroupQueue))
		}

		tc, err := strconv.Atoi(podInGroup.GetAnnotations()[GroupTotalCountAnnotation])
		if err != nil {
			return fmt.Errorf("failed to extract '%s' annotation from the pod '%s': %w",
				GroupTotalCountAnnotation,
				podInGroup.GetName(),
				err)
		}
		if tc != groupTotalCount {
			return jobframework.UnretryableError(fmt.Sprintf("pods '%s' and '%s' has different '%s' values: %d!=%d",
				p.pod.GetName(), podInGroup.GetName(),
				GroupTotalCountAnnotation,
				groupTotalCount, tc))
		}
	}

	return nil
}

// runnableOrSucceededPods returns a slice of active pods in the group
func (p *Pod) runnableOrSucceededPods() []corev1.Pod {
	return utilslices.Pick(p.list.Items, isPodRunnableOrSucceeded)
}

// notRunnableNorSucceededPods returns a slice of inactive pods in the group
func (p *Pod) notRunnableNorSucceededPods() []corev1.Pod {
	return utilslices.Pick(p.list.Items, func(p *corev1.Pod) bool { return !isPodRunnableOrSucceeded(p) })
}

// isPodRunnableOrSucceeded returns whether the Pod can eventually run, is Running or Succeeded.
// A Pod cannot run if it's gated or has no node assignment while having a deletionTimestamp.
func isPodRunnableOrSucceeded(p *corev1.Pod) bool {
	if p.DeletionTimestamp != nil && len(p.Spec.NodeName) == 0 {
		return false
	}
	return p.Status.Phase != corev1.PodFailed
}

// lastActiveTime returns the last timestamp on which the pod was observed active:
// - the time the pod was declared Failed
// - the deletion time
func lastActiveTime(p *corev1.Pod) time.Time {
	lastTransition := metav1.Now()
	for _, c := range p.Status.Conditions {
		if c.Type == corev1.ContainersReady {
			if c.Status == corev1.ConditionFalse && c.Reason == string(corev1.PodFailed) {
				lastTransition = c.LastTransitionTime
			}
			break
		}
	}
	deletionTime := ptr.Deref(p.DeletionTimestamp, metav1.Now())
	if lastTransition.Before(&deletionTime) {
		return lastTransition.Time
	}
	return deletionTime.Time
}

// sortInactivePods sorts the provided pods slice based on:
// - finalizer state (pods with finalizers are first)
// - lastActiveTime (pods that were active last are first)
// - creation timestamp (newer pods are first)
func sortInactivePods(inactivePods []corev1.Pod) {
	sort.Slice(inactivePods, func(i, j int) bool {
		pi := &inactivePods[i]
		pj := &inactivePods[j]
		iFin := slices.Contains(pi.Finalizers, PodFinalizer)
		jFin := slices.Contains(pj.Finalizers, PodFinalizer)
		if iFin != jFin {
			return iFin
		}

		iLastActive := lastActiveTime(pi)
		jLastActive := lastActiveTime(pj)

		if iLastActive.Equal(jLastActive) {
			return pi.CreationTimestamp.Before(&pj.CreationTimestamp)
		}
		return jLastActive.Before(iLastActive)
	})
}

// sortActivePods sorts the provided pods slice based on:
// - finalizer state (pods with no finalizers are last)
// - gated state (pods that are still gated are last)
// - creation timestamp (newer pods are last)
func sortActivePods(activePods []corev1.Pod) {
	// Sort active pods by creation timestamp
	sort.Slice(activePods, func(i, j int) bool {
		pi := &activePods[i]
		pj := &activePods[j]
		iFin := slices.Contains(pi.Finalizers, PodFinalizer)
		jFin := slices.Contains(pj.Finalizers, PodFinalizer)
		// Prefer to keep pods that have a finalizer.
		if iFin != jFin {
			return iFin
		}
		iGated := isGated(pi)
		jGated := isGated(pj)
		// Prefer to keep pods that aren't gated.
		if iGated != jGated {
			return !iGated
		}
		return pi.CreationTimestamp.Before(&pj.CreationTimestamp)
	})
}

func (p *Pod) removeExcessPods(ctx context.Context, c client.Client, r record.EventRecorder, extraPods []corev1.Pod) error {
	if len(extraPods) == 0 {
		return nil
	}

	log := ctrl.LoggerFrom(ctx)

	// Extract all the latest created extra pods
	extraPodsUIDs := utilslices.Map(extraPods, func(p *corev1.Pod) types.UID { return p.UID })
	p.excessPodExpectations.ExpectUIDs(log, p.key, extraPodsUIDs)

	// Finalize and delete the active pods created last
	err := parallelize.Until(ctx, len(extraPods), func(i int) error {
		pod := extraPods[i]
		if err := clientutil.Patch(ctx, c, &pod, false, func() (bool, error) {
			removed := controllerutil.RemoveFinalizer(&pod, PodFinalizer)
			log.V(3).Info("Finalizing excess pod in group", "excessPod", klog.KObj(&pod))
			return removed, nil
		}); err != nil {
			// We won't observe this cleanup in the event handler.
			p.excessPodExpectations.ObservedUID(log, p.key, pod.UID)
			return err
		}
		if pod.DeletionTimestamp.IsZero() {
			log.V(3).Info("Deleting excess pod in group", "excessPod", klog.KObj(&pod))
			if err := c.Delete(ctx, &pod); err != nil {
				// We won't observe this cleanup in the event handler.
				p.excessPodExpectations.ObservedUID(log, p.key, pod.UID)
				return err
			}
			r.Event(&pod, corev1.EventTypeNormal, ReasonExcessPodDeleted, "Excess pod deleted")
		}
		return nil
	})
	if err != nil {
		return err
	}
	return nil
}

func (p *Pod) finalizePods(ctx context.Context, c client.Client, extraPods []corev1.Pod) error {
	if len(extraPods) == 0 {
		return nil
	}

	log := ctrl.LoggerFrom(ctx)

	// Extract all the latest created extra pods
	extraPodsUIDs := utilslices.Map(extraPods, func(p *corev1.Pod) types.UID { return p.UID })
	p.excessPodExpectations.ExpectUIDs(log, p.key, extraPodsUIDs)

	err := parallelize.Until(ctx, len(extraPods), func(i int) error {
		pod := extraPods[i]
		var removed bool
		if err := clientutil.Patch(ctx, c, &pod, false, func() (bool, error) {
			removed = controllerutil.RemoveFinalizer(&pod, PodFinalizer)
			log.V(3).Info("Finalizing pod in group", "Pod", klog.KObj(&pod))
			return removed, nil
		}); err != nil {
			// We won't observe this cleanup in the event handler.
			p.excessPodExpectations.ObservedUID(log, p.key, pod.UID)
			return err
		}
		if !removed {
			// We don't expect an event in this case.
			p.excessPodExpectations.ObservedUID(log, p.key, pod.UID)
		}
		return nil
	})
	if err != nil {
		return err
	}
	return nil
}

func (p *Pod) ensureWorkloadOwnedByAllMembers(ctx context.Context, c client.Client, r record.EventRecorder, workload *kueue.Workload) error {
	oldOwnersCnt := len(workload.GetOwnerReferences())
	for _, pod := range p.list.Items {
		if err := controllerutil.SetOwnerReference(&pod, workload, c.Scheme()); err != nil {
			return err
		}
	}
	newOwnersCnt := len(workload.GetOwnerReferences())
	if addedOwnersCnt := newOwnersCnt - oldOwnersCnt; addedOwnersCnt > 0 {
		log := ctrl.LoggerFrom(ctx).WithValues("workload", klog.KObj(workload))
		log.V(4).Info("Adding owner references for workload", "count", addedOwnersCnt)
		err := c.Update(ctx, workload)
		if err == nil {
			r.Eventf(workload, corev1.EventTypeNormal, ReasonOwnerReferencesAdded, fmt.Sprintf("Added %d owner reference(s)", addedOwnersCnt))
		}
		return err
	}
	return nil
}

func (p *Pod) getWorkloadLabels(labelKeysToCopy []string) (map[string]string, error) {
	if len(labelKeysToCopy) == 0 {
		return nil, nil
	}
	if !p.isGroup {
		return maps.FilterKeys(p.Object().GetLabels(), labelKeysToCopy), nil
	}
	workloadLabels := make(map[string]string, len(labelKeysToCopy))
	for _, pod := range p.list.Items {
		for _, labelKey := range labelKeysToCopy {
			labelValuePod, foundInPod := pod.Labels[labelKey]
			labelValueWorkload, foundInWorkload := workloadLabels[labelKey]
			if foundInPod && foundInWorkload && (labelValuePod != labelValueWorkload) {
				return nil, errPodGroupLabelsMismatch
			}
			if foundInPod {
				workloadLabels[labelKey] = labelValuePod
			}
		}
	}
	return workloadLabels, nil
}

func (p *Pod) ConstructComposableWorkload(ctx context.Context, c client.Client, r record.EventRecorder, labelKeysToCopy []string) (*kueue.Workload, error) {
	object := p.Object()
	log := ctrl.LoggerFrom(ctx)

	wl := &kueue.Workload{
		ObjectMeta: metav1.ObjectMeta{
			Namespace:   p.pod.GetNamespace(),
			Labels:      map[string]string{},
			Finalizers:  []string{kueue.ResourceInUseFinalizerName},
			Annotations: admissioncheck.FilterProvReqAnnotations(p.pod.GetAnnotations()),
		},
		Spec: kueue.WorkloadSpec{
			QueueName:                   jobframework.QueueName(p),
			MaximumExecutionTimeSeconds: jobframework.MaximumExecutionTimeSeconds(p),
		},
	}

	// Construct workload for a single pod
	if !p.isGroup {
		wl.Spec.PodSets = p.PodSets()

		wl.Name = jobframework.GetWorkloadNameForOwnerWithGVK(p.pod.GetName(), p.pod.GetUID(), p.GVK())
		jobUID := string(object.GetUID())
		if errs := validation.IsValidLabelValue(jobUID); len(errs) == 0 {
			wl.Labels[controllerconsts.JobUIDLabel] = jobUID
		} else {
			log.V(2).Info(
				"Validation of the owner job UID label has failed. Creating workload without the label.",
				"ValidationErrors", errs,
				"LabelValue", jobUID,
			)
		}

		// add the controller ref
		if err := controllerutil.SetControllerReference(object, wl, c.Scheme()); err != nil {
			return nil, err
		}
		labelsToCopy, err := p.getWorkloadLabels(labelKeysToCopy)
		if err != nil {
			return nil, err
		}
		wl.Labels = maps.MergeKeepFirst(wl.Labels, labelsToCopy)
		return wl, nil
	}

	if err := p.finalizePods(ctx, c, p.notRunnableNorSucceededPods()); err != nil {
		return nil, err
	}

	activePods := p.runnableOrSucceededPods()

	if wl.Annotations == nil {
		wl.Annotations = make(map[string]string)
	}
	wl.Annotations[IsGroupWorkloadAnnotationKey] = IsGroupWorkloadAnnotationValue

	err := p.validatePodGroupMetadata(r, activePods)
	if err != nil {
		return nil, err
	}

	groupTotalCount, err := p.groupTotalCount()
	if err != nil {
		return nil, err
	}

	// Cleanup extra pods if there's any
	if excessPodsCount := len(activePods) - groupTotalCount; excessPodsCount > 0 {
		sortActivePods(activePods)
		err = p.removeExcessPods(ctx, c, r, activePods[len(activePods)-excessPodsCount:])
		if err != nil {
			return nil, err
		}
		p.list.Items = activePods[:len(activePods)-excessPodsCount]
	}

	// Construct workload for a pod group
	wl.Spec.PodSets, err = p.constructGroupPodSets()
	if err != nil {
		if jobframework.IsUnretryableError(err) {
			r.Eventf(object, corev1.EventTypeWarning, jobframework.ReasonErrWorkloadCompose, err.Error())
		}
		return nil, err
	}

	if len(wl.Spec.PodSets) > 8 {
		return nil, jobframework.UnretryableError(errMsgIncorrectGroupRoleCount)
	}

	wl.Name = podGroupName(p.pod)
	for _, pod := range p.list.Items {
		if err := controllerutil.SetOwnerReference(&pod, wl, c.Scheme()); err != nil {
			return nil, err
		}
	}
	labelsToCopy, err := p.getWorkloadLabels(labelKeysToCopy)
	if err != nil {
		return nil, err
	}
	wl.Labels = maps.MergeKeepFirst(wl.Labels, labelsToCopy)
	return wl, nil
}

func (p *Pod) ListChildWorkloads(ctx context.Context, c client.Client, key types.NamespacedName) (*kueue.WorkloadList, error) {
	log := ctrl.LoggerFrom(ctx)

	workloads := &kueue.WorkloadList{}

	// Get related workloads for the pod group
	if p.isGroup {
		workload := &kueue.Workload{}
		if err := c.Get(ctx, types.NamespacedName{Name: key.Name, Namespace: key.Namespace}, workload); err != nil {
			if apierrors.IsNotFound(err) {
				return workloads, nil
			}
			log.Error(err, "Unable to get related workload for the pod group")
			return nil, err
		}

		workloads.Items = []kueue.Workload{*workload}
		return workloads, nil
	}

	// List related workloads for the single pod
	if err := c.List(ctx, workloads, client.InNamespace(key.Namespace),
		client.MatchingFields{jobframework.GetOwnerKey(gvk): key.Name}); err != nil {
		log.Error(err, "Unable to get related workload for the single pod")
		return nil, err
	}

	return workloads, nil
}

func (p *Pod) FindMatchingWorkloads(ctx context.Context, c client.Client, r record.EventRecorder) (*kueue.Workload, []*kueue.Workload, error) {
	log := ctrl.LoggerFrom(ctx)
	groupName := podGroupName(p.pod)

	if groupName == "" {
		return jobframework.FindMatchingWorkloads(ctx, c, p)
	}

	// Find a matching workload first if there is one.
	workload := &kueue.Workload{}
	if err := c.Get(ctx, types.NamespacedName{Name: groupName, Namespace: p.pod.GetNamespace()}, workload); err != nil {
		if apierrors.IsNotFound(err) {
			return nil, nil, nil
		}
		log.Error(err, "Unable to get related workload")
		return nil, nil, err
	}

	defaultDuration := int32(-1)
	if ptr.Deref(workload.Spec.MaximumExecutionTimeSeconds, defaultDuration) != ptr.Deref(jobframework.MaximumExecutionTimeSeconds(p), defaultDuration) {
		return nil, []*kueue.Workload{workload}, nil
	}

	// Cleanup excess pods for each workload pod set (role)
	activePods := p.runnableOrSucceededPods()
	inactivePods := p.notRunnableNorSucceededPods()

	var absentPods int
	var keptPods []corev1.Pod
	var excessActivePods []corev1.Pod
	var replacedInactivePods []corev1.Pod

	for _, ps := range workload.Spec.PodSets {
		// Find all the active and inactive pods of the role
		var roleHashErrors []error
		hasRoleFunc := func(p *corev1.Pod) bool {
			hash, err := getRoleHash(*p)
			if err != nil {
				roleHashErrors = append(roleHashErrors, err)
				return false
			}
			return hash == ps.Name
		}
		roleActivePods := utilslices.Pick(activePods, hasRoleFunc)
		roleInactivePods := utilslices.Pick(inactivePods, hasRoleFunc)
		if len(roleHashErrors) > 0 {
			return nil, nil, fmt.Errorf("failed to calculate pod role hash: %w", errors.Join(roleHashErrors...))
		}

		if absentCount := int(ps.Count) - len(roleActivePods); absentCount > 0 {
			absentPods += absentCount
		}

		if excessCount := len(roleActivePods) - int(ps.Count); excessCount > 0 {
			sortActivePods(roleActivePods)
			excessActivePods = append(excessActivePods, roleActivePods[len(roleActivePods)-excessCount:]...)
			keptPods = append(keptPods, roleActivePods[:len(roleActivePods)-excessCount]...)
		} else {
			keptPods = append(keptPods, roleActivePods...)
		}

		if finalizeablePodsCount := min(len(roleInactivePods), len(roleInactivePods)+len(roleActivePods)-int(ps.Count)); finalizeablePodsCount > 0 {
			sortInactivePods(roleInactivePods)
			replacedInactivePods = append(replacedInactivePods, roleInactivePods[len(roleInactivePods)-finalizeablePodsCount:]...)
			keptPods = append(keptPods, roleInactivePods[:len(roleInactivePods)-finalizeablePodsCount]...)
		} else {
			keptPods = append(keptPods, roleInactivePods...)
		}
	}

	jobPodSets, err := constructGroupPodSets(keptPods)
	if err != nil {
		return nil, nil, err
	}

	if len(keptPods) == 0 || !p.equivalentToWorkload(workload, jobPodSets) {
		return nil, []*kueue.Workload{workload}, nil
	}

	// Do not clean up more pods until observing previous operations
	if !p.satisfiedExcessPods {
		return nil, nil, errPendingOps
	}

	p.absentPods = absentPods
	p.list.Items = keptPods
	if err := p.ensureWorkloadOwnedByAllMembers(ctx, c, r, workload); err != nil {
		return nil, nil, err
	}

	if err := p.removeExcessPods(ctx, c, r, excessActivePods); err != nil {
		return nil, nil, err
	}

	if err := p.finalizePods(ctx, c, replacedInactivePods); err != nil {
		return nil, nil, err
	}
	return workload, []*kueue.Workload{}, nil
}

func (p *Pod) equivalentToWorkload(wl *kueue.Workload, jobPodSets []kueue.PodSet) bool {
	workloadFinished := apimeta.IsStatusConditionTrue(wl.Status.Conditions, kueue.WorkloadFinished)

	if wl.GetName() != podGroupName(p.pod) {
		return false
	}

	if !workloadFinished && len(wl.Spec.PodSets) < len(jobPodSets) {
		return false
	}

	// Match the current state of pod sets
	// to the pod set info in the workload
	j := -1
	for i := range jobPodSets {
		for j++; j < len(wl.Spec.PodSets); j++ {
			if jobPodSets[i].Name == wl.Spec.PodSets[j].Name {
				break
			}
		}
		// If actual pod set info has a role that workload doesn't have,
		// consider workload not an equivalent to the pod group
		if j == len(wl.Spec.PodSets) {
			return false
		}
		// Check counts for found pod sets
		if !workloadFinished && wl.Spec.PodSets[j].Count < jobPodSets[i].Count {
			return false
		}
	}

	return true
}

func (p *Pod) isServing() bool {
	return p.isGroup && p.pod.Annotations[GroupServingAnnotation] == "true"
}

func (p *Pod) isReclaimable() bool {
	return p.isGroup && !p.isServing()
}

func (p *Pod) ReclaimablePods() ([]kueue.ReclaimablePod, error) {
	if !p.isReclaimable() {
		return []kueue.ReclaimablePod{}, nil
	}

	var result []kueue.ReclaimablePod
	for _, pod := range p.list.Items {
		if pod.Status.Phase == corev1.PodSucceeded {
			roleHash, err := getRoleHash(pod)
			if err != nil {
				return nil, err
			}

			roleFound := false
			for i := range result {
				if result[i].Name == roleHash {
					result[i].Count++
					roleFound = true
				}
			}

			if !roleFound {
				result = append(result, kueue.ReclaimablePod{Name: roleHash, Count: 1})
			}
		}
	}

	return result, nil
}

func (p *Pod) CustomWorkloadConditions(wl *kueue.Workload) ([]metav1.Condition, bool) {
	var (
		conditions           []metav1.Condition
		needToUpdateWorkload bool
	)
	if condition, updated := p.waitingForReplacementPodsCondition(wl); condition != nil {
		conditions = append(conditions, *condition)
		if updated {
			needToUpdateWorkload = true
		}
	}
	return conditions, needToUpdateWorkload
}

func (p *Pod) waitingForReplacementPodsCondition(wl *kueue.Workload) (*metav1.Condition, bool) {
	if !p.isGroup {
		return nil, false
	}

	replCond := apimeta.FindStatusCondition(wl.Status.Conditions, WorkloadWaitingForReplacementPods)
	replCondStatus := p.absentPods > 0

	// Nothing to change.
	if replCond == nil && !replCondStatus {
		return nil, false
	}

	var updated bool

	if replCond == nil {
		replCond = &metav1.Condition{
			Type: WorkloadWaitingForReplacementPods,
		}
		updated = true
	}

	if replCondStatus {
		if evictCond := apimeta.FindStatusCondition(wl.Status.Conditions, kueue.WorkloadEvicted); evictCond != nil && evictCond.Status == metav1.ConditionTrue {
			if replCond.Reason != evictCond.Reason {
				replCond.Reason = evictCond.Reason
				updated = true
			}
			if replCond.Message != evictCond.Message {
				replCond.Message = evictCond.Message
				updated = true
			}
		} else if replCond.Status != metav1.ConditionTrue {
			replCond.Reason = WorkloadPodsFailed
			replCond.Message = "Some Failed pods need replacement"
			updated = true
		}

		if replCond.Status != metav1.ConditionTrue {
			replCond.Status = metav1.ConditionTrue
			updated = true
		}
	} else if replCond.Status != metav1.ConditionFalse {
		replCond.Status = metav1.ConditionFalse
		replCond.Reason = kueue.WorkloadPodsReady
		replCond.Message = "No pods need replacement"
		updated = true
	}

	if updated {
		replCond.ObservedGeneration = wl.Generation
		replCond.LastTransitionTime = metav1.Now()
	}

	return replCond, updated
>>>>>>> cb285cf2
}

func IsPodOwnerManagedByKueue(p *Pod) bool {
	if owner := metav1.GetControllerOf(p); owner != nil {
		return jobframework.IsOwnerManagedByKueue(owner) || (owner.Kind == "RayCluster" && strings.HasPrefix(owner.APIVersion, "ray.io/v1alpha1"))
	}
	return false
}

func GetWorkloadNameForPod(podName string) string {
	return jobframework.GetWorkloadNameForOwnerWithGVK(podName, gvk)
}<|MERGE_RESOLUTION|>--- conflicted
+++ resolved
@@ -17,27 +17,41 @@
 package pod
 
 import (
+	"cmp"
 	"context"
+	"crypto/sha256"
+	"encoding/json"
+	"errors"
 	"fmt"
+	"slices"
+	"sort"
+	"strconv"
 	"strings"
 	"time"
 
 	corev1 "k8s.io/api/core/v1"
 	apierrors "k8s.io/apimachinery/pkg/api/errors"
+	apimeta "k8s.io/apimachinery/pkg/api/meta"
 	metav1 "k8s.io/apimachinery/pkg/apis/meta/v1"
 	"k8s.io/apimachinery/pkg/runtime"
 	"k8s.io/apimachinery/pkg/runtime/schema"
+	"k8s.io/apimachinery/pkg/types"
 	utilruntime "k8s.io/apimachinery/pkg/util/runtime"
+	"k8s.io/apimachinery/pkg/util/validation"
+	"k8s.io/client-go/tools/record"
+	"k8s.io/klog/v2"
+	"k8s.io/utils/ptr"
+	ctrl "sigs.k8s.io/controller-runtime"
 	"sigs.k8s.io/controller-runtime/pkg/client"
+	"sigs.k8s.io/controller-runtime/pkg/controller"
 	"sigs.k8s.io/controller-runtime/pkg/controller/controllerutil"
 
 	kueuealpha "sigs.k8s.io/kueue/apis/kueue/v1alpha1"
 	kueue "sigs.k8s.io/kueue/apis/kueue/v1beta1"
 	"sigs.k8s.io/kueue/pkg/constants"
+	controllerconsts "sigs.k8s.io/kueue/pkg/controller/constants"
 	"sigs.k8s.io/kueue/pkg/controller/jobframework"
 	"sigs.k8s.io/kueue/pkg/podset"
-<<<<<<< HEAD
-=======
 	"sigs.k8s.io/kueue/pkg/util/admissioncheck"
 	clientutil "sigs.k8s.io/kueue/pkg/util/client"
 	"sigs.k8s.io/kueue/pkg/util/expectations"
@@ -45,34 +59,43 @@
 	"sigs.k8s.io/kueue/pkg/util/parallelize"
 	utilpod "sigs.k8s.io/kueue/pkg/util/pod"
 	utilslices "sigs.k8s.io/kueue/pkg/util/slices"
->>>>>>> cb285cf2
 )
 
 const (
 	SchedulingGateName             = "kueue.x-k8s.io/admission"
 	FrameworkName                  = "pod"
-	gateNotFound                   = -1
 	ConditionTypeTerminationTarget = "TerminationTarget"
+	errMsgIncorrectGroupRoleCount  = "pod group can't include more than 8 roles"
+	IsGroupWorkloadAnnotationKey   = "kueue.x-k8s.io/is-group-workload"
+	IsGroupWorkloadAnnotationValue = "true"
 )
 
+// Event reasons used by the pod controller
+const (
+	ReasonExcessPodDeleted     = "ExcessPodDeleted"
+	ReasonOwnerReferencesAdded = "OwnerReferencesAdded"
+)
+
+const (
+	// WorkloadWaitingForReplacementPods is True when Kueue doesn't observe all
+	// the Pods declared for the group.
+	WorkloadWaitingForReplacementPods = "WaitingForReplacementPods"
+
+	// WorkloadPodsFailed means that at least one Pod are not runnable or not succeeded.
+	WorkloadPodsFailed = "PodsFailed"
+)
+
 var (
-<<<<<<< HEAD
-	gvk = corev1.SchemeGroupVersion.WithKind("Pod")
-=======
 	gvk                          = corev1.SchemeGroupVersion.WithKind("Pod")
 	errIncorrectReconcileRequest = errors.New("event handler error: got a single pod reconcile request for a pod group")
 	errPendingOps                = jobframework.UnretryableError("waiting to observe previous operations on pods")
 	errPodGroupLabelsMismatch    = errors.New("constructing workload: pods have different label values")
->>>>>>> cb285cf2
 )
 
 func init() {
 	utilruntime.Must(jobframework.RegisterIntegration(FrameworkName, jobframework.IntegrationCallbacks{
 		SetupIndexes:  SetupIndexes,
-<<<<<<< HEAD
-=======
 		NewJob:        NewJob,
->>>>>>> cb285cf2
 		NewReconciler: NewReconciler,
 		SetupWebhook:  SetupWebhook,
 		JobType:       &corev1.Pod{},
@@ -83,17 +106,12 @@
 // +kubebuilder:rbac:groups="",resources=events,verbs=create;watch;update;patch
 // +kubebuilder:rbac:groups="",resources=pods,verbs=get;list;watch;update;patch;delete
 // +kubebuilder:rbac:groups="",resources=pods/status,verbs=get;patch
+// +kubebuilder:rbac:groups="",resources=pods/finalizers,verbs=get;update
 // +kubebuilder:rbac:groups=kueue.x-k8s.io,resources=workloads,verbs=get;list;watch;create;update;patch;delete
 // +kubebuilder:rbac:groups=kueue.x-k8s.io,resources=workloads/status,verbs=get;update;patch
 // +kubebuilder:rbac:groups=kueue.x-k8s.io,resources=workloads/finalizers,verbs=update
 // +kubebuilder:rbac:groups=kueue.x-k8s.io,resources=resourceflavors,verbs=get;list;watch
 
-<<<<<<< HEAD
-var NewReconciler = jobframework.NewGenericReconciler(
-	func() jobframework.GenericJob {
-		return &Pod{}
-	}, nil)
-=======
 type Reconciler struct {
 	*jobframework.JobReconciler
 	expectationsStore *expectations.Store
@@ -126,35 +144,81 @@
 		expectationsStore: expectations.NewStore("finalizedPods"),
 	}
 }
->>>>>>> cb285cf2
-
-type Pod corev1.Pod
-
-var _ jobframework.GenericJob = (*Pod)(nil)
-var _ jobframework.JobWithCustomStop = (*Pod)(nil)
-var _ jobframework.JobWithFinalize = (*Pod)(nil)
-
-func fromObject(o runtime.Object) *Pod {
-	return (*Pod)(o.(*corev1.Pod))
+
+type Pod struct {
+	pod                   corev1.Pod
+	key                   types.NamespacedName
+	isFound               bool
+	isGroup               bool
+	unretriableGroup      *bool
+	list                  corev1.PodList
+	absentPods            int
+	excessPodExpectations *expectations.Store
+	satisfiedExcessPods   bool
+}
+
+var (
+	_ jobframework.GenericJob                      = (*Pod)(nil)
+	_ jobframework.JobWithFinalize                 = (*Pod)(nil)
+	_ jobframework.JobWithFinalize                 = (*Pod)(nil)
+	_ jobframework.ComposableJob                   = (*Pod)(nil)
+	_ jobframework.JobWithCustomWorkloadConditions = (*Pod)(nil)
+)
+
+func FromObject(o runtime.Object) *Pod {
+	out := Pod{}
+	out.pod = *o.(*corev1.Pod)
+	return &out
 }
 
 // Object returns the job instance.
 func (p *Pod) Object() client.Object {
-	return (*corev1.Pod)(p)
-}
-
-func (p *Pod) gateIndex() int {
-	for i := range p.Spec.SchedulingGates {
-		if p.Spec.SchedulingGates[i].Name == SchedulingGateName {
-			return i
-		}
-	}
-	return gateNotFound
+	return &p.pod
+}
+
+func isPodTerminated(p *corev1.Pod) bool {
+	return p.Status.Phase == corev1.PodFailed || p.Status.Phase == corev1.PodSucceeded
+}
+
+func podSuspended(p *corev1.Pod) bool {
+	return isPodTerminated(p) || isGated(p)
+}
+
+func isUnretriablePod(pod corev1.Pod) bool {
+	return pod.Annotations[RetriableInGroupAnnotation] == "false"
+}
+
+// isUnretriableGroup returns true if at least one pod in the group
+// has a RetriableInGroupAnnotation set to 'false'.
+func (p *Pod) isUnretriableGroup() bool {
+	if p.unretriableGroup != nil {
+		return *p.unretriableGroup
+	}
+
+	for _, pod := range p.list.Items {
+		if isUnretriablePod(pod) {
+			p.unretriableGroup = ptr.To(true)
+			return true
+		}
+	}
+
+	p.unretriableGroup = ptr.To(false)
+	return false
 }
 
 // IsSuspended returns whether the job is suspended or not.
 func (p *Pod) IsSuspended() bool {
-	return p.gateIndex() != gateNotFound
+	if !p.isGroup {
+		return podSuspended(&p.pod)
+	}
+
+	for i := range p.list.Items {
+		if podSuspended(&p.list.Items[i]) {
+			return true
+		}
+	}
+
+	return false
 }
 
 // Suspend will suspend the job.
@@ -162,39 +226,135 @@
 	// Not implemented because this is not called when JobWithCustomStop is implemented.
 }
 
+// Run will inject the node affinity and podSet counts extracting from workload to job and unsuspend it.
+func (p *Pod) Run(ctx context.Context, c client.Client, podSetsInfo []podset.PodSetInfo, recorder record.EventRecorder, msg string) error {
+	log := ctrl.LoggerFrom(ctx)
+
+	if !p.isGroup {
+		if len(podSetsInfo) != 1 {
+			return fmt.Errorf("%w: expecting 1 pod set got %d", podset.ErrInvalidPodsetInfo, len(podSetsInfo))
+		}
+
+		if !isGated(&p.pod) {
+			return nil
+		}
+
+		if err := clientutil.Patch(ctx, c, &p.pod, true, func() (bool, error) {
+			ungate(&p.pod)
+			return true, podset.Merge(&p.pod.ObjectMeta, &p.pod.Spec, podSetsInfo[0])
+		}); err != nil {
+			return err
+		}
+
+		if recorder != nil {
+			recorder.Event(&p.pod, corev1.EventTypeNormal, jobframework.ReasonStarted, msg)
+		}
+
+		return nil
+	}
+
+	return parallelize.Until(ctx, len(p.list.Items), func(i int) error {
+		pod := &p.list.Items[i]
+
+		if !isGated(pod) {
+			return nil
+		}
+
+		if err := clientutil.Patch(ctx, c, pod, true, func() (bool, error) {
+			ungate(pod)
+
+			roleHash, err := getRoleHash(*pod)
+			if err != nil {
+				return false, err
+			}
+
+			podSetIndex := slices.IndexFunc(podSetsInfo, func(info podset.PodSetInfo) bool {
+				return info.Name == roleHash
+			})
+			if podSetIndex == -1 {
+				return false, fmt.Errorf("%w: podSetInfo with the name '%s' is not found", podset.ErrInvalidPodsetInfo, roleHash)
+			}
+
+			err = podset.Merge(&pod.ObjectMeta, &pod.Spec, podSetsInfo[podSetIndex])
+			if err != nil {
+				return false, err
+			}
+
+			log.V(3).Info("Starting pod in group", "podInGroup", klog.KObj(pod))
+
+			return true, nil
+		}); err != nil {
+			return err
+		}
+
+		if recorder != nil {
+			recorder.Event(pod, corev1.EventTypeNormal, jobframework.ReasonStarted, msg)
+		}
+		return nil
+	})
+}
+
 // RunWithPodSetsInfo will inject the node affinity and podSet counts extracting from workload to job and unsuspend it.
-func (p *Pod) RunWithPodSetsInfo(podSetsInfo []podset.PodSetInfo) error {
-	if len(podSetsInfo) != 1 {
-		return fmt.Errorf("%w: expecting 1 got %d", podset.ErrInvalidPodsetInfo, len(podSetsInfo))
-	}
-	idx := p.gateIndex()
-	if idx != gateNotFound {
-		p.Spec.SchedulingGates = append(p.Spec.SchedulingGates[:idx], p.Spec.SchedulingGates[idx+1:]...)
-	}
-	return podset.Merge(&p.ObjectMeta, &p.Spec, podSetsInfo[0])
+func (p *Pod) RunWithPodSetsInfo(_ []podset.PodSetInfo) error {
+	// Not implemented because this is not called when JobWithCustomRun is implemented.
+	return errors.New("RunWithPodSetsInfo is not implemented for the Pod object")
 }
 
 // RestorePodSetsInfo will restore the original node affinity and podSet counts of the job.
-func (p *Pod) RestorePodSetsInfo(nodeSelectors []podset.PodSetInfo) bool {
+func (p *Pod) RestorePodSetsInfo(_ []podset.PodSetInfo) bool {
 	// Not implemented since Pods cannot be updated, they can only be terminated.
 	return false
 }
 
 // Finished means whether the job is completed/failed or not,
 // condition represents the workload finished condition.
-func (p *Pod) Finished() (metav1.Condition, bool) {
-	ph := p.Status.Phase
-	condition := metav1.Condition{
-		Type:    kueue.WorkloadFinished,
-		Status:  metav1.ConditionTrue,
-		Reason:  "JobFinished",
-		Message: "Job finished successfully",
-	}
-	if ph == corev1.PodFailed {
-		condition.Message = "Job failed"
-	}
-
-	return condition, ph == corev1.PodSucceeded || ph == corev1.PodFailed
+func (p *Pod) Finished() (message string, success, finished bool) {
+	finished = true
+	success = true
+
+	if !p.isGroup {
+		ph := p.pod.Status.Phase
+		finished = ph == corev1.PodSucceeded || ph == corev1.PodFailed
+
+		if ph == corev1.PodFailed {
+			message = p.pod.Status.Message
+			success = false
+		}
+
+		if ph == corev1.PodSucceeded {
+			message = p.pod.Status.Message
+		}
+
+		return message, success, finished
+	}
+	isActive := false
+	succeededCount := 0
+
+	groupTotalCount, err := p.groupTotalCount()
+	if err != nil {
+		ctrl.Log.V(2).Error(err, "failed to check if pod group is finished")
+		message = "failed to check if pod group is finished"
+		return message, success, false
+	}
+	for _, pod := range p.list.Items {
+		if pod.Status.Phase == corev1.PodSucceeded {
+			succeededCount++
+		}
+
+		if !isPodTerminated(&pod) {
+			isActive = true
+		}
+	}
+
+	unretriableGroup := p.isUnretriableGroup()
+
+	if succeededCount == groupTotalCount || (!isActive && unretriableGroup) {
+		message = fmt.Sprintf("Pods succeeded: %d/%d.", succeededCount, groupTotalCount)
+	} else {
+		return message, success, false
+	}
+
+	return message, success, finished
 }
 
 // PodSets will build workload podSets corresponding to the job.
@@ -204,30 +364,45 @@
 			Name:  kueue.DefaultPodSetName,
 			Count: 1,
 			Template: corev1.PodTemplateSpec{
-				Spec: *p.Spec.DeepCopy(),
+				Spec: *p.pod.Spec.DeepCopy(),
 			},
-<<<<<<< HEAD
-=======
 			TopologyRequest: jobframework.PodSetTopologyRequest(&p.pod.ObjectMeta, ptr.To(kueuealpha.PodGroupPodIndexLabel), nil, nil),
->>>>>>> cb285cf2
 		},
 	}
 }
 
 // IsActive returns true if there are any running pods.
 func (p *Pod) IsActive() bool {
-	return p.Status.Phase == corev1.PodRunning
+	for i := range p.list.Items {
+		if p.list.Items[i].Status.Phase == corev1.PodRunning {
+			return true
+		}
+	}
+	return false
+}
+
+func hasPodReadyTrue(conds []corev1.PodCondition) bool {
+	for i := range conds {
+		c := conds[i]
+		if c.Type == corev1.PodReady {
+			return c.Status == corev1.ConditionTrue
+		}
+	}
+	return false
 }
 
 // PodsReady instructs whether job derived pods are all ready now.
 func (p *Pod) PodsReady() bool {
-	for i := range p.Status.Conditions {
-		c := &p.Status.Conditions[i]
-		if c.Type == corev1.PodReady {
-			return c.Status == corev1.ConditionTrue
-		}
-	}
-	return false
+	if !p.isGroup {
+		return hasPodReadyTrue(p.pod.Status.Conditions)
+	}
+
+	for i := range p.list.Items {
+		if !hasPodReadyTrue(p.list.Items[i].Status.Conditions) {
+			return false
+		}
+	}
+	return true
 }
 
 // GVK returns GVK (Group Version Kind) for the job.
@@ -235,43 +410,82 @@
 	return gvk
 }
 
-func (p *Pod) Stop(ctx context.Context, c client.Client, _ []podset.PodSetInfo, eventMsg string) (bool, error) {
-	// The podset info is not relevant here, since this should mark the pod's end of life
-	pCopy := &corev1.Pod{
-		ObjectMeta: metav1.ObjectMeta{
-			UID:       p.UID,
-			Name:      p.Name,
-			Namespace: p.Namespace,
-		},
-		TypeMeta: p.TypeMeta,
-		Status: corev1.PodStatus{
-			Conditions: []corev1.PodCondition{
-				{
-					Type:   ConditionTypeTerminationTarget,
-					Status: corev1.ConditionTrue,
-					LastTransitionTime: metav1.Time{
-						Time: time.Now(),
+func (p *Pod) PodLabelSelector() string {
+	return fmt.Sprintf("%s=%s", GroupNameLabel, p.pod.Labels[GroupNameLabel])
+}
+
+func (p *Pod) Stop(ctx context.Context, c client.Client, _ []podset.PodSetInfo, stopReason jobframework.StopReason, eventMsg string) ([]client.Object, error) {
+	var podsInGroup []corev1.Pod
+
+	if p.isGroup {
+		podsInGroup = p.list.Items
+	} else {
+		podsInGroup = []corev1.Pod{p.pod}
+	}
+
+	stoppedNow := make([]client.Object, 0)
+	for i := range podsInGroup {
+		// If the workload is being deleted, delete even finished Pods.
+		if !podsInGroup[i].DeletionTimestamp.IsZero() || (stopReason != jobframework.StopReasonWorkloadDeleted && podSuspended(&podsInGroup[i])) {
+			continue
+		}
+		podInGroup := FromObject(&podsInGroup[i])
+
+		// The podset info is not relevant here, since this should mark the pod's end of life
+		pCopy := &corev1.Pod{
+			ObjectMeta: metav1.ObjectMeta{
+				UID:       podInGroup.pod.UID,
+				Name:      podInGroup.pod.Name,
+				Namespace: podInGroup.pod.Namespace,
+			},
+			TypeMeta: podInGroup.pod.TypeMeta,
+			Status: corev1.PodStatus{
+				Conditions: []corev1.PodCondition{
+					{
+						Type:   ConditionTypeTerminationTarget,
+						Status: corev1.ConditionTrue,
+						LastTransitionTime: metav1.Time{
+							Time: time.Now(),
+						},
+						Reason:  string(stopReason),
+						Message: eventMsg,
 					},
-					Reason:  "StoppedByKueue",
-					Message: eventMsg,
 				},
 			},
-		},
-	}
-	err := c.Status().Patch(ctx, pCopy, client.Apply, client.FieldOwner(constants.KueueName))
-	if err == nil {
-		err = c.Delete(ctx, p.Object())
-	}
-	if err == nil || apierrors.IsNotFound(err) {
-		return true, nil
-	}
-	return false, err
+		}
+		if err := c.Status().Patch(ctx, pCopy, client.Apply, client.FieldOwner(constants.KueueName)); err != nil && !apierrors.IsNotFound(err) {
+			return stoppedNow, err
+		}
+		if err := c.Delete(ctx, podInGroup.Object()); err != nil && !apierrors.IsNotFound(err) {
+			return stoppedNow, err
+		}
+		stoppedNow = append(stoppedNow, podInGroup.Object())
+	}
+
+	// If related workload is deleted, the generic reconciler will stop the pod group and finalize the workload.
+	// However, it won't finalize the pods. Since the Stop method for the pod group deletes all the pods in the
+	// group, the pods will be finalized here.
+	if p.isGroup && stopReason == jobframework.StopReasonWorkloadDeleted {
+		err := p.Finalize(ctx, c)
+		if err != nil {
+			return stoppedNow, err
+		}
+	}
+
+	return stoppedNow, nil
+}
+
+func (p *Pod) ForEach(f func(obj runtime.Object)) {
+	if p.isGroup {
+		for _, pod := range p.list.Items {
+			f(&pod)
+		}
+	} else {
+		f(&p.pod)
+	}
 }
 
 func SetupIndexes(ctx context.Context, indexer client.FieldIndexer) error {
-<<<<<<< HEAD
-	return jobframework.SetupWorkloadOwnerIndex(ctx, indexer, gvk)
-=======
 	if err := indexer.IndexField(ctx, &corev1.Pod{}, PodGroupNameCacheKey, IndexPodGroupName); err != nil {
 		return err
 	}
@@ -279,28 +493,35 @@
 		return err
 	}
 	return nil
->>>>>>> cb285cf2
 }
 
 func (p *Pod) Finalize(ctx context.Context, c client.Client) error {
-	if controllerutil.RemoveFinalizer(p.Object(), PodFinalizer) {
-		if err := c.Update(ctx, p.Object()); err != nil {
+	groupName := podGroupName(p.pod)
+
+	var podsInGroup corev1.PodList
+	if groupName == "" {
+		podsInGroup.Items = append(podsInGroup.Items, *p.Object().(*corev1.Pod))
+	} else {
+		if err := c.List(ctx, &podsInGroup, client.MatchingFields{
+			PodGroupNameCacheKey: groupName,
+		}, client.InNamespace(p.pod.Namespace)); err != nil {
 			return err
 		}
 	}
 
-	return nil
+	return parallelize.Until(ctx, len(podsInGroup.Items), func(i int) error {
+		pod := &podsInGroup.Items[i]
+		return clientutil.Patch(ctx, c, pod, false, func() (bool, error) {
+			return controllerutil.RemoveFinalizer(pod, PodFinalizer), nil
+		})
+	})
 }
 
 func (p *Pod) Skip() bool {
-	// Skip pod reconciliation, if managed label is not set
-	if v, ok := p.GetLabels()[ManagedLabelKey]; !ok || v != ManagedLabelValue {
+	// Skip pod reconciliation, if pod is found, and it's managed label is not set or incorrect.
+	if v, ok := p.pod.GetLabels()[ManagedLabelKey]; p.isFound && (!ok || v != ManagedLabelValue) {
 		return true
 	}
-<<<<<<< HEAD
-
-	return false
-=======
 	return false
 }
 
@@ -1108,16 +1329,27 @@
 	}
 
 	return replCond, updated
->>>>>>> cb285cf2
 }
 
 func IsPodOwnerManagedByKueue(p *Pod) bool {
-	if owner := metav1.GetControllerOf(p); owner != nil {
-		return jobframework.IsOwnerManagedByKueue(owner) || (owner.Kind == "RayCluster" && strings.HasPrefix(owner.APIVersion, "ray.io/v1alpha1"))
+	if owner := metav1.GetControllerOf(&p.pod); owner != nil {
+		return jobframework.IsOwnerManagedByKueue(owner)
 	}
 	return false
 }
 
-func GetWorkloadNameForPod(podName string) string {
-	return jobframework.GetWorkloadNameForOwnerWithGVK(podName, gvk)
+func GetWorkloadNameForPod(podName string, podUID types.UID) string {
+	return jobframework.GetWorkloadNameForOwnerWithGVK(podName, podUID, gvk)
+}
+
+func isGated(pod *corev1.Pod) bool {
+	return utilpod.HasGate(pod, SchedulingGateName)
+}
+
+func ungate(pod *corev1.Pod) bool {
+	return utilpod.Ungate(pod, SchedulingGateName)
+}
+
+func gate(pod *corev1.Pod) bool {
+	return utilpod.Gate(pod, SchedulingGateName)
 }