/*
Copyright 2023 The Kubernetes Authors.

Licensed under the Apache License, Version 2.0 (the "License");
you may not use this file except in compliance with the License.
You may obtain a copy of the License at

    http://www.apache.org/licenses/LICENSE-2.0

Unless required by applicable law or agreed to in writing, software
distributed under the License is distributed on an "AS IS" BASIS,
WITHOUT WARRANTIES OR CONDITIONS OF ANY KIND, either express or implied.
See the License for the specific language governing permissions and
limitations under the License.
*/

package pod

import (
	"context"
	"fmt"

	corev1 "k8s.io/api/core/v1"
	metav1 "k8s.io/apimachinery/pkg/apis/meta/v1"
	"k8s.io/apimachinery/pkg/labels"
	"k8s.io/apimachinery/pkg/runtime"
	"k8s.io/apimachinery/pkg/util/validation/field"
	"k8s.io/utils/ptr"
	ctrl "sigs.k8s.io/controller-runtime"
	"sigs.k8s.io/controller-runtime/pkg/client"
	"sigs.k8s.io/controller-runtime/pkg/controller/controllerutil"
	"sigs.k8s.io/controller-runtime/pkg/webhook"
	"sigs.k8s.io/controller-runtime/pkg/webhook/admission"

<<<<<<< HEAD
	"sigs.k8s.io/kueue/pkg/controller/jobframework"
)

const (
	ManagedLabelKey   = "kueue.x-k8s.io/managed"
	ManagedLabelValue = "true"
	PodFinalizer      = ManagedLabelKey
=======
	configapi "sigs.k8s.io/kueue/apis/config/v1beta1"
	kueuealpha "sigs.k8s.io/kueue/apis/kueue/v1alpha1"
	"sigs.k8s.io/kueue/pkg/constants"
	"sigs.k8s.io/kueue/pkg/controller/jobframework"
	"sigs.k8s.io/kueue/pkg/controller/jobframework/webhook"
	"sigs.k8s.io/kueue/pkg/features"
	utilpod "sigs.k8s.io/kueue/pkg/util/pod"
)

const (
	ManagedLabelKey              = constants.ManagedByKueueLabel
	ManagedLabelValue            = "true"
	PodFinalizer                 = ManagedLabelKey
	GroupNameLabel               = "kueue.x-k8s.io/pod-group-name"
	GroupTotalCountAnnotation    = "kueue.x-k8s.io/pod-group-total-count"
	GroupFastAdmissionAnnotation = "kueue.x-k8s.io/pod-group-fast-admission"
	GroupServingAnnotation       = "kueue.x-k8s.io/pod-group-serving"
	RoleHashAnnotation           = "kueue.x-k8s.io/role-hash"
	RetriableInGroupAnnotation   = "kueue.x-k8s.io/retriable-in-group"
>>>>>>> cb285cf2
)

var (
	labelsPath       = field.NewPath("metadata", "labels")
	managedLabelPath = labelsPath.Key(ManagedLabelKey)
)

type PodWebhook struct {
	client                       client.Client
	manageJobsWithoutQueueName   bool
	managedJobsNamespaceSelector labels.Selector
	namespaceSelector            *metav1.LabelSelector
	podSelector                  *metav1.LabelSelector
}

// SetupWebhook configures the webhook for pods.
func SetupWebhook(mgr ctrl.Manager, opts ...jobframework.Option) error {
	options := jobframework.DefaultOptions
	for _, opt := range opts {
		opt(&options)
	}
	wh := &PodWebhook{
<<<<<<< HEAD
		client:                     mgr.GetClient(),
		manageJobsWithoutQueueName: options.ManageJobsWithoutQueueName,
		namespaceSelector:          options.PodNamespaceSelector,
		podSelector:                options.PodSelector,
=======
		client:                       mgr.GetClient(),
		manageJobsWithoutQueueName:   options.ManageJobsWithoutQueueName,
		managedJobsNamespaceSelector: options.ManagedJobsNamespaceSelector,
		namespaceSelector:            podOpts.NamespaceSelector,
		podSelector:                  podOpts.PodSelector,
>>>>>>> cb285cf2
	}
	return ctrl.NewWebhookManagedBy(mgr).
		For(&corev1.Pod{}).
		WithDefaulter(wh).
		WithValidator(wh).
		Complete()
}

// +kubebuilder:webhook:path=/mutate--v1-pod,mutating=true,failurePolicy=fail,sideEffects=None,groups="",resources=pods,verbs=create,versions=v1,name=mpod.kb.io,admissionReviewVersions=v1
// +kubebuilder:rbac:groups="",resources=namespaces,verbs=get;list;watch

var _ webhook.CustomDefaulter = &PodWebhook{}

func (w *PodWebhook) Default(ctx context.Context, obj runtime.Object) error {
<<<<<<< HEAD
	pod := fromObject(obj)
	log := ctrl.LoggerFrom(ctx).WithName("pod-webhook").WithValues("pod", klog.KObj(pod))
=======
	pod := FromObject(obj)
	log := ctrl.LoggerFrom(ctx).WithName("pod-webhook")
>>>>>>> cb285cf2
	log.V(5).Info("Applying defaults")

	if IsPodOwnerManagedByKueue(pod) {
		log.V(5).Info("Pod owner is managed by kueue, skipping")
		return nil
	}

	// Check for pod label selector match
	podSelector, err := metav1.LabelSelectorAsSelector(w.podSelector)
	if err != nil {
		return fmt.Errorf("failed to parse pod selector: %w", err)
	}
	if !podSelector.Matches(labels.Set(pod.GetLabels())) {
		return nil
	}

	// Get pod namespace and check for namespace label selector match
	ns := corev1.Namespace{}
	err = w.client.Get(ctx, client.ObjectKey{Name: pod.GetNamespace()}, &ns)
	if err != nil {
		return fmt.Errorf("failed to run mutating webhook on pod %s, error while getting namespace: %w",
			pod.GetName(),
			err,
		)
	}
	log.V(5).Info("Found pod namespace", "Namespace.Name", ns.GetName())
	if features.Enabled(features.ManagedJobsNamespaceSelector) {
		if !w.managedJobsNamespaceSelector.Matches(labels.Set(ns.GetLabels())) {
			return nil
		}
	}
	nsSelector, err := metav1.LabelSelectorAsSelector(w.namespaceSelector)
	if err != nil {
		return fmt.Errorf("failed to parse namespace selector: %w", err)
	}
	if !nsSelector.Matches(labels.Set(ns.GetLabels())) {
		return nil
	}

	if jobframework.QueueName(pod) != "" || w.manageJobsWithoutQueueName {
		controllerutil.AddFinalizer(pod.Object(), PodFinalizer)

		if pod.Labels == nil {
			pod.Labels = make(map[string]string)
		}
		pod.Labels[ManagedLabelKey] = ManagedLabelValue

<<<<<<< HEAD
		if pod.gateIndex() == gateNotFound {
			log.V(5).Info("Adding gate")
			pod.Spec.SchedulingGates = append(pod.Spec.SchedulingGates, corev1.PodSchedulingGate{Name: SchedulingGateName})
=======
		if features.Enabled(features.TopologyAwareScheduling) && jobframework.PodSetTopologyRequest(&pod.pod.ObjectMeta, ptr.To(kueuealpha.PodGroupPodIndexLabel), nil, nil) != nil {
			pod.pod.Labels[kueuealpha.TASLabel] = "true"
			utilpod.Gate(&pod.pod, kueuealpha.TopologySchedulingGate)
		}

		if podGroupName(pod.pod) != "" {
			if err := pod.addRoleHash(); err != nil {
				return err
			}
>>>>>>> cb285cf2
		}
	}

	return nil
}

// +kubebuilder:webhook:path=/validate--v1-pod,mutating=false,failurePolicy=fail,sideEffects=None,groups="",resources=pods,verbs=create;update,versions=v1,name=vpod.kb.io,admissionReviewVersions=v1

var _ webhook.CustomValidator = &PodWebhook{}

func (w *PodWebhook) ValidateCreate(ctx context.Context, obj runtime.Object) (admission.Warnings, error) {
	var warnings admission.Warnings

<<<<<<< HEAD
	pod := fromObject(obj)
	log := ctrl.LoggerFrom(ctx).WithName("pod-webhook").WithValues("pod", klog.KObj(pod))
=======
	pod := FromObject(obj)
	log := ctrl.LoggerFrom(ctx).WithName("pod-webhook")
>>>>>>> cb285cf2
	log.V(5).Info("Validating create")
	allErrs := jobframework.ValidateCreateForQueueName(pod)

	allErrs = append(allErrs, validateManagedLabel(pod)...)

	if warn := warningForPodManagedLabel(pod); warn != "" {
		warnings = append(warnings, warn)
	}

	return warnings, allErrs.ToAggregate()
}

func (w *PodWebhook) ValidateUpdate(ctx context.Context, oldObj, newObj runtime.Object) (admission.Warnings, error) {
	var warnings admission.Warnings

<<<<<<< HEAD
	oldPod := fromObject(oldObj)
	newPod := fromObject(newObj)
	log := ctrl.LoggerFrom(ctx).WithName("pod-webhook").WithValues("pod", klog.KObj(newPod))
=======
	oldPod := FromObject(oldObj)
	newPod := FromObject(newObj)
	log := ctrl.LoggerFrom(ctx).WithName("pod-webhook")
>>>>>>> cb285cf2
	log.V(5).Info("Validating update")
	allErrs := jobframework.ValidateUpdateForQueueName(oldPod, newPod)

	allErrs = append(allErrs, validateManagedLabel(newPod)...)

	if warn := warningForPodManagedLabel(newPod); warn != "" {
		warnings = append(warnings, warn)
	}

	return warnings, allErrs.ToAggregate()
}

func (w *PodWebhook) ValidateDelete(context.Context, runtime.Object) (admission.Warnings, error) {
	return nil, nil
}

func validateManagedLabel(pod *Pod) field.ErrorList {
	var allErrs field.ErrorList

	if managedLabel, ok := pod.GetLabels()[ManagedLabelKey]; ok && managedLabel != ManagedLabelValue {
		return append(allErrs, field.Forbidden(managedLabelPath, fmt.Sprintf("managed label value can only be '%s'", ManagedLabelValue)))
	}

	return allErrs
}

// warningForPodManagedLabel returns a warning message if the pod has a managed label, and it's parent is managed by kueue
func warningForPodManagedLabel(p *Pod) string {
	if managedLabel := p.GetLabels()[ManagedLabelKey]; managedLabel == ManagedLabelValue && IsPodOwnerManagedByKueue(p) {
		return fmt.Sprintf("pod owner is managed by kueue, label '%s=%s' might lead to unexpected behaviour",
			ManagedLabelKey, ManagedLabelValue)
	}

	return ""
<<<<<<< HEAD
=======
}

func validatePodGroupMetadata(p *Pod) field.ErrorList {
	var allErrs field.ErrorList

	gtc, gtcExists := p.pod.GetAnnotations()[GroupTotalCountAnnotation]

	if podGroupName(p.pod) == "" {
		if gtcExists {
			return append(allErrs, field.Required(
				groupNameLabelPath,
				fmt.Sprintf("both the '%s' annotation and the '%s' label should be set", GroupTotalCountAnnotation, GroupNameLabel),
			))
		}
	} else {
		allErrs = append(allErrs, jobframework.ValidateLabelAsCRDName(p.Object(), GroupNameLabel)...)

		if !gtcExists {
			return append(allErrs, field.Required(
				groupTotalCountAnnotationPath,
				fmt.Sprintf("both the '%s' annotation and the '%s' label should be set", GroupTotalCountAnnotation, GroupNameLabel),
			))
		}
	}

	if _, err := p.groupTotalCount(); gtcExists && err != nil {
		return append(allErrs, field.Invalid(
			groupTotalCountAnnotationPath,
			gtc,
			err.Error(),
		))
	}

	return allErrs
}

func validateTopologyRequest(pod *Pod) field.ErrorList {
	return jobframework.ValidateTASPodSetRequest(metaPath, &pod.pod.ObjectMeta)
}

func validateUpdateForRetriableInGroupAnnotation(oldPod, newPod *Pod) field.ErrorList {
	if podGroupName(newPod.pod) != "" && isUnretriablePod(oldPod.pod) && !isUnretriablePod(newPod.pod) {
		return field.ErrorList{
			field.Forbidden(retriableInGroupAnnotationPath, "unretriable pod group can't be converted to retriable"),
		}
	}

	return field.ErrorList{}
>>>>>>> cb285cf2
}<|MERGE_RESOLUTION|>--- conflicted
+++ resolved
@@ -18,9 +18,11 @@
 
 import (
 	"context"
+	"errors"
 	"fmt"
 
 	corev1 "k8s.io/api/core/v1"
+	"k8s.io/apimachinery/pkg/api/validation"
 	metav1 "k8s.io/apimachinery/pkg/apis/meta/v1"
 	"k8s.io/apimachinery/pkg/labels"
 	"k8s.io/apimachinery/pkg/runtime"
@@ -29,18 +31,8 @@
 	ctrl "sigs.k8s.io/controller-runtime"
 	"sigs.k8s.io/controller-runtime/pkg/client"
 	"sigs.k8s.io/controller-runtime/pkg/controller/controllerutil"
-	"sigs.k8s.io/controller-runtime/pkg/webhook"
 	"sigs.k8s.io/controller-runtime/pkg/webhook/admission"
 
-<<<<<<< HEAD
-	"sigs.k8s.io/kueue/pkg/controller/jobframework"
-)
-
-const (
-	ManagedLabelKey   = "kueue.x-k8s.io/managed"
-	ManagedLabelValue = "true"
-	PodFinalizer      = ManagedLabelKey
-=======
 	configapi "sigs.k8s.io/kueue/apis/config/v1beta1"
 	kueuealpha "sigs.k8s.io/kueue/apis/kueue/v1alpha1"
 	"sigs.k8s.io/kueue/pkg/constants"
@@ -60,12 +52,18 @@
 	GroupServingAnnotation       = "kueue.x-k8s.io/pod-group-serving"
 	RoleHashAnnotation           = "kueue.x-k8s.io/role-hash"
 	RetriableInGroupAnnotation   = "kueue.x-k8s.io/retriable-in-group"
->>>>>>> cb285cf2
 )
 
 var (
-	labelsPath       = field.NewPath("metadata", "labels")
-	managedLabelPath = labelsPath.Key(ManagedLabelKey)
+	metaPath                       = field.NewPath("metadata")
+	labelsPath                     = metaPath.Child("labels")
+	annotationsPath                = metaPath.Child("annotations")
+	managedLabelPath               = labelsPath.Key(ManagedLabelKey)
+	groupNameLabelPath             = labelsPath.Key(GroupNameLabel)
+	groupTotalCountAnnotationPath  = annotationsPath.Key(GroupTotalCountAnnotation)
+	retriableInGroupAnnotationPath = annotationsPath.Key(RetriableInGroupAnnotation)
+
+	errPodOptsTypeAssertion = errors.New("options are not of type PodIntegrationOptions")
 )
 
 type PodWebhook struct {
@@ -78,44 +76,74 @@
 
 // SetupWebhook configures the webhook for pods.
 func SetupWebhook(mgr ctrl.Manager, opts ...jobframework.Option) error {
-	options := jobframework.DefaultOptions
-	for _, opt := range opts {
-		opt(&options)
+	options := jobframework.ProcessOptions(opts...)
+	podOpts, err := getPodOptions(options.IntegrationOptions)
+	if err != nil {
+		return err
 	}
 	wh := &PodWebhook{
-<<<<<<< HEAD
-		client:                     mgr.GetClient(),
-		manageJobsWithoutQueueName: options.ManageJobsWithoutQueueName,
-		namespaceSelector:          options.PodNamespaceSelector,
-		podSelector:                options.PodSelector,
-=======
 		client:                       mgr.GetClient(),
 		manageJobsWithoutQueueName:   options.ManageJobsWithoutQueueName,
 		managedJobsNamespaceSelector: options.ManagedJobsNamespaceSelector,
 		namespaceSelector:            podOpts.NamespaceSelector,
 		podSelector:                  podOpts.PodSelector,
->>>>>>> cb285cf2
-	}
-	return ctrl.NewWebhookManagedBy(mgr).
-		For(&corev1.Pod{}).
-		WithDefaulter(wh).
+	}
+	obj := &corev1.Pod{}
+	return webhook.WebhookManagedBy(mgr).
+		For(obj).
+		WithMutationHandler(webhook.WithLosslessDefaulter(mgr.GetScheme(), obj, wh)).
 		WithValidator(wh).
 		Complete()
 }
 
+func getPodOptions(integrationOpts map[string]any) (*configapi.PodIntegrationOptions, error) {
+	opts, ok := integrationOpts[corev1.SchemeGroupVersion.WithKind("Pod").String()]
+	if !ok {
+		return &configapi.PodIntegrationOptions{}, nil
+	}
+	podOpts, ok := opts.(*configapi.PodIntegrationOptions)
+	if !ok {
+		return nil, fmt.Errorf("%w, got %T", errPodOptsTypeAssertion, opts)
+	}
+	return podOpts, nil
+}
+
 // +kubebuilder:webhook:path=/mutate--v1-pod,mutating=true,failurePolicy=fail,sideEffects=None,groups="",resources=pods,verbs=create,versions=v1,name=mpod.kb.io,admissionReviewVersions=v1
 // +kubebuilder:rbac:groups="",resources=namespaces,verbs=get;list;watch
 
-var _ webhook.CustomDefaulter = &PodWebhook{}
+var _ admission.CustomDefaulter = &PodWebhook{}
+
+func containersShape(containers []corev1.Container) (result []map[string]interface{}) {
+	for _, c := range containers {
+		result = append(result, map[string]interface{}{
+			"resources": map[string]interface{}{
+				"requests": c.Resources.Requests,
+			},
+			"ports": c.Ports,
+		})
+	}
+
+	return result
+}
+
+// addRoleHash calculates the role hash and adds it to the pod's annotations
+func (p *Pod) addRoleHash() error {
+	if p.pod.Annotations == nil {
+		p.pod.Annotations = make(map[string]string)
+	}
+
+	hash, err := getRoleHash(p.pod)
+	if err != nil {
+		return err
+	}
+
+	p.pod.Annotations[RoleHashAnnotation] = hash
+	return nil
+}
 
 func (w *PodWebhook) Default(ctx context.Context, obj runtime.Object) error {
-<<<<<<< HEAD
-	pod := fromObject(obj)
-	log := ctrl.LoggerFrom(ctx).WithName("pod-webhook").WithValues("pod", klog.KObj(pod))
-=======
 	pod := FromObject(obj)
 	log := ctrl.LoggerFrom(ctx).WithName("pod-webhook")
->>>>>>> cb285cf2
 	log.V(5).Info("Applying defaults")
 
 	if IsPodOwnerManagedByKueue(pod) {
@@ -128,16 +156,16 @@
 	if err != nil {
 		return fmt.Errorf("failed to parse pod selector: %w", err)
 	}
-	if !podSelector.Matches(labels.Set(pod.GetLabels())) {
+	if !podSelector.Matches(labels.Set(pod.pod.GetLabels())) {
 		return nil
 	}
 
 	// Get pod namespace and check for namespace label selector match
 	ns := corev1.Namespace{}
-	err = w.client.Get(ctx, client.ObjectKey{Name: pod.GetNamespace()}, &ns)
+	err = w.client.Get(ctx, client.ObjectKey{Name: pod.pod.GetNamespace()}, &ns)
 	if err != nil {
 		return fmt.Errorf("failed to run mutating webhook on pod %s, error while getting namespace: %w",
-			pod.GetName(),
+			pod.pod.GetName(),
 			err,
 		)
 	}
@@ -158,16 +186,13 @@
 	if jobframework.QueueName(pod) != "" || w.manageJobsWithoutQueueName {
 		controllerutil.AddFinalizer(pod.Object(), PodFinalizer)
 
-		if pod.Labels == nil {
-			pod.Labels = make(map[string]string)
-		}
-		pod.Labels[ManagedLabelKey] = ManagedLabelValue
-
-<<<<<<< HEAD
-		if pod.gateIndex() == gateNotFound {
-			log.V(5).Info("Adding gate")
-			pod.Spec.SchedulingGates = append(pod.Spec.SchedulingGates, corev1.PodSchedulingGate{Name: SchedulingGateName})
-=======
+		if pod.pod.Labels == nil {
+			pod.pod.Labels = make(map[string]string)
+		}
+		pod.pod.Labels[ManagedLabelKey] = ManagedLabelValue
+
+		gate(&pod.pod)
+
 		if features.Enabled(features.TopologyAwareScheduling) && jobframework.PodSetTopologyRequest(&pod.pod.ObjectMeta, ptr.To(kueuealpha.PodGroupPodIndexLabel), nil, nil) != nil {
 			pod.pod.Labels[kueuealpha.TASLabel] = "true"
 			utilpod.Gate(&pod.pod, kueuealpha.TopologySchedulingGate)
@@ -177,31 +202,27 @@
 			if err := pod.addRoleHash(); err != nil {
 				return err
 			}
->>>>>>> cb285cf2
-		}
-	}
-
+		}
+	}
+
+	// copy back to the object
+	pod.pod.DeepCopyInto(obj.(*corev1.Pod))
 	return nil
 }
 
 // +kubebuilder:webhook:path=/validate--v1-pod,mutating=false,failurePolicy=fail,sideEffects=None,groups="",resources=pods,verbs=create;update,versions=v1,name=vpod.kb.io,admissionReviewVersions=v1
 
-var _ webhook.CustomValidator = &PodWebhook{}
+var _ admission.CustomValidator = &PodWebhook{}
 
 func (w *PodWebhook) ValidateCreate(ctx context.Context, obj runtime.Object) (admission.Warnings, error) {
 	var warnings admission.Warnings
 
-<<<<<<< HEAD
-	pod := fromObject(obj)
-	log := ctrl.LoggerFrom(ctx).WithName("pod-webhook").WithValues("pod", klog.KObj(pod))
-=======
 	pod := FromObject(obj)
 	log := ctrl.LoggerFrom(ctx).WithName("pod-webhook")
->>>>>>> cb285cf2
 	log.V(5).Info("Validating create")
-	allErrs := jobframework.ValidateCreateForQueueName(pod)
-
-	allErrs = append(allErrs, validateManagedLabel(pod)...)
+
+	allErrs := jobframework.ValidateJobOnCreate(pod)
+	allErrs = append(allErrs, validateCommon(pod)...)
 
 	if warn := warningForPodManagedLabel(pod); warn != "" {
 		warnings = append(warnings, warn)
@@ -213,19 +234,16 @@
 func (w *PodWebhook) ValidateUpdate(ctx context.Context, oldObj, newObj runtime.Object) (admission.Warnings, error) {
 	var warnings admission.Warnings
 
-<<<<<<< HEAD
-	oldPod := fromObject(oldObj)
-	newPod := fromObject(newObj)
-	log := ctrl.LoggerFrom(ctx).WithName("pod-webhook").WithValues("pod", klog.KObj(newPod))
-=======
 	oldPod := FromObject(oldObj)
 	newPod := FromObject(newObj)
 	log := ctrl.LoggerFrom(ctx).WithName("pod-webhook")
->>>>>>> cb285cf2
 	log.V(5).Info("Validating update")
-	allErrs := jobframework.ValidateUpdateForQueueName(oldPod, newPod)
-
-	allErrs = append(allErrs, validateManagedLabel(newPod)...)
+
+	allErrs := jobframework.ValidateJobOnUpdate(oldPod, newPod)
+	allErrs = append(allErrs, validateCommon(newPod)...)
+
+	allErrs = append(allErrs, validation.ValidateImmutableField(podGroupName(newPod.pod), podGroupName(oldPod.pod), groupNameLabelPath)...)
+	allErrs = append(allErrs, validateUpdateForRetriableInGroupAnnotation(oldPod, newPod)...)
 
 	if warn := warningForPodManagedLabel(newPod); warn != "" {
 		warnings = append(warnings, warn)
@@ -238,10 +256,17 @@
 	return nil, nil
 }
 
+func validateCommon(pod *Pod) field.ErrorList {
+	allErrs := validateManagedLabel(pod)
+	allErrs = append(allErrs, validatePodGroupMetadata(pod)...)
+	allErrs = append(allErrs, validateTopologyRequest(pod)...)
+	return allErrs
+}
+
 func validateManagedLabel(pod *Pod) field.ErrorList {
 	var allErrs field.ErrorList
 
-	if managedLabel, ok := pod.GetLabels()[ManagedLabelKey]; ok && managedLabel != ManagedLabelValue {
+	if managedLabel, ok := pod.pod.GetLabels()[ManagedLabelKey]; ok && managedLabel != ManagedLabelValue {
 		return append(allErrs, field.Forbidden(managedLabelPath, fmt.Sprintf("managed label value can only be '%s'", ManagedLabelValue)))
 	}
 
@@ -250,14 +275,12 @@
 
 // warningForPodManagedLabel returns a warning message if the pod has a managed label, and it's parent is managed by kueue
 func warningForPodManagedLabel(p *Pod) string {
-	if managedLabel := p.GetLabels()[ManagedLabelKey]; managedLabel == ManagedLabelValue && IsPodOwnerManagedByKueue(p) {
+	if managedLabel := p.pod.GetLabels()[ManagedLabelKey]; managedLabel == ManagedLabelValue && IsPodOwnerManagedByKueue(p) {
 		return fmt.Sprintf("pod owner is managed by kueue, label '%s=%s' might lead to unexpected behaviour",
 			ManagedLabelKey, ManagedLabelValue)
 	}
 
 	return ""
-<<<<<<< HEAD
-=======
 }
 
 func validatePodGroupMetadata(p *Pod) field.ErrorList {
@@ -306,5 +329,4 @@
 	}
 
 	return field.ErrorList{}
->>>>>>> cb285cf2
 }