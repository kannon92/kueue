--- conflicted
+++ resolved
@@ -32,19 +32,20 @@
 	"k8s.io/klog/v2"
 	"k8s.io/utils/ptr"
 	ctrl "sigs.k8s.io/controller-runtime"
+	"sigs.k8s.io/controller-runtime/pkg/builder"
 	"sigs.k8s.io/controller-runtime/pkg/client"
 	"sigs.k8s.io/controller-runtime/pkg/event"
-	"sigs.k8s.io/controller-runtime/pkg/handler"
 	"sigs.k8s.io/controller-runtime/pkg/reconcile"
 
 	kueue "sigs.k8s.io/kueue/apis/kueue/v1beta1"
+	"sigs.k8s.io/kueue/pkg/controller/core/indexer"
 	"sigs.k8s.io/kueue/pkg/controller/jobframework"
 	"sigs.k8s.io/kueue/pkg/podset"
+	clientutil "sigs.k8s.io/kueue/pkg/util/client"
 )
 
 var (
-	parentWorkloadKey = ".metadata.parentWorkload"
-	gvk               = batchv1.SchemeGroupVersion.WithKind("Job")
+	gvk = batchv1.SchemeGroupVersion.WithKind("Job")
 
 	FrameworkName = "batch/job"
 )
@@ -52,22 +53,25 @@
 const (
 	JobMinParallelismAnnotation              = "kueue.x-k8s.io/job-min-parallelism"
 	JobCompletionsEqualParallelismAnnotation = "kueue.x-k8s.io/job-completions-equal-parallelism"
+	StoppingAnnotation                       = "kueue.x-k8s.io/stopping"
 )
 
 func init() {
 	utilruntime.Must(jobframework.RegisterIntegration(FrameworkName, jobframework.IntegrationCallbacks{
 		SetupIndexes:           SetupIndexes,
+		NewJob:                 NewJob,
 		NewReconciler:          NewReconciler,
 		SetupWebhook:           SetupWebhook,
 		JobType:                &batchv1.Job{},
 		IsManagingObjectsOwner: isJob,
+		MultiKueueAdapter:      &multikueueAdapter{},
 	}))
 }
 
 // +kubebuilder:rbac:groups=scheduling.k8s.io,resources=priorityclasses,verbs=list;get;watch
 // +kubebuilder:rbac:groups="",resources=events,verbs=create;watch;update;patch
 // +kubebuilder:rbac:groups=batch,resources=jobs,verbs=get;list;watch;update;patch
-// +kubebuilder:rbac:groups=batch,resources=jobs/status,verbs=get;update
+// +kubebuilder:rbac:groups=batch,resources=jobs/status,verbs=get;update;patch
 // +kubebuilder:rbac:groups=batch,resources=jobs/finalizers,verbs=get;update;patch
 // +kubebuilder:rbac:groups=kueue.x-k8s.io,resources=workloads,verbs=get;list;watch;create;update;patch;delete
 // +kubebuilder:rbac:groups=kueue.x-k8s.io,resources=workloads/status,verbs=get;update;patch
@@ -75,13 +79,13 @@
 // +kubebuilder:rbac:groups=kueue.x-k8s.io,resources=resourceflavors,verbs=get;list;watch
 // +kubebuilder:rbac:groups=kueue.x-k8s.io,resources=workloadpriorityclasses,verbs=get;list;watch
 
-var NewReconciler = jobframework.NewGenericReconciler(
-	func() jobframework.GenericJob {
-		return &Job{}
-	}, func(c client.Client) handler.EventHandler {
-		return &parentWorkloadHandler{client: c}
-	},
-)
+func NewJob() jobframework.GenericJob {
+	return &Job{}
+}
+
+var NewReconciler = jobframework.NewGenericReconcilerFactory(NewJob, func(b *builder.Builder, c client.Client) *builder.Builder {
+	return b.Watches(&kueue.Workload{}, &parentWorkloadHandler{client: c})
+})
 
 func isJob(owner *metav1.OwnerReference) bool {
 	return owner.Kind == "Job" && owner.APIVersion == gvk.GroupVersion().String()
@@ -91,23 +95,23 @@
 	client client.Client
 }
 
-func (h *parentWorkloadHandler) Create(ctx context.Context, e event.CreateEvent, q workqueue.RateLimitingInterface) {
+func (h *parentWorkloadHandler) Create(ctx context.Context, e event.CreateEvent, q workqueue.TypedRateLimitingInterface[reconcile.Request]) {
 	h.queueReconcileForChildJob(ctx, e.Object, q)
 }
 
-func (h *parentWorkloadHandler) Update(ctx context.Context, e event.UpdateEvent, q workqueue.RateLimitingInterface) {
+func (h *parentWorkloadHandler) Update(ctx context.Context, e event.UpdateEvent, q workqueue.TypedRateLimitingInterface[reconcile.Request]) {
 	h.queueReconcileForChildJob(ctx, e.ObjectNew, q)
 }
 
-func (h *parentWorkloadHandler) Delete(context.Context, event.DeleteEvent, workqueue.RateLimitingInterface) {
-}
-
-func (h *parentWorkloadHandler) Generic(ctx context.Context, e event.GenericEvent, q workqueue.RateLimitingInterface) {
+func (h *parentWorkloadHandler) Delete(context.Context, event.DeleteEvent, workqueue.TypedRateLimitingInterface[reconcile.Request]) {
+}
+
+func (h *parentWorkloadHandler) Generic(_ context.Context, _ event.GenericEvent, _ workqueue.TypedRateLimitingInterface[reconcile.Request]) {
 }
 
 // queueReconcileForChildJob queues reconciliation of the child jobs (jobs with the
 // parent-workload annotation) in reaction to the parent-workload events.
-func (h *parentWorkloadHandler) queueReconcileForChildJob(ctx context.Context, object client.Object, q workqueue.RateLimitingInterface) {
+func (h *parentWorkloadHandler) queueReconcileForChildJob(ctx context.Context, object client.Object, q workqueue.TypedRateLimitingInterface[reconcile.Request]) {
 	w, ok := object.(*kueue.Workload)
 	if !ok {
 		return
@@ -116,7 +120,11 @@
 	ctx = ctrl.LoggerInto(ctx, log)
 	log.V(5).Info("Queueing reconcile for child jobs")
 	var childJobs batchv1.JobList
-	if err := h.client.List(ctx, &childJobs, client.InNamespace(w.Namespace), client.MatchingFields{parentWorkloadKey: w.Name}); err != nil {
+	owner := metav1.GetControllerOf(w)
+	if owner == nil {
+		return
+	}
+	if err := h.client.List(ctx, &childJobs, client.InNamespace(w.Namespace), client.MatchingFields{indexer.OwnerReferenceUID: string(owner.UID)}); err != nil {
 		klog.Error(err, "Unable to list child jobs")
 		return
 	}
@@ -146,7 +154,7 @@
 }
 
 func (j *Job) IsSuspended() bool {
-	return j.Spec.Suspend != nil && *j.Spec.Suspend
+	return j.Spec.Suspend != nil && *j.Spec.Suspend && j.Annotations[StoppingAnnotation] != "true"
 }
 
 func (j *Job) IsActive() bool {
@@ -157,11 +165,20 @@
 	j.Spec.Suspend = ptr.To(true)
 }
 
-func (j *Job) Stop(ctx context.Context, c client.Client, podSetsInfo []podset.PodSetInfo, eventMsg string) (bool, error) {
+func (j *Job) Stop(ctx context.Context, c client.Client, podSetsInfo []podset.PodSetInfo, _ jobframework.StopReason, _ string) (bool, error) {
+	object := j.Object()
 	stoppedNow := false
+
 	if !j.IsSuspended() {
-		j.Suspend()
-		if err := c.Update(ctx, j.Object()); err != nil {
+		if err := clientutil.Patch(ctx, c, object, true, func() (bool, error) {
+			j.Suspend()
+			if j.ObjectMeta.Annotations == nil {
+				j.ObjectMeta.Annotations = map[string]string{}
+			}
+			// We are using annotation to be sure that all updates finished successfully.
+			j.ObjectMeta.Annotations[StoppingAnnotation] = "true"
+			return true, nil
+		}); err != nil {
 			return false, fmt.Errorf("suspend: %w", err)
 		}
 		stoppedNow = true
@@ -169,18 +186,22 @@
 
 	// Reset start time if necessary, so we can update the scheduling directives.
 	if j.Status.StartTime != nil {
-		j.Status.StartTime = nil
-		if err := c.Status().Update(ctx, j.Object()); err != nil {
+		if err := clientutil.PatchStatus(ctx, c, object, func() (bool, error) {
+			j.Status.StartTime = nil
+			return true, nil
+		}); err != nil {
 			return stoppedNow, fmt.Errorf("reset status: %w", err)
 		}
 	}
 
-	if changed := j.RestorePodSetsInfo(podSetsInfo); !changed {
-		return stoppedNow, nil
-	}
-	if err := c.Update(ctx, j.Object()); err != nil {
+	if err := clientutil.Patch(ctx, c, object, true, func() (bool, error) {
+		j.RestorePodSetsInfo(podSetsInfo)
+		delete(j.ObjectMeta.Annotations, StoppingAnnotation)
+		return true, nil
+	}); err != nil {
 		return false, fmt.Errorf("restore info: %w", err)
 	}
+
 	return stoppedNow, nil
 }
 
@@ -188,38 +209,52 @@
 	return gvk
 }
 
-func (j *Job) ReclaimablePods() []kueue.ReclaimablePod {
+func (j *Job) PodLabelSelector() string {
+	return fmt.Sprintf("%s=%s", batchv1.JobNameLabel, j.Name)
+}
+
+func (j *Job) ReclaimablePods() ([]kueue.ReclaimablePod, error) {
 	parallelism := ptr.Deref(j.Spec.Parallelism, 1)
 	if parallelism == 1 || j.Status.Succeeded == 0 {
-		return nil
+		return nil, nil
 	}
 
 	remaining := ptr.Deref(j.Spec.Completions, parallelism) - j.Status.Succeeded
 	if remaining >= parallelism {
-		return nil
+		return nil, nil
 	}
 
 	return []kueue.ReclaimablePod{{
 		Name:  kueue.DefaultPodSetName,
 		Count: parallelism - remaining,
-	}}
+	}}, nil
+}
+
+// The following labels are managed internally by batch/job controller, we should not
+// propagate them to the workload.
+var (
+	// the legacy names are no longer defined in the api, only in k/2/apis/batch
+	legacyJobNameLabel       = "job-name"
+	legacyControllerUIDLabel = "controller-uid"
+	ManagedLabels            = []string{legacyJobNameLabel, legacyControllerUIDLabel, batchv1.JobNameLabel, batchv1.ControllerUidLabel}
+)
+
+func cleanManagedLabels(pt *corev1.PodTemplateSpec) *corev1.PodTemplateSpec {
+	for _, managedLabel := range ManagedLabels {
+		delete(pt.Labels, managedLabel)
+	}
+	return pt
 }
 
 func (j *Job) PodSets() []kueue.PodSet {
 	return []kueue.PodSet{
 		{
 			Name:     kueue.DefaultPodSetName,
-<<<<<<< HEAD
-			Template: *j.Spec.Template.DeepCopy(),
-			Count:    j.podsCount(),
-			MinCount: j.minPodsCount(),
-=======
 			Template: *cleanManagedLabels(j.Spec.Template.DeepCopy()),
 			Count:    j.podsCount(),
 			MinCount: j.minPodsCount(),
 			TopologyRequest: jobframework.PodSetTopologyRequest(&j.Spec.Template.ObjectMeta,
 				ptr.To(batchv1.JobCompletionIndexAnnotation), nil, nil),
->>>>>>> cb285cf2
 		},
 	}
 }
@@ -255,33 +290,24 @@
 			j.Spec.Completions = j.Spec.Parallelism
 		}
 	}
-	changed = podset.RestorePodSpec(&j.Spec.Template.ObjectMeta, &j.Spec.Template.Spec, podSetsInfo[0]) || changed
+	info := podSetsInfo[0]
+	for _, managedLabel := range ManagedLabels {
+		if v, found := j.Spec.Template.Labels[managedLabel]; found {
+			info.AddOrUpdateLabel(managedLabel, v)
+		}
+	}
+	changed = podset.RestorePodSpec(&j.Spec.Template.ObjectMeta, &j.Spec.Template.Spec, info) || changed
 	return changed
 }
 
-func (j *Job) Finished() (metav1.Condition, bool) {
-	var conditionType batchv1.JobConditionType
-	var finished bool
-
+func (j *Job) Finished() (message string, success, finished bool) {
 	for _, c := range j.Status.Conditions {
 		if (c.Type == batchv1.JobComplete || c.Type == batchv1.JobFailed) && c.Status == corev1.ConditionTrue {
-			conditionType = c.Type
-			finished = true
-			break
-		}
-	}
-
-	condition := metav1.Condition{
-		Type:    kueue.WorkloadFinished,
-		Status:  metav1.ConditionTrue,
-		Reason:  "JobFinished",
-		Message: "Job finished successfully",
-	}
-	if conditionType == batchv1.JobFailed {
-		condition.Message = "Job failed"
-	}
-
-	return condition, finished
+			return c.Message, c.Type != batchv1.JobFailed, true
+		}
+	}
+
+	return "", true, false
 }
 
 func (j *Job) PodsReady() bool {
@@ -316,19 +342,13 @@
 	return false
 }
 
-func SetupIndexes(ctx context.Context, indexer client.FieldIndexer) error {
-	if err := indexer.IndexField(ctx, &batchv1.Job{}, parentWorkloadKey, func(o client.Object) []string {
-		job := fromObject(o)
-		if pwName := jobframework.ParentWorkloadName(job); pwName != "" {
-			return []string{pwName}
-		}
-		return nil
-	}); err != nil {
+func SetupIndexes(ctx context.Context, fieldIndexer client.FieldIndexer) error {
+	if err := fieldIndexer.IndexField(ctx, &batchv1.Job{}, indexer.OwnerReferenceUID, indexer.IndexOwnerUID); err != nil {
 		return err
 	}
-	return jobframework.SetupWorkloadOwnerIndex(ctx, indexer, gvk)
-}
-
-func GetWorkloadNameForJob(jobName string) string {
-	return jobframework.GetWorkloadNameForOwnerWithGVK(jobName, gvk)
+	return jobframework.SetupWorkloadOwnerIndex(ctx, fieldIndexer, gvk)
+}
+
+func GetWorkloadNameForJob(jobName string, jobUID types.UID) string {
+	return jobframework.GetWorkloadNameForOwnerWithGVK(jobName, jobUID, gvk)
 }