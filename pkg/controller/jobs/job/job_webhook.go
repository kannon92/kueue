--- conflicted
+++ resolved
@@ -23,79 +23,58 @@
 
 	batchv1 "k8s.io/api/batch/v1"
 	apivalidation "k8s.io/apimachinery/pkg/api/validation"
-<<<<<<< HEAD
-	metav1 "k8s.io/apimachinery/pkg/apis/meta/v1"
-=======
 	"k8s.io/apimachinery/pkg/labels"
->>>>>>> cb285cf2
 	"k8s.io/apimachinery/pkg/runtime"
 	"k8s.io/apimachinery/pkg/util/validation/field"
 	"k8s.io/utils/ptr"
 	ctrl "sigs.k8s.io/controller-runtime"
-<<<<<<< HEAD
-	"sigs.k8s.io/controller-runtime/pkg/webhook"
-=======
 	"sigs.k8s.io/controller-runtime/pkg/client"
->>>>>>> cb285cf2
 	"sigs.k8s.io/controller-runtime/pkg/webhook/admission"
 
+	kueue "sigs.k8s.io/kueue/apis/kueue/v1beta1"
+	"sigs.k8s.io/kueue/pkg/cache"
 	"sigs.k8s.io/kueue/pkg/controller/constants"
 	"sigs.k8s.io/kueue/pkg/controller/jobframework"
-<<<<<<< HEAD
-	"sigs.k8s.io/kueue/pkg/util/kubeversion"
-=======
 	"sigs.k8s.io/kueue/pkg/controller/jobframework/webhook"
 	"sigs.k8s.io/kueue/pkg/features"
 	"sigs.k8s.io/kueue/pkg/queue"
->>>>>>> cb285cf2
 )
 
 var (
 	minPodsCountAnnotationsPath   = field.NewPath("metadata", "annotations").Key(JobMinParallelismAnnotation)
 	syncCompletionAnnotationsPath = field.NewPath("metadata", "annotations").Key(JobCompletionsEqualParallelismAnnotation)
+	replicaMetaPath               = field.NewPath("spec", "template", "metadata")
 )
 
 type JobWebhook struct {
-<<<<<<< HEAD
-	manageJobsWithoutQueueName bool
-	kubeServerVersion          *kubeversion.ServerVersionFetcher
-=======
 	client                       client.Client
 	manageJobsWithoutQueueName   bool
 	managedJobsNamespaceSelector labels.Selector
 	queues                       *queue.Manager
 	cache                        *cache.Cache
->>>>>>> cb285cf2
 }
 
 // SetupWebhook configures the webhook for batchJob.
 func SetupWebhook(mgr ctrl.Manager, opts ...jobframework.Option) error {
-	options := jobframework.DefaultOptions
-	for _, opt := range opts {
-		opt(&options)
-	}
+	options := jobframework.ProcessOptions(opts...)
 	wh := &JobWebhook{
-<<<<<<< HEAD
-		manageJobsWithoutQueueName: options.ManageJobsWithoutQueueName,
-		kubeServerVersion:          options.KubeServerVersion,
-=======
 		client:                       mgr.GetClient(),
 		manageJobsWithoutQueueName:   options.ManageJobsWithoutQueueName,
 		managedJobsNamespaceSelector: options.ManagedJobsNamespaceSelector,
 		queues:                       options.Queues,
 		cache:                        options.Cache,
->>>>>>> cb285cf2
-	}
-	return ctrl.NewWebhookManagedBy(mgr).
-		For(&batchv1.Job{}).
-		WithDefaulter(wh).
+	}
+	obj := &batchv1.Job{}
+	return webhook.WebhookManagedBy(mgr).
+		For(obj).
+		WithMutationHandler(webhook.WithLosslessDefaulter(mgr.GetScheme(), obj, wh)).
 		WithValidator(wh).
 		Complete()
 }
 
 // +kubebuilder:webhook:path=/mutate-batch-v1-job,mutating=true,failurePolicy=fail,sideEffects=None,groups=batch,resources=jobs,verbs=create,versions=v1,name=mjob.kb.io,admissionReviewVersions=v1
 
-var _ webhook.CustomDefaulter = &JobWebhook{}
+var _ admission.CustomDefaulter = &JobWebhook{}
 
 // Default implements webhook.CustomDefaulter so a webhook will be registered for the type
 func (w *JobWebhook) Default(ctx context.Context, obj runtime.Object) error {
@@ -103,16 +82,6 @@
 	log := ctrl.LoggerFrom(ctx).WithName("job-webhook")
 	log.V(5).Info("Applying defaults")
 
-<<<<<<< HEAD
-	if owner := metav1.GetControllerOf(job); owner != nil && jobframework.IsOwnerManagedByKueue(owner) {
-		if job.Annotations == nil {
-			job.Annotations = make(map[string]string)
-		}
-		if pwName, err := jobframework.GetWorkloadNameForOwnerRef(owner); err != nil {
-			return err
-		} else {
-			job.Annotations[constants.ParentWorkloadAnnotation] = pwName
-=======
 	if err := jobframework.ApplyDefaultForSuspend(ctx, job, w.client, w.manageJobsWithoutQueueName, w.managedJobsNamespaceSelector); err != nil {
 		return err
 	}
@@ -133,18 +102,20 @@
 				job.Spec.ManagedBy = ptr.To(kueue.MultiKueueControllerName)
 				return nil
 			}
->>>>>>> cb285cf2
-		}
-	}
-
-	jobframework.ApplyDefaultForSuspend(job, w.manageJobsWithoutQueueName)
-
+		}
+	}
 	return nil
 }
 
+func canDefaultManagedBy(jobSpecManagedBy *string) bool {
+	return features.Enabled(features.MultiKueueBatchJobWithManagedBy) &&
+		features.Enabled(features.MultiKueue) &&
+		(jobSpecManagedBy == nil || *jobSpecManagedBy == batchv1.JobControllerName)
+}
+
 // +kubebuilder:webhook:path=/validate-batch-v1-job,mutating=false,failurePolicy=fail,sideEffects=None,groups=batch,resources=jobs,verbs=create;update,versions=v1,name=vjob.kb.io,admissionReviewVersions=v1
 
-var _ webhook.CustomValidator = &JobWebhook{}
+var _ admission.CustomValidator = &JobWebhook{}
 
 // ValidateCreate implements webhook.CustomValidator so a webhook will be registered for the type
 func (w *JobWebhook) ValidateCreate(ctx context.Context, obj runtime.Object) (admission.Warnings, error) {
@@ -156,10 +127,10 @@
 
 func (w *JobWebhook) validateCreate(job *Job) field.ErrorList {
 	var allErrs field.ErrorList
-	allErrs = append(allErrs, jobframework.ValidateAnnotationAsCRDName(job, constants.ParentWorkloadAnnotation)...)
-	allErrs = append(allErrs, jobframework.ValidateCreateForQueueName(job)...)
+	allErrs = append(allErrs, jobframework.ValidateJobOnCreate(job)...)
 	allErrs = append(allErrs, w.validatePartialAdmissionCreate(job)...)
-	allErrs = append(allErrs, jobframework.ValidateCreateForParentWorkload(job)...)
+	allErrs = append(allErrs, w.validateSyncCompletionCreate(job)...)
+	allErrs = append(allErrs, w.validateTopologyRequest(job)...)
 	return allErrs
 }
 
@@ -169,12 +140,15 @@
 		v, err := strconv.Atoi(strVal)
 		if err != nil {
 			allErrs = append(allErrs, field.Invalid(minPodsCountAnnotationsPath, job.Annotations[JobMinParallelismAnnotation], err.Error()))
-		} else {
-			if int32(v) >= job.podsCount() || v <= 0 {
-				allErrs = append(allErrs, field.Invalid(minPodsCountAnnotationsPath, v, fmt.Sprintf("should be between 0 and %d", job.podsCount()-1)))
-			}
-		}
-	}
+		} else if int32(v) >= job.podsCount() || v <= 0 {
+			allErrs = append(allErrs, field.Invalid(minPodsCountAnnotationsPath, v, fmt.Sprintf("should be between 0 and %d", job.podsCount()-1)))
+		}
+	}
+	return allErrs
+}
+
+func (w *JobWebhook) validateSyncCompletionCreate(job *Job) field.ErrorList {
+	var allErrs field.ErrorList
 	if strVal, found := job.Annotations[JobCompletionsEqualParallelismAnnotation]; found {
 		enabled, err := strconv.ParseBool(strVal)
 		if err != nil {
@@ -202,18 +176,22 @@
 }
 
 func (w *JobWebhook) validateUpdate(oldJob, newJob *Job) field.ErrorList {
-	allErrs := w.validateCreate(newJob)
-	allErrs = append(allErrs, jobframework.ValidateUpdateForParentWorkload(oldJob, newJob)...)
-	allErrs = append(allErrs, jobframework.ValidateUpdateForQueueName(oldJob, newJob)...)
+	var allErrs field.ErrorList
+	allErrs = append(allErrs, jobframework.ValidateJobOnCreate(newJob)...)
+	if newJob.Annotations[JobMinParallelismAnnotation] != oldJob.Annotations[JobMinParallelismAnnotation] {
+		allErrs = append(allErrs, w.validatePartialAdmissionCreate(newJob)...)
+	}
+	allErrs = append(allErrs, w.validateSyncCompletionCreate(newJob)...)
+	allErrs = append(allErrs, jobframework.ValidateJobOnUpdate(oldJob, newJob)...)
 	allErrs = append(allErrs, validatePartialAdmissionUpdate(oldJob, newJob)...)
-	allErrs = append(allErrs, jobframework.ValidateUpdateForWorkloadPriorityClassName(oldJob, newJob)...)
+	allErrs = append(allErrs, w.validateTopologyRequest(newJob)...)
 	return allErrs
 }
 
 func validatePartialAdmissionUpdate(oldJob, newJob *Job) field.ErrorList {
 	var allErrs field.ErrorList
 	if _, found := oldJob.Annotations[JobMinParallelismAnnotation]; found {
-		if !oldJob.IsSuspended() && ptr.Deref(oldJob.Spec.Parallelism, 1) != ptr.Deref(newJob.Spec.Parallelism, 1) {
+		if !ptr.Deref(oldJob.Spec.Suspend, false) && ptr.Deref(oldJob.Spec.Parallelism, 1) != ptr.Deref(newJob.Spec.Parallelism, 1) {
 			allErrs = append(allErrs, field.Forbidden(field.NewPath("spec", "parallelism"), "cannot change when partial admission is enabled and the job is not suspended"))
 		}
 	}
@@ -223,7 +201,11 @@
 	return allErrs
 }
 
+func (w *JobWebhook) validateTopologyRequest(job *Job) field.ErrorList {
+	return jobframework.ValidateTASPodSetRequest(replicaMetaPath, &job.Spec.Template.ObjectMeta)
+}
+
 // ValidateDelete implements webhook.CustomValidator so a webhook will be registered for the type
-func (w *JobWebhook) ValidateDelete(ctx context.Context, obj runtime.Object) (admission.Warnings, error) {
+func (w *JobWebhook) ValidateDelete(_ context.Context, _ runtime.Object) (admission.Warnings, error) {
 	return nil, nil
 }