--- conflicted
+++ resolved
@@ -17,32 +17,26 @@
 package job
 
 import (
-	"context"
 	"fmt"
 	"testing"
 
 	"github.com/google/go-cmp/cmp"
 	"github.com/google/go-cmp/cmp/cmpopts"
-	kubeflow "github.com/kubeflow/mpi-operator/pkg/apis/kubeflow/v2beta1"
 	batchv1 "k8s.io/api/batch/v1"
+	corev1 "k8s.io/api/core/v1"
 	apivalidation "k8s.io/apimachinery/pkg/api/validation"
-<<<<<<< HEAD
-=======
 	metav1 "k8s.io/apimachinery/pkg/apis/meta/v1"
 	"k8s.io/apimachinery/pkg/labels"
->>>>>>> cb285cf2
 	"k8s.io/apimachinery/pkg/util/validation/field"
 	"k8s.io/utils/ptr"
 
+	kueuealpha "sigs.k8s.io/kueue/apis/kueue/v1alpha1"
+	kueue "sigs.k8s.io/kueue/apis/kueue/v1beta1"
+	"sigs.k8s.io/kueue/pkg/cache"
 	"sigs.k8s.io/kueue/pkg/controller/constants"
-<<<<<<< HEAD
-	"sigs.k8s.io/kueue/pkg/controller/jobframework"
-	"sigs.k8s.io/kueue/pkg/util/kubeversion"
-=======
 	"sigs.k8s.io/kueue/pkg/features"
 	"sigs.k8s.io/kueue/pkg/queue"
 	utiltesting "sigs.k8s.io/kueue/pkg/util/testing"
->>>>>>> cb285cf2
 	testingutil "sigs.k8s.io/kueue/pkg/util/testingjobs/job"
 
 	// without this only the job framework is registered
@@ -50,14 +44,16 @@
 )
 
 const (
-	invalidRFC1123Message = `a lowercase RFC 1123 subdomain must consist of lower case alphanumeric characters, '-' or '.', and must start and end with an alphanumeric character (e.g. 'example.com', regex used for validation is '[a-z0-9]([-a-z0-9]*[a-z0-9])?(\.[a-z0-9]([-a-z0-9]*[a-z0-9])?)*')`
+	invalidRFC1123Message  = `a lowercase RFC 1123 subdomain must consist of lower case alphanumeric characters, '-' or '.', and must start and end with an alphanumeric character (e.g. 'example.com', regex used for validation is '[a-z0-9]([-a-z0-9]*[a-z0-9])?(\.[a-z0-9]([-a-z0-9]*[a-z0-9])?)*')`
+	invalidLabelKeyMessage = `name part must consist of alphanumeric characters, '-', '_' or '.', and must start and end with an alphanumeric character (e.g. 'MyName',  or 'my.name',  or '123-abc', regex used for validation is '([A-Za-z0-9][-A-Za-z0-9_.]*)?[A-Za-z0-9]')`
 )
 
 var (
 	annotationsPath               = field.NewPath("metadata", "annotations")
 	labelsPath                    = field.NewPath("metadata", "labels")
-	parentWorkloadKeyPath         = annotationsPath.Key(constants.ParentWorkloadAnnotation)
 	queueNameLabelPath            = labelsPath.Key(constants.QueueLabel)
+	prebuiltWlNameLabelPath       = labelsPath.Key(constants.PrebuiltWorkloadLabel)
+	maxExecTimeLabelPath          = labelsPath.Key(constants.MaxExecTimeSecondsLabel)
 	queueNameAnnotationsPath      = annotationsPath.Key(constants.QueueAnnotation)
 	workloadPriorityClassNamePath = labelsPath.Key(constants.WorkloadPriorityClassLabel)
 )
@@ -74,34 +70,6 @@
 			wantErr: nil,
 		},
 		{
-			name: "valid parent-workload annotation",
-			job: testingutil.MakeJob("job", "default").
-				ParentWorkload("parent-workload-name").
-				Queue("queue").
-				OwnerReference("parent-workload-name", kubeflow.SchemeGroupVersionKind).
-				Obj(),
-			wantErr: nil,
-		},
-		{
-			name: "invalid parent-workload annotation",
-			job: testingutil.MakeJob("job", "default").
-				ParentWorkload("parent workload name").
-				OwnerReference("parent workload name", kubeflow.SchemeGroupVersionKind).
-				Queue("queue").
-				Obj(),
-			wantErr: field.ErrorList{field.Invalid(parentWorkloadKeyPath, "parent workload name", invalidRFC1123Message)},
-		},
-		{
-			name: "invalid parent-workload annotation (owner is missing)",
-			job: testingutil.MakeJob("job", "default").
-				ParentWorkload("parent-workload").
-				Queue("queue").
-				Obj(),
-			wantErr: field.ErrorList{
-				field.Forbidden(parentWorkloadKeyPath, "must not add a parent workload annotation to job without OwnerReference"),
-			},
-		},
-		{
 			name:    "invalid queue-name label",
 			job:     testingutil.MakeJob("job", "default").Queue("queue name").Obj(),
 			wantErr: field.ErrorList{field.Invalid(queueNameLabelPath, "queue name", invalidRFC1123Message)},
@@ -112,18 +80,6 @@
 			wantErr: field.ErrorList{field.Invalid(queueNameAnnotationsPath, "queue name", invalidRFC1123Message)},
 		},
 		{
-			name: "invalid queue-name and parent-workload annotation",
-			job: testingutil.MakeJob("job", "default").
-				Queue("queue name").
-				ParentWorkload("parent workload name").
-				OwnerReference("parent workload name", kubeflow.SchemeGroupVersionKind).
-				Obj(),
-			wantErr: field.ErrorList{
-				field.Invalid(parentWorkloadKeyPath, "parent workload name", invalidRFC1123Message),
-				field.Invalid(queueNameLabelPath, "queue name", invalidRFC1123Message),
-			},
-		},
-		{
 			name: "invalid partial admission annotation (format)",
 			job: testingutil.MakeJob("job", "default").
 				Parallelism(4).
@@ -211,8 +167,6 @@
 				Obj(),
 			wantErr: nil,
 		},
-<<<<<<< HEAD
-=======
 		{
 			name: "invalid prebuilt workload",
 			job: testingutil.MakeJob("job", "default").
@@ -318,7 +272,6 @@
 					invalidLabelKeyMessage),
 			},
 		},
->>>>>>> cb285cf2
 	}
 
 	for _, tc := range testcases {
@@ -352,7 +305,7 @@
 			oldJob: testingutil.MakeJob("job", "default").Obj(),
 			newJob: testingutil.MakeJob("job", "default").Queue("queue").Suspend(false).Obj(),
 			wantErr: field.ErrorList{
-				field.Invalid(queueNameLabelPath, "", apivalidation.FieldImmutableErrorMsg),
+				field.Invalid(queueNameLabelPath, "queue", apivalidation.FieldImmutableErrorMsg),
 			},
 		},
 		{
@@ -366,7 +319,7 @@
 			oldJob: testingutil.MakeJob("job", "default").Queue("queue").Obj(),
 			newJob: testingutil.MakeJob("job", "default").Queue("queue2").Suspend(false).Obj(),
 			wantErr: field.ErrorList{
-				field.Invalid(queueNameLabelPath, "queue", apivalidation.FieldImmutableErrorMsg),
+				field.Invalid(queueNameLabelPath, "queue2", apivalidation.FieldImmutableErrorMsg),
 			},
 		},
 		{
@@ -382,38 +335,6 @@
 			wantErr: field.ErrorList{field.Invalid(queueNameLabelPath, "queue name", invalidRFC1123Message)},
 		},
 		{
-			name:   "update the nil parent workload to non-empty",
-			oldJob: testingutil.MakeJob("job", "default").Obj(),
-			newJob: testingutil.MakeJob("job", "default").
-				ParentWorkload("parent").
-				OwnerReference("parent", kubeflow.SchemeGroupVersionKind).
-				Obj(),
-			wantErr: field.ErrorList{
-				field.Invalid(parentWorkloadKeyPath, "parent", apivalidation.FieldImmutableErrorMsg),
-			},
-		},
-		{
-			name:   "update the non-empty parent workload to nil",
-			oldJob: testingutil.MakeJob("job", "default").ParentWorkload("parent").Obj(),
-			newJob: testingutil.MakeJob("job", "default").Obj(),
-			wantErr: field.ErrorList{
-				field.Invalid(parentWorkloadKeyPath, "", apivalidation.FieldImmutableErrorMsg),
-			},
-		},
-		{
-			name:   "invalid queue name and immutable parent",
-			oldJob: testingutil.MakeJob("job", "default").Obj(),
-			newJob: testingutil.MakeJob("job", "default").
-				Queue("queue name").
-				ParentWorkload("parent").
-				OwnerReference("parent", kubeflow.SchemeGroupVersionKind).
-				Obj(),
-			wantErr: field.ErrorList{
-				field.Invalid(queueNameLabelPath, "queue name", invalidRFC1123Message),
-				field.Invalid(parentWorkloadKeyPath, "parent", apivalidation.FieldImmutableErrorMsg),
-			},
-		},
-		{
 			name: "immutable parallelism while unsuspended with partial admission enabled",
 			oldJob: testingutil.MakeJob("job", "default").
 				Suspend(false).
@@ -437,6 +358,7 @@
 				Parallelism(4).
 				Completions(6).
 				SetAnnotation(JobMinParallelismAnnotation, "3").
+				SetAnnotation(StoppingAnnotation, "true").
 				Obj(),
 			newJob: testingutil.MakeJob("job", "default").
 				Parallelism(5).
@@ -484,7 +406,129 @@
 			oldJob: testingutil.MakeJob("job", "default").WorkloadPriorityClass("test-1").Obj(),
 			newJob: testingutil.MakeJob("job", "default").WorkloadPriorityClass("test-2").Obj(),
 			wantErr: field.ErrorList{
-				field.Invalid(workloadPriorityClassNamePath, "test-1", apivalidation.FieldImmutableErrorMsg),
+				field.Invalid(workloadPriorityClassNamePath, "test-2", apivalidation.FieldImmutableErrorMsg),
+			},
+		},
+		{
+			name: "immutable prebuilt workload ",
+			oldJob: testingutil.MakeJob("job", "default").
+				Suspend(true).
+				Label(constants.PrebuiltWorkloadLabel, "old-workload").
+				Obj(),
+			newJob: testingutil.MakeJob("job", "default").
+				Suspend(false).
+				Label(constants.PrebuiltWorkloadLabel, "new-workload").
+				Obj(),
+			wantErr: apivalidation.ValidateImmutableField("new-workload", "old-workload", prebuiltWlNameLabelPath),
+		},
+		{
+			name: "immutable queue name not suspend",
+			oldJob: testingutil.MakeJob("job", "default").
+				Suspend(false).
+				Label(constants.QueueLabel, "old-queue").
+				Obj(),
+			newJob: testingutil.MakeJob("job", "default").
+				Suspend(false).
+				Label(constants.QueueLabel, "new-queue").
+				Obj(),
+			wantErr: apivalidation.ValidateImmutableField("new-queue", "old-queue", queueNameLabelPath),
+		},
+		{
+			name: "queue name can changes when it is  suspend",
+			oldJob: testingutil.MakeJob("job", "default").
+				Suspend(true).
+				Label(constants.QueueLabel, "old-queue").
+				Obj(),
+			newJob: testingutil.MakeJob("job", "default").
+				Suspend(true).
+				Label(constants.QueueLabel, "new-queue").
+				Obj(),
+			wantErr: nil,
+		},
+		{
+			name: "can update the kueue.x-k8s.io/job-min-parallelism  annotation",
+			oldJob: testingutil.MakeJob("job", "default").
+				Parallelism(4).
+				Completions(6).
+				SetAnnotation(JobMinParallelismAnnotation, "3").
+				Obj(),
+			newJob: testingutil.MakeJob("job", "default").
+				Parallelism(4).
+				Completions(6).
+				SetAnnotation(JobMinParallelismAnnotation, "2").
+				Obj(),
+			wantErr: nil,
+		},
+		{
+			name: "validates kueue.x-k8s.io/job-min-parallelism annotation value (bad format)",
+			oldJob: testingutil.MakeJob("job", "default").
+				Parallelism(4).
+				Completions(6).
+				SetAnnotation(JobMinParallelismAnnotation, "3").
+				Obj(),
+			newJob: testingutil.MakeJob("job", "default").
+				Parallelism(4).
+				Completions(6).
+				SetAnnotation(JobMinParallelismAnnotation, "NaN").
+				Obj(),
+			wantErr: field.ErrorList{
+				field.Invalid(minPodsCountAnnotationsPath, "NaN", "strconv.Atoi: parsing \"NaN\": invalid syntax"),
+			},
+		},
+		{
+			name: "immutable max exec time while unsuspended",
+			oldJob: testingutil.MakeJob("job", "default").
+				Suspend(false).
+				Label(constants.MaxExecTimeSecondsLabel, "10").
+				Obj(),
+			newJob: testingutil.MakeJob("job", "default").
+				Suspend(false).
+				Label(constants.MaxExecTimeSecondsLabel, "20").
+				Obj(),
+			wantErr: apivalidation.ValidateImmutableField("20", "10", maxExecTimeLabelPath),
+		},
+		{
+			name: "immutable max exec time while transitioning to unsuspended",
+			oldJob: testingutil.MakeJob("job", "default").
+				Suspend(true).
+				Label(constants.MaxExecTimeSecondsLabel, "10").
+				Obj(),
+			newJob: testingutil.MakeJob("job", "default").
+				Suspend(false).
+				Label(constants.MaxExecTimeSecondsLabel, "20").
+				Obj(),
+			wantErr: apivalidation.ValidateImmutableField("20", "10", maxExecTimeLabelPath),
+		},
+		{
+			name: "mutable max exec time while suspended",
+			oldJob: testingutil.MakeJob("job", "default").
+				Suspend(true).
+				Label(constants.MaxExecTimeSecondsLabel, "10").
+				Obj(),
+			newJob: testingutil.MakeJob("job", "default").
+				Suspend(true).
+				Label(constants.MaxExecTimeSecondsLabel, "20").
+				Obj(),
+		},
+		{
+			name: "set valid TAS request",
+			oldJob: testingutil.MakeJob("job", "default").
+				Obj(),
+			newJob: testingutil.MakeJob("job", "default").
+				PodAnnotation(kueuealpha.PodSetRequiredTopologyAnnotation, "cloud.com/block").
+				Obj(),
+		},
+		{
+			name: "attempt to set invalid TAS request",
+			oldJob: testingutil.MakeJob("job", "default").
+				Obj(),
+			newJob: testingutil.MakeJob("job", "default").
+				PodAnnotation(kueuealpha.PodSetRequiredTopologyAnnotation, "cloud.com/block").
+				PodAnnotation(kueuealpha.PodSetPreferredTopologyAnnotation, "cloud.com/block").
+				Obj(),
+			wantErr: field.ErrorList{
+				field.Invalid(replicaMetaPath.Child("annotations"), field.OmitValueType{},
+					`must not contain both "kueue.x-k8s.io/podset-required-topology" and "kueue.x-k8s.io/podset-preferred-topology"`),
 			},
 		},
 	}
@@ -501,19 +545,16 @@
 
 func TestDefault(t *testing.T) {
 	testcases := map[string]struct {
-		job                        *batchv1.Job
-		manageJobsWithoutQueueName bool
-		want                       *batchv1.Job
+		job                                    *batchv1.Job
+		queues                                 []kueue.LocalQueue
+		clusterQueues                          []kueue.ClusterQueue
+		admissionCheck                         *kueue.AdmissionCheck
+		manageJobsWithoutQueueName             bool
+		multiKueueEnabled                      bool
+		multiKueueBatchJobWithManagedByEnabled bool
+		want                                   *batchv1.Job
+		wantErr                                error
 	}{
-		"add a parent job name to annotations": {
-			job: testingutil.MakeJob("child-job", "default").
-				OwnerReference("parent-job", kubeflow.SchemeGroupVersionKind).
-				Obj(),
-			want: testingutil.MakeJob("child-job", "default").
-				OwnerReference("parent-job", kubeflow.SchemeGroupVersionKind).
-				ParentWorkload(jobframework.GetWorkloadNameForOwnerWithGVK("parent-job", kubeflow.SchemeGroupVersionKind)).
-				Obj(),
-		},
 		"update the suspend field with 'manageJobsWithoutQueueName=false'": {
 			job:  testingutil.MakeJob("job", "default").Queue("queue").Suspend(false).Obj(),
 			want: testingutil.MakeJob("job", "default").Queue("queue").Obj(),
@@ -523,14 +564,83 @@
 			manageJobsWithoutQueueName: true,
 			want:                       testingutil.MakeJob("job", "default").Obj(),
 		},
+		"no change in managed by: features.MultiKueueBatchJobWithManagedBy disabled": {
+			job:                                    testingutil.MakeJob("job", "default").Queue("queue").Suspend(false).Obj(),
+			multiKueueBatchJobWithManagedByEnabled: false,
+			want:                                   testingutil.MakeJob("job", "default").Queue("queue").Obj(),
+		},
+		"no change in managed by: features.MultiKueue disabled": {
+			job:               testingutil.MakeJob("job", "default").Queue("queue").Suspend(false).Obj(),
+			multiKueueEnabled: false,
+			want:              testingutil.MakeJob("job", "default").Queue("queue").Obj(),
+		},
+		"managed by is defaulted: queue label was set": {
+			job: testingutil.MakeJob("job", "default").
+				Queue("local-queue").
+				Suspend(false).
+				Obj(),
+			queues: []kueue.LocalQueue{
+				*utiltesting.MakeLocalQueue("local-queue", "default").
+					ClusterQueue("cluster-queue").
+					Obj(),
+			},
+			clusterQueues: []kueue.ClusterQueue{
+				*utiltesting.MakeClusterQueue("cluster-queue").
+					AdmissionChecks("admission-check").
+					Obj(),
+			},
+			admissionCheck: utiltesting.MakeAdmissionCheck("admission-check").
+				ControllerName(kueue.MultiKueueControllerName).
+				Active(metav1.ConditionTrue).
+				Obj(),
+			want: testingutil.MakeJob("job", "default").
+				Queue("local-queue").
+				ManagedBy(kueue.MultiKueueControllerName).
+				Obj(),
+			multiKueueEnabled:                      true,
+			multiKueueBatchJobWithManagedByEnabled: true,
+		},
+		"no change in managed by: user specified managed by": {
+			job: testingutil.MakeJob("job", "default").
+				Queue("local-queue").
+				ManagedBy("example.com/foo").
+				Suspend(false).
+				Obj(),
+			queues: []kueue.LocalQueue{
+				*utiltesting.MakeLocalQueue("local-queue", "default").
+					ClusterQueue("cluster-queue").
+					Obj(),
+			},
+			clusterQueues: []kueue.ClusterQueue{
+				*utiltesting.MakeClusterQueue("cluster-queue").
+					AdmissionChecks("admission-check").
+					Obj(),
+			},
+			admissionCheck: utiltesting.MakeAdmissionCheck("admission-check").
+				ControllerName(kueue.MultiKueueControllerName).
+				Active(metav1.ConditionTrue).
+				Obj(),
+			want: testingutil.MakeJob("job", "default").
+				Queue("local-queue").
+				ManagedBy("example.com/foo").
+				Obj(),
+			multiKueueEnabled:                      true,
+			multiKueueBatchJobWithManagedByEnabled: true,
+		},
+		"invalid queue name": {
+			job: testingutil.MakeJob("job", "default").
+				Queue("invalid-local-queue").
+				Suspend(false).
+				Obj(),
+			want: testingutil.MakeJob("job", "default").
+				Queue("invalid-local-queue").
+				Obj(),
+			multiKueueEnabled:                      true,
+			multiKueueBatchJobWithManagedByEnabled: true,
+		},
 	}
 	for name, tc := range testcases {
 		t.Run(name, func(t *testing.T) {
-<<<<<<< HEAD
-			w := &JobWebhook{manageJobsWithoutQueueName: tc.manageJobsWithoutQueueName}
-			if err := w.Default(context.Background(), tc.job); err != nil {
-				t.Errorf("set defaults to a batch/job by a Defaulter")
-=======
 			features.SetFeatureGateDuringTest(t, features.MultiKueue, tc.multiKueueEnabled)
 			features.SetFeatureGateDuringTest(t, features.MultiKueueBatchJobWithManagedBy, tc.multiKueueBatchJobWithManagedByEnabled)
 
@@ -570,7 +680,6 @@
 			gotErr := w.Default(ctx, tc.job)
 			if diff := cmp.Diff(tc.wantErr, gotErr, cmpopts.EquateErrors()); diff != "" {
 				t.Errorf("Default() error mismatch (-want +got):\n%s", diff)
->>>>>>> cb285cf2
 			}
 			if diff := cmp.Diff(tc.want, tc.job); len(diff) != 0 {
 				t.Errorf("Default() mismatch (-want,+got):\n%s", diff)
