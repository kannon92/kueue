--- conflicted
+++ resolved
@@ -26,12 +26,15 @@
 	metav1 "k8s.io/apimachinery/pkg/apis/meta/v1"
 	"k8s.io/apimachinery/pkg/labels"
 	"k8s.io/client-go/tools/record"
+	"k8s.io/utils/ptr"
 	"sigs.k8s.io/controller-runtime/pkg/client"
 	"sigs.k8s.io/controller-runtime/pkg/reconcile"
 	jobset "sigs.k8s.io/jobset/api/jobset/v1alpha2"
 
+	kueuealpha "sigs.k8s.io/kueue/apis/kueue/v1alpha1"
 	kueue "sigs.k8s.io/kueue/apis/kueue/v1beta1"
 	"sigs.k8s.io/kueue/pkg/constants"
+	controllerconsts "sigs.k8s.io/kueue/pkg/controller/constants"
 	"sigs.k8s.io/kueue/pkg/controller/jobframework"
 	utiltesting "sigs.k8s.io/kueue/pkg/util/testing"
 	testingjobset "sigs.k8s.io/kueue/pkg/util/testingjobs/jobset"
@@ -186,7 +189,10 @@
 	for name, tc := range testcases {
 		t.Run(name, func(t *testing.T) {
 			jobSet := (*JobSet)(tc.jobSet)
-			got := jobSet.ReclaimablePods()
+			got, err := jobSet.ReclaimablePods()
+			if err != nil {
+				t.Fatalf("Unexpected error: %s", err)
+			}
 			if diff := cmp.Diff(tc.want, got); diff != "" {
 				t.Errorf("Unexpected Reclaimable pods (-want +got):\n%s", diff)
 			}
@@ -194,8 +200,6 @@
 	}
 }
 
-<<<<<<< HEAD
-=======
 func TestPodSets(t *testing.T) {
 	jobSetTemplate := testingjobset.MakeJobSet("jobset", "ns")
 
@@ -306,7 +310,6 @@
 	}
 }
 
->>>>>>> cb285cf2
 var (
 	jobCmpOpts = []cmp.Option{
 		cmpopts.EquateEmpty(),
@@ -314,7 +317,8 @@
 	}
 	workloadCmpOpts = []cmp.Option{
 		cmpopts.EquateEmpty(),
-		cmpopts.IgnoreFields(kueue.Workload{}, "TypeMeta", "ObjectMeta"),
+		cmpopts.IgnoreFields(kueue.Workload{}, "TypeMeta"),
+		cmpopts.IgnoreFields(metav1.ObjectMeta{}, "Name", "Labels", "ResourceVersion", "OwnerReferences", "Finalizers"),
 		cmpopts.IgnoreFields(kueue.WorkloadSpec{}, "Priority"),
 		cmpopts.IgnoreFields(metav1.Condition{}, "LastTransitionTime"),
 		cmpopts.IgnoreFields(kueue.PodSet{}, "Template"),
@@ -344,7 +348,7 @@
 		wantWorkloads     []kueue.Workload
 		wantErr           error
 	}{
-		"workload is created with podsets": {
+		"workload is created with podsets and a ProvReq annotation": {
 			reconcilerOptions: []jobframework.Option{
 				jobframework.WithManageJobsWithoutQueueName(true),
 				jobframework.WithManagedJobsNamespaceSelector(labels.Everything()),
@@ -361,8 +365,12 @@
 					Replicas:    2,
 					Completions: 2,
 					Parallelism: 2,
-				},
-			).Obj(),
+				}).
+				Annotations(map[string]string{
+					controllerconsts.ProvReqAnnotationPrefix + "test-annotation": "test-val",
+					"invalid-provreq-prefix/test-annotation-2":                   "test-val-2",
+				}).
+				Obj(),
 			wantJob: testingjobset.MakeJobSet("jobset", "ns").ReplicatedJobs(
 				testingjobset.ReplicatedJobRequirements{
 					Name:        "replicated-job-1",
@@ -375,10 +383,15 @@
 					Replicas:    2,
 					Completions: 2,
 					Parallelism: 2,
-				},
-			).Obj(),
+				}).
+				Annotations(map[string]string{
+					controllerconsts.ProvReqAnnotationPrefix + "test-annotation": "test-val",
+					"invalid-provreq-prefix/test-annotation-2":                   "test-val-2",
+				}).
+				Obj(),
 			wantWorkloads: []kueue.Workload{
 				*utiltesting.MakeWorkload("jobset", "ns").
+					Annotations(map[string]string{controllerconsts.ProvReqAnnotationPrefix + "test-annotation": "test-val"}).
 					PodSets(
 						*utiltesting.MakePodSet("replicated-job-1", 1).Obj(),
 						*utiltesting.MakePodSet("replicated-job-2", 4).Obj(),
@@ -529,5 +542,4 @@
 			}
 		})
 	}
-
 }