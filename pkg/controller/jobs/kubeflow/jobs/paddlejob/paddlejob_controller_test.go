/*
Copyright 2023 The Kubernetes Authors.

Licensed under the Apache License, Version 2.0 (the "License");
you may not use this file except in compliance with the License.
You may obtain a copy of the License at

    http://www.apache.org/licenses/LICENSE-2.0

Unless required by applicable law or agreed to in writing, software
distributed under the License is distributed on an "AS IS" BASIS,
WITHOUT WARRANTIES OR CONDITIONS OF ANY KIND, either express or implied.
See the License for the specific language governing permissions and
limitations under the License.
*/

package paddlejob

import (
	"strings"
	"testing"

	"github.com/google/go-cmp/cmp"
	"github.com/google/go-cmp/cmp/cmpopts"
	kftraining "github.com/kubeflow/training-operator/pkg/apis/kubeflow.org/v1"
	v1 "k8s.io/api/core/v1"
	metav1 "k8s.io/apimachinery/pkg/apis/meta/v1"
	"k8s.io/apimachinery/pkg/labels"
	"k8s.io/apimachinery/pkg/util/validation/field"
	"k8s.io/client-go/tools/record"
	ctrl "sigs.k8s.io/controller-runtime"
	"sigs.k8s.io/controller-runtime/pkg/client"
	"sigs.k8s.io/controller-runtime/pkg/reconcile"

	kueuealpha "sigs.k8s.io/kueue/apis/kueue/v1alpha1"
	kueue "sigs.k8s.io/kueue/apis/kueue/v1beta1"
	"sigs.k8s.io/kueue/pkg/controller/jobframework"
	utiltesting "sigs.k8s.io/kueue/pkg/util/testing"
	testingpaddlejob "sigs.k8s.io/kueue/pkg/util/testingjobs/paddlejob"
)

func TestPriorityClass(t *testing.T) {
	testcases := map[string]struct {
		job                   kftraining.PaddleJob
		wantPriorityClassName string
	}{
		"none priority class name specified": {
			job:                   kftraining.PaddleJob{},
			wantPriorityClassName: "",
		},
		"priority specified at runPolicy and replicas; use priority in runPolicy": {
			job: kftraining.PaddleJob{
				Spec: kftraining.PaddleJobSpec{
					RunPolicy: kftraining.RunPolicy{
						SchedulingPolicy: &kftraining.SchedulingPolicy{
							PriorityClass: "scheduling-priority",
						},
					},
					PaddleReplicaSpecs: map[kftraining.ReplicaType]*kftraining.ReplicaSpec{
						kftraining.PaddleJobReplicaTypeMaster: {
							Template: v1.PodTemplateSpec{
								Spec: v1.PodSpec{
									PriorityClassName: "master-priority",
								},
							},
						},
						kftraining.PaddleJobReplicaTypeWorker: {
							Template: v1.PodTemplateSpec{
								Spec: v1.PodSpec{
									PriorityClassName: "worker-priority",
								},
							},
						},
					},
				},
			},
			wantPriorityClassName: "scheduling-priority",
		},
		"runPolicy present, but without priority; fallback to master": {
			job: kftraining.PaddleJob{
				Spec: kftraining.PaddleJobSpec{
					RunPolicy: kftraining.RunPolicy{
						SchedulingPolicy: &kftraining.SchedulingPolicy{},
					},
					PaddleReplicaSpecs: map[kftraining.ReplicaType]*kftraining.ReplicaSpec{
						kftraining.PaddleJobReplicaTypeMaster: {
							Template: v1.PodTemplateSpec{
								Spec: v1.PodSpec{
									PriorityClassName: "master-priority",
								},
							},
						},
					},
				},
			},
			wantPriorityClassName: "master-priority",
		},
		"specified on master takes precedence over worker": {
			job: kftraining.PaddleJob{
				Spec: kftraining.PaddleJobSpec{
					PaddleReplicaSpecs: map[kftraining.ReplicaType]*kftraining.ReplicaSpec{
						kftraining.PaddleJobReplicaTypeMaster: {
							Template: v1.PodTemplateSpec{
								Spec: v1.PodSpec{
									PriorityClassName: "master-priority",
								},
							},
						},
						kftraining.PaddleJobReplicaTypeWorker: {
							Template: v1.PodTemplateSpec{
								Spec: v1.PodSpec{
									PriorityClassName: "worker-priority",
								},
							},
						},
					},
				},
			},
			wantPriorityClassName: "master-priority",
		},
		"master present, but without priority; fallback to worker": {
			job: kftraining.PaddleJob{
				Spec: kftraining.PaddleJobSpec{
					PaddleReplicaSpecs: map[kftraining.ReplicaType]*kftraining.ReplicaSpec{
						kftraining.PaddleJobReplicaTypeMaster: {
							Template: v1.PodTemplateSpec{
								Spec: v1.PodSpec{},
							},
						},
						kftraining.PaddleJobReplicaTypeWorker: {
							Template: v1.PodTemplateSpec{
								Spec: v1.PodSpec{
									PriorityClassName: "worker-priority",
								},
							},
						},
					},
				},
			},
			wantPriorityClassName: "worker-priority",
		},
		"specified on worker only": {
			job: kftraining.PaddleJob{
				Spec: kftraining.PaddleJobSpec{
					PaddleReplicaSpecs: map[kftraining.ReplicaType]*kftraining.ReplicaSpec{
						kftraining.PaddleJobReplicaTypeMaster: {},
						kftraining.PaddleJobReplicaTypeWorker: {
							Template: v1.PodTemplateSpec{
								Spec: v1.PodSpec{
									PriorityClassName: "worker-priority",
								},
							},
						},
					},
				},
			},
			wantPriorityClassName: "worker-priority",
		},
		"worker present, but without priority; fallback to empty": {
			job: kftraining.PaddleJob{
				Spec: kftraining.PaddleJobSpec{
					PaddleReplicaSpecs: map[kftraining.ReplicaType]*kftraining.ReplicaSpec{
						kftraining.PaddleJobReplicaTypeMaster: {},
						kftraining.PaddleJobReplicaTypeWorker: {
							Template: v1.PodTemplateSpec{
								Spec: v1.PodSpec{},
							},
						},
					},
				},
			},
			wantPriorityClassName: "",
		},
	}

	for name, tc := range testcases {
		t.Run(name, func(t *testing.T) {
			paddleJob := fromObject(&tc.job)
			gotPriorityClassName := paddleJob.PriorityClass()
			if tc.wantPriorityClassName != gotPriorityClassName {
				t.Errorf("Unexpected response (want: %v, got: %v)", tc.wantPriorityClassName, gotPriorityClassName)
			}
		})
	}
}

func TestOrderedReplicaTypes(t *testing.T) {
	testcases := map[string]struct {
		job              kftraining.PaddleJob
		wantReplicaTypes []kftraining.ReplicaType
	}{
		"job has no replicas": {
			job:              kftraining.PaddleJob{},
			wantReplicaTypes: []kftraining.ReplicaType{},
		},
		"job has all replicas": {
			job: kftraining.PaddleJob{
				Spec: kftraining.PaddleJobSpec{
					PaddleReplicaSpecs: map[kftraining.ReplicaType]*kftraining.ReplicaSpec{
						kftraining.PaddleJobReplicaTypeMaster: {},
						kftraining.PaddleJobReplicaTypeWorker: {},
					},
				},
			},
			wantReplicaTypes: []kftraining.ReplicaType{
				kftraining.PaddleJobReplicaTypeMaster,
				kftraining.PaddleJobReplicaTypeWorker,
			},
		},
		"job only has the worker replica": {
			job: kftraining.PaddleJob{
				Spec: kftraining.PaddleJobSpec{
					PaddleReplicaSpecs: map[kftraining.ReplicaType]*kftraining.ReplicaSpec{
						kftraining.PaddleJobReplicaTypeWorker: {},
					},
				},
			},
			wantReplicaTypes: []kftraining.ReplicaType{
				kftraining.PaddleJobReplicaTypeWorker,
			},
		},
	}
	for name, tc := range testcases {
		t.Run(name, func(t *testing.T) {
			paddleJob := fromObject(&tc.job)
			gotReplicaTypes := paddleJob.OrderedReplicaTypes()
			if diff := cmp.Diff(tc.wantReplicaTypes, gotReplicaTypes); len(diff) != 0 {
				t.Errorf("Unexpected response (-want, +got): %v", diff)
			}
		})
	}
}

func TestPodSets(t *testing.T) {
	testCases := map[string]struct {
		job         *kftraining.PaddleJob
		wantPodSets func(job *kftraining.PaddleJob) []kueue.PodSet
	}{
		"no annotations": {
			job: testingpaddlejob.MakePaddleJob("paddlejob", "ns").
				PaddleReplicaSpecs(
					testingpaddlejob.PaddleReplicaSpecRequirement{
						ReplicaType:  kftraining.PaddleJobReplicaTypeMaster,
						ReplicaCount: 1,
					},
					testingpaddlejob.PaddleReplicaSpecRequirement{
						ReplicaType:  kftraining.PaddleJobReplicaTypeWorker,
						ReplicaCount: 1,
					},
				).
				Obj(),
			wantPodSets: func(job *kftraining.PaddleJob) []kueue.PodSet {
				return []kueue.PodSet{
					{
						Name:     strings.ToLower(string(kftraining.PaddleJobReplicaTypeMaster)),
						Template: job.Spec.PaddleReplicaSpecs[kftraining.PaddleJobReplicaTypeMaster].Template,
						Count:    1,
					},
					{
						Name:     strings.ToLower(string(kftraining.PaddleJobReplicaTypeWorker)),
						Template: job.Spec.PaddleReplicaSpecs[kftraining.PaddleJobReplicaTypeWorker].Template,
						Count:    1,
					},
				}
			},
		},
		"with required and preferred topology annotation": {
			job: testingpaddlejob.MakePaddleJob("paddlejob", "ns").
				PaddleReplicaSpecs(
					testingpaddlejob.PaddleReplicaSpecRequirement{
						ReplicaType:  kftraining.PaddleJobReplicaTypeMaster,
						ReplicaCount: 1,
						Annotations: map[string]string{
							kueuealpha.PodSetRequiredTopologyAnnotation: "cloud.com/rack",
						},
					},
					testingpaddlejob.PaddleReplicaSpecRequirement{
						ReplicaType:  kftraining.PaddleJobReplicaTypeWorker,
						ReplicaCount: 1,
						Annotations: map[string]string{
							kueuealpha.PodSetPreferredTopologyAnnotation: "cloud.com/block",
						},
					},
				).
				Obj(),
			wantPodSets: func(job *kftraining.PaddleJob) []kueue.PodSet {
				return []kueue.PodSet{
					{
						Name:     strings.ToLower(string(kftraining.PaddleJobReplicaTypeMaster)),
						Template: job.Spec.PaddleReplicaSpecs[kftraining.PaddleJobReplicaTypeMaster].Template,
						Count:    1,
						TopologyRequest: &kueue.PodSetTopologyRequest{Required: ptr.To("cloud.com/rack"),
							PodIndexLabel: ptr.To(kftraining.ReplicaIndexLabel)},
					},
					{
						Name:     strings.ToLower(string(kftraining.PaddleJobReplicaTypeWorker)),
						Template: job.Spec.PaddleReplicaSpecs[kftraining.PaddleJobReplicaTypeWorker].Template,
						Count:    1,
						TopologyRequest: &kueue.PodSetTopologyRequest{Preferred: ptr.To("cloud.com/block"),
							PodIndexLabel: ptr.To(kftraining.ReplicaIndexLabel)},
					},
				}
			},
		},
	}
	for name, tc := range testCases {
		t.Run(name, func(t *testing.T) {
			gotPodSets := fromObject(tc.job).PodSets()
			if diff := cmp.Diff(tc.wantPodSets(tc.job), gotPodSets); diff != "" {
				t.Errorf("pod sets mismatch (-want +got):\n%s", diff)
			}
		})
	}
}

func TestValidate(t *testing.T) {
	testCases := map[string]struct {
		job      *kftraining.PaddleJob
		wantErrs field.ErrorList
	}{
		"no annotations": {
			job: testingpaddlejob.MakePaddleJob("paddlejob", "ns").PaddleReplicaSpecsDefault().Obj(),
		},
		"valid TAS request": {
			job: testingpaddlejob.MakePaddleJob("paddlejob", "ns").
				PaddleReplicaSpecs(
					testingpaddlejob.PaddleReplicaSpecRequirement{
						ReplicaType:  kftraining.PaddleJobReplicaTypeMaster,
						ReplicaCount: 1,
						Annotations: map[string]string{
							kueuealpha.PodSetRequiredTopologyAnnotation: "cloud.com/rack",
						},
					},
					testingpaddlejob.PaddleReplicaSpecRequirement{
						ReplicaType:  kftraining.PaddleJobReplicaTypeWorker,
						ReplicaCount: 1,
						Annotations: map[string]string{
							kueuealpha.PodSetPreferredTopologyAnnotation: "cloud.com/block",
						},
					},
				).
				Obj(),
		},
		"invalid TAS request": {
			job: testingpaddlejob.MakePaddleJob("paddlejob", "ns").
				PaddleReplicaSpecs(
					testingpaddlejob.PaddleReplicaSpecRequirement{
						ReplicaType:  kftraining.PaddleJobReplicaTypeMaster,
						ReplicaCount: 1,
						Annotations: map[string]string{
							kueuealpha.PodSetRequiredTopologyAnnotation:  "cloud.com/rack",
							kueuealpha.PodSetPreferredTopologyAnnotation: "cloud.com/block",
						},
					},
					testingpaddlejob.PaddleReplicaSpecRequirement{
						ReplicaType:  kftraining.PaddleJobReplicaTypeWorker,
						ReplicaCount: 1,
						Annotations: map[string]string{
							kueuealpha.PodSetRequiredTopologyAnnotation:  "cloud.com/rack",
							kueuealpha.PodSetPreferredTopologyAnnotation: "cloud.com/block",
						},
					},
				).
				Obj(),
			wantErrs: field.ErrorList{
				field.Invalid(
					field.NewPath("spec", "paddleReplicaSpecs").
						Key("Master").
						Child("template", "metadata", "annotations"),
					field.OmitValueType{},
					`must not contain both "kueue.x-k8s.io/podset-required-topology" and "kueue.x-k8s.io/podset-preferred-topology"`,
				),
				field.Invalid(
					field.NewPath("spec", "paddleReplicaSpecs").
						Key("Worker").
						Child("template", "metadata", "annotations"),
					field.OmitValueType{},
					`must not contain both "kueue.x-k8s.io/podset-required-topology" and "kueue.x-k8s.io/podset-preferred-topology"`,
				),
			},
		},
	}
	for name, tc := range testCases {
		t.Run(name, func(t *testing.T) {
			if diff := cmp.Diff(tc.wantErrs, fromObject(tc.job).ValidateOnCreate()); diff != "" {
				t.Errorf("validate create error list mismatch (-want +got):\n%s", diff)
			}

			if diff := cmp.Diff(tc.wantErrs, fromObject(tc.job).ValidateOnUpdate(nil)); diff != "" {
				t.Errorf("validate create error list mismatch (-want +got):\n%s", diff)
			}
		})
	}
}

var (
	jobCmpOpts = cmp.Options{
		cmpopts.EquateEmpty(),
		cmpopts.IgnoreFields(kftraining.PaddleJob{}, "TypeMeta", "ObjectMeta"),
	}
	workloadCmpOpts = cmp.Options{
		cmpopts.EquateEmpty(),
		cmpopts.IgnoreFields(kueue.Workload{}, "TypeMeta", "ObjectMeta"),
		cmpopts.IgnoreFields(kueue.WorkloadSpec{}, "Priority"),
		cmpopts.IgnoreFields(metav1.Condition{}, "LastTransitionTime"),
		cmpopts.IgnoreFields(kueue.PodSet{}, "Template"),
	}
)

func TestReconciler(t *testing.T) {
	testNamespace := &corev1.Namespace{
		ObjectMeta: metav1.ObjectMeta{
			Name: "ns",
			Labels: map[string]string{
				"kubernetes.io/metadata.name": "ns",
			},
		},
	}
	cases := map[string]struct {
		reconcilerOptions []jobframework.Option
		job               *kftraining.PaddleJob
		workloads         []kueue.Workload
		wantJob           *kftraining.PaddleJob
		wantWorkloads     []kueue.Workload
		wantErr           error
	}{
		"workload is created with podsets": {
			reconcilerOptions: []jobframework.Option{
				jobframework.WithManageJobsWithoutQueueName(true),
				jobframework.WithManagedJobsNamespaceSelector(labels.Everything()),
			},
			job:     testingpaddlejob.MakePaddleJob("paddlejob", "ns").Parallelism(2).Obj(),
			wantJob: testingpaddlejob.MakePaddleJob("paddlejob", "ns").Parallelism(2).Obj(),
			wantWorkloads: []kueue.Workload{
				*utiltesting.MakeWorkload("paddlejob", "ns").
					PodSets(
						*utiltesting.MakePodSet("master", 1).Obj(),
						*utiltesting.MakePodSet("worker", 2).Obj(),
					).
					Obj(),
			},
		},
		"workload isn't created due to manageJobsWithoutQueueName=false": {
			reconcilerOptions: []jobframework.Option{
				jobframework.WithManageJobsWithoutQueueName(false),
			},
			job:           testingpaddlejob.MakePaddleJob("paddlejob", "ns").Parallelism(2).Obj(),
			wantJob:       testingpaddlejob.MakePaddleJob("paddlejob", "ns").Parallelism(2).Obj(),
			wantWorkloads: []kueue.Workload{},
		},
		"when workload is evicted, suspended is reset, restore node affinity": {
			job: testingpaddlejob.MakePaddleJob("paddlejob", "ns").
				Image("").
				Args(nil).
				Queue("foo").
				Suspend(false).
				Parallelism(10).
				Request(kftraining.PaddleJobReplicaTypeMaster, v1.ResourceCPU, "1").
				Request(kftraining.PaddleJobReplicaTypeWorker, v1.ResourceCPU, "5").
				NodeSelector("provisioning", "spot").
				Active(kftraining.PaddleJobReplicaTypeMaster, 1).
				Active(kftraining.PaddleJobReplicaTypeWorker, 10).
				Obj(),
			workloads: []kueue.Workload{
				*utiltesting.MakeWorkload("a", "ns").
					PodSets(
						*utiltesting.MakePodSet("master", 1).Request(v1.ResourceCPU, "1").Obj(),
						*utiltesting.MakePodSet("worker", 10).Request(v1.ResourceCPU, "5").Obj(),
					).
					ReserveQuota(utiltesting.MakeAdmission("cq").
						AssignmentPodCount(1).
						AssignmentPodCount(10).
						Obj()).
					Admitted(true).
					Condition(metav1.Condition{
						Type:   kueue.WorkloadEvicted,
						Status: metav1.ConditionTrue,
					}).
					Obj(),
			},
			wantJob: testingpaddlejob.MakePaddleJob("paddlejob", "ns").
				Image("").
				Args(nil).
				Queue("foo").
				Suspend(true).
				Parallelism(10).
				Request(kftraining.PaddleJobReplicaTypeMaster, v1.ResourceCPU, "1").
				Request(kftraining.PaddleJobReplicaTypeWorker, v1.ResourceCPU, "5").
				Active(kftraining.PaddleJobReplicaTypeMaster, 1).
				Active(kftraining.PaddleJobReplicaTypeWorker, 10).
				Obj(),
			wantWorkloads: []kueue.Workload{
				*utiltesting.MakeWorkload("a", "ns").
					PodSets(
						*utiltesting.MakePodSet("master", 1).Request(v1.ResourceCPU, "1").Obj(),
						*utiltesting.MakePodSet("worker", 10).Request(v1.ResourceCPU, "5").Obj(),
					).
					ReserveQuota(utiltesting.MakeAdmission("cq").
						AssignmentPodCount(1).
						AssignmentPodCount(10).
						Obj()).
					Admitted(true).
					Condition(metav1.Condition{
						Type:   kueue.WorkloadEvicted,
						Status: metav1.ConditionTrue,
					}).
					Obj(),
			},
		},
	}
	for name, tc := range cases {
		t.Run(name, func(t *testing.T) {
			ctx, _ := utiltesting.ContextWithLog(t)
			kcBuilder := utiltesting.NewClientBuilder(kftraining.AddToScheme)
			if err := SetupIndexes(ctx, utiltesting.AsIndexer(kcBuilder)); err != nil {
				t.Fatalf("Failed to setup indexes: %v", err)
			}
<<<<<<< HEAD
			kcBuilder = kcBuilder.WithObjects(tc.job)
=======
			kcBuilder = kcBuilder.WithObjects(utiltesting.MakeResourceFlavor("default").Obj())
			kcBuilder = kcBuilder.WithObjects(tc.job, testNamespace)
>>>>>>> cb285cf2
			for i := range tc.workloads {
				kcBuilder = kcBuilder.WithStatusSubresource(&tc.workloads[i])
			}

			kClient := kcBuilder.Build()
			for i := range tc.workloads {
				if err := ctrl.SetControllerReference(tc.job, &tc.workloads[i], kClient.Scheme()); err != nil {
					t.Fatalf("Could not set controller reference: %v", err)
				}
				if err := kClient.Create(ctx, &tc.workloads[i]); err != nil {
					t.Fatalf("Could not create Workload: %v", err)
				}
			}
			recorder := record.NewBroadcaster().NewRecorder(kClient.Scheme(), v1.EventSource{Component: "test"})
			reconciler := NewReconciler(kClient, recorder, tc.reconcilerOptions...)

			jobKey := client.ObjectKeyFromObject(tc.job)
			_, err := reconciler.Reconcile(ctx, reconcile.Request{
				NamespacedName: jobKey,
			})
			if diff := cmp.Diff(tc.wantErr, err, cmpopts.EquateErrors()); diff != "" {
				t.Errorf("Reconcile returned error (-want,+got):\n%s", diff)
			}

			var gotPaddleJob kftraining.PaddleJob
			if err = kClient.Get(ctx, jobKey, &gotPaddleJob); err != nil {
				t.Fatalf("Could not get Job after reconcile: %v", err)
			}
			if diff := cmp.Diff(tc.wantJob, &gotPaddleJob, jobCmpOpts...); diff != "" {
				t.Errorf("Job after reconcile (-want,+got):\n%s", diff)
			}
			var gotWorkloads kueue.WorkloadList
			if err = kClient.List(ctx, &gotWorkloads); err != nil {
				t.Fatalf("Could not list Workloads after reconcile: %v", err)
			}
			if diff := cmp.Diff(tc.wantWorkloads, gotWorkloads.Items, workloadCmpOpts...); diff != "" {
				t.Errorf("Workloads after reconcile (-want,+got):\n%s", diff)
			}
		})
	}
}<|MERGE_RESOLUTION|>--- conflicted
+++ resolved
@@ -23,11 +23,12 @@
 	"github.com/google/go-cmp/cmp"
 	"github.com/google/go-cmp/cmp/cmpopts"
 	kftraining "github.com/kubeflow/training-operator/pkg/apis/kubeflow.org/v1"
-	v1 "k8s.io/api/core/v1"
+	corev1 "k8s.io/api/core/v1"
 	metav1 "k8s.io/apimachinery/pkg/apis/meta/v1"
 	"k8s.io/apimachinery/pkg/labels"
 	"k8s.io/apimachinery/pkg/util/validation/field"
 	"k8s.io/client-go/tools/record"
+	"k8s.io/utils/ptr"
 	ctrl "sigs.k8s.io/controller-runtime"
 	"sigs.k8s.io/controller-runtime/pkg/client"
 	"sigs.k8s.io/controller-runtime/pkg/reconcile"
@@ -58,15 +59,15 @@
 					},
 					PaddleReplicaSpecs: map[kftraining.ReplicaType]*kftraining.ReplicaSpec{
 						kftraining.PaddleJobReplicaTypeMaster: {
-							Template: v1.PodTemplateSpec{
-								Spec: v1.PodSpec{
+							Template: corev1.PodTemplateSpec{
+								Spec: corev1.PodSpec{
 									PriorityClassName: "master-priority",
 								},
 							},
 						},
 						kftraining.PaddleJobReplicaTypeWorker: {
-							Template: v1.PodTemplateSpec{
-								Spec: v1.PodSpec{
+							Template: corev1.PodTemplateSpec{
+								Spec: corev1.PodSpec{
 									PriorityClassName: "worker-priority",
 								},
 							},
@@ -84,8 +85,8 @@
 					},
 					PaddleReplicaSpecs: map[kftraining.ReplicaType]*kftraining.ReplicaSpec{
 						kftraining.PaddleJobReplicaTypeMaster: {
-							Template: v1.PodTemplateSpec{
-								Spec: v1.PodSpec{
+							Template: corev1.PodTemplateSpec{
+								Spec: corev1.PodSpec{
 									PriorityClassName: "master-priority",
 								},
 							},
@@ -100,15 +101,15 @@
 				Spec: kftraining.PaddleJobSpec{
 					PaddleReplicaSpecs: map[kftraining.ReplicaType]*kftraining.ReplicaSpec{
 						kftraining.PaddleJobReplicaTypeMaster: {
-							Template: v1.PodTemplateSpec{
-								Spec: v1.PodSpec{
+							Template: corev1.PodTemplateSpec{
+								Spec: corev1.PodSpec{
 									PriorityClassName: "master-priority",
 								},
 							},
 						},
 						kftraining.PaddleJobReplicaTypeWorker: {
-							Template: v1.PodTemplateSpec{
-								Spec: v1.PodSpec{
+							Template: corev1.PodTemplateSpec{
+								Spec: corev1.PodSpec{
 									PriorityClassName: "worker-priority",
 								},
 							},
@@ -123,13 +124,13 @@
 				Spec: kftraining.PaddleJobSpec{
 					PaddleReplicaSpecs: map[kftraining.ReplicaType]*kftraining.ReplicaSpec{
 						kftraining.PaddleJobReplicaTypeMaster: {
-							Template: v1.PodTemplateSpec{
-								Spec: v1.PodSpec{},
+							Template: corev1.PodTemplateSpec{
+								Spec: corev1.PodSpec{},
 							},
 						},
 						kftraining.PaddleJobReplicaTypeWorker: {
-							Template: v1.PodTemplateSpec{
-								Spec: v1.PodSpec{
+							Template: corev1.PodTemplateSpec{
+								Spec: corev1.PodSpec{
 									PriorityClassName: "worker-priority",
 								},
 							},
@@ -145,8 +146,8 @@
 					PaddleReplicaSpecs: map[kftraining.ReplicaType]*kftraining.ReplicaSpec{
 						kftraining.PaddleJobReplicaTypeMaster: {},
 						kftraining.PaddleJobReplicaTypeWorker: {
-							Template: v1.PodTemplateSpec{
-								Spec: v1.PodSpec{
+							Template: corev1.PodTemplateSpec{
+								Spec: corev1.PodSpec{
 									PriorityClassName: "worker-priority",
 								},
 							},
@@ -162,8 +163,8 @@
 					PaddleReplicaSpecs: map[kftraining.ReplicaType]*kftraining.ReplicaSpec{
 						kftraining.PaddleJobReplicaTypeMaster: {},
 						kftraining.PaddleJobReplicaTypeWorker: {
-							Template: v1.PodTemplateSpec{
-								Spec: v1.PodSpec{},
+							Template: corev1.PodTemplateSpec{
+								Spec: corev1.PodSpec{},
 							},
 						},
 					},
@@ -429,8 +430,8 @@
 				jobframework.WithManageJobsWithoutQueueName(true),
 				jobframework.WithManagedJobsNamespaceSelector(labels.Everything()),
 			},
-			job:     testingpaddlejob.MakePaddleJob("paddlejob", "ns").Parallelism(2).Obj(),
-			wantJob: testingpaddlejob.MakePaddleJob("paddlejob", "ns").Parallelism(2).Obj(),
+			job:     testingpaddlejob.MakePaddleJob("paddlejob", "ns").PaddleReplicaSpecsDefault().Parallelism(2).Obj(),
+			wantJob: testingpaddlejob.MakePaddleJob("paddlejob", "ns").PaddleReplicaSpecsDefault().Parallelism(2).Obj(),
 			wantWorkloads: []kueue.Workload{
 				*utiltesting.MakeWorkload("paddlejob", "ns").
 					PodSets(
@@ -444,19 +445,20 @@
 			reconcilerOptions: []jobframework.Option{
 				jobframework.WithManageJobsWithoutQueueName(false),
 			},
-			job:           testingpaddlejob.MakePaddleJob("paddlejob", "ns").Parallelism(2).Obj(),
-			wantJob:       testingpaddlejob.MakePaddleJob("paddlejob", "ns").Parallelism(2).Obj(),
+			job:           testingpaddlejob.MakePaddleJob("paddlejob", "ns").PaddleReplicaSpecsDefault().Parallelism(2).Obj(),
+			wantJob:       testingpaddlejob.MakePaddleJob("paddlejob", "ns").PaddleReplicaSpecsDefault().Parallelism(2).Obj(),
 			wantWorkloads: []kueue.Workload{},
 		},
 		"when workload is evicted, suspended is reset, restore node affinity": {
 			job: testingpaddlejob.MakePaddleJob("paddlejob", "ns").
+				PaddleReplicaSpecsDefault().
 				Image("").
 				Args(nil).
 				Queue("foo").
 				Suspend(false).
 				Parallelism(10).
-				Request(kftraining.PaddleJobReplicaTypeMaster, v1.ResourceCPU, "1").
-				Request(kftraining.PaddleJobReplicaTypeWorker, v1.ResourceCPU, "5").
+				Request(kftraining.PaddleJobReplicaTypeMaster, corev1.ResourceCPU, "1").
+				Request(kftraining.PaddleJobReplicaTypeWorker, corev1.ResourceCPU, "5").
 				NodeSelector("provisioning", "spot").
 				Active(kftraining.PaddleJobReplicaTypeMaster, 1).
 				Active(kftraining.PaddleJobReplicaTypeWorker, 10).
@@ -464,12 +466,26 @@
 			workloads: []kueue.Workload{
 				*utiltesting.MakeWorkload("a", "ns").
 					PodSets(
-						*utiltesting.MakePodSet("master", 1).Request(v1.ResourceCPU, "1").Obj(),
-						*utiltesting.MakePodSet("worker", 10).Request(v1.ResourceCPU, "5").Obj(),
+						*utiltesting.MakePodSet("master", 1).Request(corev1.ResourceCPU, "1").Obj(),
+						*utiltesting.MakePodSet("worker", 10).Request(corev1.ResourceCPU, "5").Obj(),
 					).
 					ReserveQuota(utiltesting.MakeAdmission("cq").
-						AssignmentPodCount(1).
-						AssignmentPodCount(10).
+						PodSets(
+							kueue.PodSetAssignment{
+								Name: "master",
+								Flavors: map[corev1.ResourceName]kueue.ResourceFlavorReference{
+									corev1.ResourceCPU: "default",
+								},
+								Count: ptr.To[int32](1),
+							},
+							kueue.PodSetAssignment{
+								Name: "worker",
+								Flavors: map[corev1.ResourceName]kueue.ResourceFlavorReference{
+									corev1.ResourceCPU: "default",
+								},
+								Count: ptr.To[int32](10),
+							},
+						).
 						Obj()).
 					Admitted(true).
 					Condition(metav1.Condition{
@@ -479,25 +495,40 @@
 					Obj(),
 			},
 			wantJob: testingpaddlejob.MakePaddleJob("paddlejob", "ns").
+				PaddleReplicaSpecsDefault().
 				Image("").
 				Args(nil).
 				Queue("foo").
 				Suspend(true).
 				Parallelism(10).
-				Request(kftraining.PaddleJobReplicaTypeMaster, v1.ResourceCPU, "1").
-				Request(kftraining.PaddleJobReplicaTypeWorker, v1.ResourceCPU, "5").
+				Request(kftraining.PaddleJobReplicaTypeMaster, corev1.ResourceCPU, "1").
+				Request(kftraining.PaddleJobReplicaTypeWorker, corev1.ResourceCPU, "5").
 				Active(kftraining.PaddleJobReplicaTypeMaster, 1).
 				Active(kftraining.PaddleJobReplicaTypeWorker, 10).
 				Obj(),
 			wantWorkloads: []kueue.Workload{
 				*utiltesting.MakeWorkload("a", "ns").
 					PodSets(
-						*utiltesting.MakePodSet("master", 1).Request(v1.ResourceCPU, "1").Obj(),
-						*utiltesting.MakePodSet("worker", 10).Request(v1.ResourceCPU, "5").Obj(),
+						*utiltesting.MakePodSet("master", 1).Request(corev1.ResourceCPU, "1").Obj(),
+						*utiltesting.MakePodSet("worker", 10).Request(corev1.ResourceCPU, "5").Obj(),
 					).
 					ReserveQuota(utiltesting.MakeAdmission("cq").
-						AssignmentPodCount(1).
-						AssignmentPodCount(10).
+						PodSets(
+							kueue.PodSetAssignment{
+								Name: "master",
+								Flavors: map[corev1.ResourceName]kueue.ResourceFlavorReference{
+									corev1.ResourceCPU: "default",
+								},
+								Count: ptr.To[int32](1),
+							},
+							kueue.PodSetAssignment{
+								Name: "worker",
+								Flavors: map[corev1.ResourceName]kueue.ResourceFlavorReference{
+									corev1.ResourceCPU: "default",
+								},
+								Count: ptr.To[int32](10),
+							},
+						).
 						Obj()).
 					Admitted(true).
 					Condition(metav1.Condition{
@@ -515,12 +546,8 @@
 			if err := SetupIndexes(ctx, utiltesting.AsIndexer(kcBuilder)); err != nil {
 				t.Fatalf("Failed to setup indexes: %v", err)
 			}
-<<<<<<< HEAD
-			kcBuilder = kcBuilder.WithObjects(tc.job)
-=======
 			kcBuilder = kcBuilder.WithObjects(utiltesting.MakeResourceFlavor("default").Obj())
 			kcBuilder = kcBuilder.WithObjects(tc.job, testNamespace)
->>>>>>> cb285cf2
 			for i := range tc.workloads {
 				kcBuilder = kcBuilder.WithStatusSubresource(&tc.workloads[i])
 			}
@@ -534,7 +561,7 @@
 					t.Fatalf("Could not create Workload: %v", err)
 				}
 			}
-			recorder := record.NewBroadcaster().NewRecorder(kClient.Scheme(), v1.EventSource{Component: "test"})
+			recorder := record.NewBroadcaster().NewRecorder(kClient.Scheme(), corev1.EventSource{Component: "test"})
 			reconciler := NewReconciler(kClient, recorder, tc.reconcilerOptions...)
 
 			jobKey := client.ObjectKeyFromObject(tc.job)
