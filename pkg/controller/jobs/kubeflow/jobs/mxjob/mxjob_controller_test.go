--- conflicted
+++ resolved
@@ -23,17 +23,19 @@
 	"github.com/google/go-cmp/cmp"
 	"github.com/google/go-cmp/cmp/cmpopts"
 	kftraining "github.com/kubeflow/training-operator/pkg/apis/kubeflow.org/v1"
-	v1 "k8s.io/api/core/v1"
+	corev1 "k8s.io/api/core/v1"
 	metav1 "k8s.io/apimachinery/pkg/apis/meta/v1"
 	"k8s.io/apimachinery/pkg/labels"
 	"k8s.io/apimachinery/pkg/util/validation/field"
 	"k8s.io/client-go/tools/record"
+	"k8s.io/utils/ptr"
 	ctrl "sigs.k8s.io/controller-runtime"
 	"sigs.k8s.io/controller-runtime/pkg/client"
 	"sigs.k8s.io/controller-runtime/pkg/reconcile"
 
 	kueuealpha "sigs.k8s.io/kueue/apis/kueue/v1alpha1"
 	kueue "sigs.k8s.io/kueue/apis/kueue/v1beta1"
+	controllerconsts "sigs.k8s.io/kueue/pkg/controller/constants"
 	"sigs.k8s.io/kueue/pkg/controller/jobframework"
 	utiltesting "sigs.k8s.io/kueue/pkg/util/testing"
 	testingmxjob "sigs.k8s.io/kueue/pkg/util/testingjobs/mxjob"
@@ -59,22 +61,22 @@
 					},
 					MXReplicaSpecs: map[kftraining.ReplicaType]*kftraining.ReplicaSpec{
 						kftraining.MXJobReplicaTypeScheduler: {
-							Template: v1.PodTemplateSpec{
-								Spec: v1.PodSpec{
+							Template: corev1.PodTemplateSpec{
+								Spec: corev1.PodSpec{
 									PriorityClassName: "scheduler-priority",
 								},
 							},
 						},
 						kftraining.MXJobReplicaTypeServer: {
-							Template: v1.PodTemplateSpec{
-								Spec: v1.PodSpec{
+							Template: corev1.PodTemplateSpec{
+								Spec: corev1.PodSpec{
 									PriorityClassName: "server-priority",
 								},
 							},
 						},
 						kftraining.MXJobReplicaTypeWorker: {
-							Template: v1.PodTemplateSpec{
-								Spec: v1.PodSpec{
+							Template: corev1.PodTemplateSpec{
+								Spec: corev1.PodSpec{
 									PriorityClassName: "worker-priority",
 								},
 							},
@@ -93,8 +95,8 @@
 					},
 					MXReplicaSpecs: map[kftraining.ReplicaType]*kftraining.ReplicaSpec{
 						kftraining.MXJobReplicaTypeWorker: {
-							Template: v1.PodTemplateSpec{
-								Spec: v1.PodSpec{
+							Template: corev1.PodTemplateSpec{
+								Spec: corev1.PodSpec{
 									PriorityClassName: "worker-priority",
 								},
 							},
@@ -110,22 +112,22 @@
 					JobMode: kftraining.MXTrain,
 					MXReplicaSpecs: map[kftraining.ReplicaType]*kftraining.ReplicaSpec{
 						kftraining.MXJobReplicaTypeScheduler: {
-							Template: v1.PodTemplateSpec{
-								Spec: v1.PodSpec{
+							Template: corev1.PodTemplateSpec{
+								Spec: corev1.PodSpec{
 									PriorityClassName: "scheduler-priority",
 								},
 							},
 						},
 						kftraining.MXJobReplicaTypeTunerServer: {
-							Template: v1.PodTemplateSpec{
-								Spec: v1.PodSpec{
+							Template: corev1.PodTemplateSpec{
+								Spec: corev1.PodSpec{
 									PriorityClassName: "server-priority",
 								},
 							},
 						},
 						kftraining.MXJobReplicaTypeWorker: {
-							Template: v1.PodTemplateSpec{
-								Spec: v1.PodSpec{
+							Template: corev1.PodTemplateSpec{
+								Spec: corev1.PodSpec{
 									PriorityClassName: "worker-priority",
 								},
 							},
@@ -141,18 +143,18 @@
 					JobMode: kftraining.MXTune,
 					MXReplicaSpecs: map[kftraining.ReplicaType]*kftraining.ReplicaSpec{
 						kftraining.MXJobReplicaTypeTunerTracker: {
-							Template: v1.PodTemplateSpec{
-								Spec: v1.PodSpec{},
+							Template: corev1.PodTemplateSpec{
+								Spec: corev1.PodSpec{},
 							},
 						},
 						kftraining.MXJobReplicaTypeTunerServer: {
-							Template: v1.PodTemplateSpec{
-								Spec: v1.PodSpec{},
+							Template: corev1.PodTemplateSpec{
+								Spec: corev1.PodSpec{},
 							},
 						},
 						kftraining.MXJobReplicaTypeTuner: {
-							Template: v1.PodTemplateSpec{
-								Spec: v1.PodSpec{
+							Template: corev1.PodTemplateSpec{
+								Spec: corev1.PodSpec{
 									PriorityClassName: "tuner-priority",
 								},
 							},
@@ -168,8 +170,8 @@
 					JobMode: kftraining.MXTrain,
 					MXReplicaSpecs: map[kftraining.ReplicaType]*kftraining.ReplicaSpec{
 						kftraining.MXJobReplicaTypeWorker: {
-							Template: v1.PodTemplateSpec{
-								Spec: v1.PodSpec{
+							Template: corev1.PodTemplateSpec{
+								Spec: corev1.PodSpec{
 									PriorityClassName: "worker-priority",
 								},
 							},
@@ -187,8 +189,8 @@
 						kftraining.MXJobReplicaTypeScheduler: {},
 						kftraining.MXJobReplicaTypeServer:    {},
 						kftraining.MXJobReplicaTypeWorker: {
-							Template: v1.PodTemplateSpec{
-								Spec: v1.PodSpec{},
+							Template: corev1.PodTemplateSpec{
+								Spec: corev1.PodSpec{},
 							},
 						},
 					},
@@ -425,8 +427,8 @@
 	}
 	workloadCmpOpts = cmp.Options{
 		cmpopts.EquateEmpty(),
-		cmpopts.IgnoreFields(kueue.Workload{}, "TypeMeta", "ObjectMeta"),
-		cmpopts.IgnoreFields(kueue.WorkloadSpec{}, "Priority"),
+		cmpopts.IgnoreFields(kueue.Workload{}, "TypeMeta"),
+		cmpopts.IgnoreFields(metav1.ObjectMeta{}, "Name", "Labels", "ResourceVersion", "OwnerReferences", "Finalizers"), cmpopts.IgnoreFields(kueue.WorkloadSpec{}, "Priority"),
 		cmpopts.IgnoreFields(metav1.Condition{}, "LastTransitionTime"),
 		cmpopts.IgnoreFields(kueue.PodSet{}, "Template"),
 	}
@@ -444,6 +446,7 @@
 	cases := map[string]struct {
 		reconcilerOptions []jobframework.Option
 		job               *kftraining.MXJob
+		flavors           []kueue.ResourceFlavor
 		workloads         []kueue.Workload
 		wantJob           *kftraining.MXJob
 		wantWorkloads     []kueue.Workload
@@ -466,8 +469,6 @@
 					Obj(),
 			},
 		},
-<<<<<<< HEAD
-=======
 		"workload is created with a ProvReq annotation": {
 			reconcilerOptions: []jobframework.Option{
 				jobframework.WithManageJobsWithoutQueueName(true),
@@ -495,7 +496,6 @@
 					Obj(),
 			},
 		},
->>>>>>> cb285cf2
 		"workload isn't created due to manageJobsWithoutQueueName=false": {
 			reconcilerOptions: []jobframework.Option{
 				jobframework.WithManageJobsWithoutQueueName(false),
@@ -511,9 +511,9 @@
 				Queue("foo").
 				Suspend(false).
 				Parallelism(10, 5).
-				Request(kftraining.MXJobReplicaTypeScheduler, v1.ResourceCPU, "1").
-				Request(kftraining.MXJobReplicaTypeServer, v1.ResourceCPU, "2").
-				Request(kftraining.MXJobReplicaTypeWorker, v1.ResourceCPU, "5").
+				Request(kftraining.MXJobReplicaTypeScheduler, corev1.ResourceCPU, "1").
+				Request(kftraining.MXJobReplicaTypeServer, corev1.ResourceCPU, "2").
+				Request(kftraining.MXJobReplicaTypeWorker, corev1.ResourceCPU, "5").
 				NodeSelector("provisioning", "spot").
 				Active(kftraining.MXJobReplicaTypeScheduler, 1).
 				Active(kftraining.MXJobReplicaTypeServer, 5).
@@ -522,14 +522,34 @@
 			workloads: []kueue.Workload{
 				*utiltesting.MakeWorkload("a", "ns").
 					PodSets(
-						*utiltesting.MakePodSet("scheduler", 1).Request(v1.ResourceCPU, "1").Obj(),
-						*utiltesting.MakePodSet("server", 5).Request(v1.ResourceCPU, "2").Obj(),
-						*utiltesting.MakePodSet("worker", 10).Request(v1.ResourceCPU, "5").Obj(),
+						*utiltesting.MakePodSet("scheduler", 1).Request(corev1.ResourceCPU, "1").Obj(),
+						*utiltesting.MakePodSet("server", 5).Request(corev1.ResourceCPU, "2").Obj(),
+						*utiltesting.MakePodSet("worker", 10).Request(corev1.ResourceCPU, "5").Obj(),
 					).
 					ReserveQuota(utiltesting.MakeAdmission("cq").
-						AssignmentPodCount(1).
-						AssignmentPodCount(5).
-						AssignmentPodCount(10).
+						PodSets(
+							kueue.PodSetAssignment{
+								Name: "scheduler",
+								Flavors: map[corev1.ResourceName]kueue.ResourceFlavorReference{
+									corev1.ResourceCPU: "default",
+								},
+								Count: ptr.To[int32](1),
+							},
+							kueue.PodSetAssignment{
+								Name: "server",
+								Flavors: map[corev1.ResourceName]kueue.ResourceFlavorReference{
+									corev1.ResourceCPU: "default",
+								},
+								Count: ptr.To[int32](2),
+							},
+							kueue.PodSetAssignment{
+								Name: "worker",
+								Flavors: map[corev1.ResourceName]kueue.ResourceFlavorReference{
+									corev1.ResourceCPU: "default",
+								},
+								Count: ptr.To[int32](5),
+							},
+						).
 						Obj()).
 					Admitted(true).
 					Condition(metav1.Condition{
@@ -544,9 +564,9 @@
 				Queue("foo").
 				Suspend(true).
 				Parallelism(10, 5).
-				Request(kftraining.MXJobReplicaTypeScheduler, v1.ResourceCPU, "1").
-				Request(kftraining.MXJobReplicaTypeServer, v1.ResourceCPU, "2").
-				Request(kftraining.MXJobReplicaTypeWorker, v1.ResourceCPU, "5").
+				Request(kftraining.MXJobReplicaTypeScheduler, corev1.ResourceCPU, "1").
+				Request(kftraining.MXJobReplicaTypeServer, corev1.ResourceCPU, "2").
+				Request(kftraining.MXJobReplicaTypeWorker, corev1.ResourceCPU, "5").
 				Active(kftraining.MXJobReplicaTypeScheduler, 1).
 				Active(kftraining.MXJobReplicaTypeServer, 5).
 				Active(kftraining.MXJobReplicaTypeWorker, 10).
@@ -554,14 +574,34 @@
 			wantWorkloads: []kueue.Workload{
 				*utiltesting.MakeWorkload("a", "ns").
 					PodSets(
-						*utiltesting.MakePodSet("scheduler", 1).Request(v1.ResourceCPU, "1").Obj(),
-						*utiltesting.MakePodSet("server", 5).Request(v1.ResourceCPU, "2").Obj(),
-						*utiltesting.MakePodSet("worker", 10).Request(v1.ResourceCPU, "5").Obj(),
+						*utiltesting.MakePodSet("scheduler", 1).Request(corev1.ResourceCPU, "1").Obj(),
+						*utiltesting.MakePodSet("server", 5).Request(corev1.ResourceCPU, "2").Obj(),
+						*utiltesting.MakePodSet("worker", 10).Request(corev1.ResourceCPU, "5").Obj(),
 					).
 					ReserveQuota(utiltesting.MakeAdmission("cq").
-						AssignmentPodCount(1).
-						AssignmentPodCount(5).
-						AssignmentPodCount(10).
+						PodSets(
+							kueue.PodSetAssignment{
+								Name: "scheduler",
+								Flavors: map[corev1.ResourceName]kueue.ResourceFlavorReference{
+									corev1.ResourceCPU: "default",
+								},
+								Count: ptr.To[int32](1),
+							},
+							kueue.PodSetAssignment{
+								Name: "server",
+								Flavors: map[corev1.ResourceName]kueue.ResourceFlavorReference{
+									corev1.ResourceCPU: "default",
+								},
+								Count: ptr.To[int32](2),
+							},
+							kueue.PodSetAssignment{
+								Name: "worker",
+								Flavors: map[corev1.ResourceName]kueue.ResourceFlavorReference{
+									corev1.ResourceCPU: "default",
+								},
+								Count: ptr.To[int32](5),
+							},
+						).
 						Obj()).
 					Admitted(true).
 					Condition(metav1.Condition{
@@ -571,6 +611,109 @@
 					Obj(),
 			},
 		},
+		"when workload is admitted, job gets node selectors": {
+			flavors: []kueue.ResourceFlavor{
+				*utiltesting.MakeResourceFlavor("default").Obj(),
+				*utiltesting.MakeResourceFlavor("on-demand").NodeLabel("provisioning", "on-demand").Obj(),
+				*utiltesting.MakeResourceFlavor("spot").NodeLabel("provisioning", "spot").Obj(),
+			},
+			job: testingmxjob.MakeMXJob("mxjob", "ns").
+				Image("").
+				Queue("foo").
+				Suspend(true).
+				Parallelism(1, 1).
+				Request(kftraining.MXJobReplicaTypeScheduler, corev1.ResourceCPU, "1").
+				Request(kftraining.MXJobReplicaTypeServer, corev1.ResourceCPU, "1").
+				Request(kftraining.MXJobReplicaTypeWorker, corev1.ResourceCPU, "1").
+				Obj(),
+			workloads: []kueue.Workload{
+				*utiltesting.MakeWorkload("a", "ns").
+					PodSets(
+						*utiltesting.MakePodSet("scheduler", 1).Request(corev1.ResourceCPU, "1").Obj(),
+						*utiltesting.MakePodSet("server", 1).Request(corev1.ResourceCPU, "1").Obj(),
+						*utiltesting.MakePodSet("worker", 1).Request(corev1.ResourceCPU, "1").Obj(),
+					).
+					ReserveQuota(utiltesting.MakeAdmission("cq").
+						PodSets(
+							kueue.PodSetAssignment{
+								Name: "scheduler",
+								Flavors: map[corev1.ResourceName]kueue.ResourceFlavorReference{
+									corev1.ResourceCPU: "on-demand",
+								},
+							},
+							kueue.PodSetAssignment{
+								Name: "server",
+								Flavors: map[corev1.ResourceName]kueue.ResourceFlavorReference{
+									corev1.ResourceCPU: "spot",
+								},
+							},
+							kueue.PodSetAssignment{
+								Name: "worker",
+								Flavors: map[corev1.ResourceName]kueue.ResourceFlavorReference{
+									corev1.ResourceCPU: "default",
+								},
+							},
+						).
+						Obj()).
+					Admitted(true).
+					Obj(),
+			},
+			wantJob: testingmxjob.MakeMXJob("mxjob", "ns").
+				Image("").
+				Queue("foo").
+				Suspend(false).
+				Parallelism(1, 1).
+				Request(kftraining.MXJobReplicaTypeScheduler, corev1.ResourceCPU, "1").
+				Request(kftraining.MXJobReplicaTypeServer, corev1.ResourceCPU, "1").
+				Request(kftraining.MXJobReplicaTypeWorker, corev1.ResourceCPU, "1").
+				RoleNodeSelector(kftraining.MXJobReplicaTypeScheduler, "provisioning", "on-demand").
+				RoleNodeSelector(kftraining.MXJobReplicaTypeServer, "provisioning", "spot").
+				Obj(),
+			wantWorkloads: []kueue.Workload{
+				*utiltesting.MakeWorkload("a", "ns").
+					PodSets(
+						*utiltesting.MakePodSet("scheduler", 1).Request(corev1.ResourceCPU, "1").Obj(),
+						*utiltesting.MakePodSet("server", 1).Request(corev1.ResourceCPU, "1").Obj(),
+						*utiltesting.MakePodSet("worker", 1).Request(corev1.ResourceCPU, "1").Obj(),
+					).
+					ReserveQuota(utiltesting.MakeAdmission("cq").
+						PodSets(
+							kueue.PodSetAssignment{
+								Name: "scheduler",
+								Flavors: map[corev1.ResourceName]kueue.ResourceFlavorReference{
+									corev1.ResourceCPU: "on-demand",
+								},
+							},
+							kueue.PodSetAssignment{
+								Name: "server",
+								Flavors: map[corev1.ResourceName]kueue.ResourceFlavorReference{
+									corev1.ResourceCPU: "spot",
+								},
+							},
+							kueue.PodSetAssignment{
+								Name: "worker",
+								Flavors: map[corev1.ResourceName]kueue.ResourceFlavorReference{
+									corev1.ResourceCPU: "default",
+								},
+							},
+						).
+						Obj()).
+					Admitted(true).
+					Obj(),
+			},
+		},
+		"workload shouldn't be recreated for the completed mx job": {
+			job: testingmxjob.MakeMXJob("mxjob", "ns").
+				Queue("foo").
+				StatusConditions(kftraining.JobCondition{Type: kftraining.JobSucceeded, Status: corev1.ConditionTrue}).
+				Obj(),
+			workloads: []kueue.Workload{},
+			wantJob: testingmxjob.MakeMXJob("mxjob", "ns").
+				Queue("foo").
+				StatusConditions(kftraining.JobCondition{Type: kftraining.JobSucceeded, Status: corev1.ConditionTrue}).
+				Obj(),
+			wantWorkloads: []kueue.Workload{},
+		},
 	}
 	for name, tc := range cases {
 		t.Run(name, func(t *testing.T) {
@@ -579,13 +722,9 @@
 			if err := SetupIndexes(ctx, utiltesting.AsIndexer(kcBuilder)); err != nil {
 				t.Fatalf("Failed to setup indexes: %v", err)
 			}
-<<<<<<< HEAD
-			kcBuilder = kcBuilder.WithObjects(tc.job)
-=======
 			kcBuilder = kcBuilder.
 				WithObjects(tc.job, testNamespace).
 				WithLists(&kueue.ResourceFlavorList{Items: tc.flavors})
->>>>>>> cb285cf2
 			for i := range tc.workloads {
 				kcBuilder = kcBuilder.WithStatusSubresource(&tc.workloads[i])
 			}
@@ -599,7 +738,7 @@
 					t.Fatalf("Could not create Workload: %v", err)
 				}
 			}
-			recorder := record.NewBroadcaster().NewRecorder(kClient.Scheme(), v1.EventSource{Component: "test"})
+			recorder := record.NewBroadcaster().NewRecorder(kClient.Scheme(), corev1.EventSource{Component: "test"})
 			reconciler := NewReconciler(kClient, recorder, tc.reconcilerOptions...)
 
 			jobKey := client.ObjectKeyFromObject(tc.job)
