--- conflicted
+++ resolved
@@ -22,9 +22,6 @@
 
 	"github.com/google/go-cmp/cmp"
 	kftraining "github.com/kubeflow/training-operator/pkg/apis/kubeflow.org/v1"
-<<<<<<< HEAD
-	v1 "k8s.io/api/core/v1"
-=======
 	corev1 "k8s.io/api/core/v1"
 	"k8s.io/apimachinery/pkg/util/validation/field"
 	"k8s.io/utils/ptr"
@@ -32,7 +29,6 @@
 	kueuealpha "sigs.k8s.io/kueue/apis/kueue/v1alpha1"
 	kueue "sigs.k8s.io/kueue/apis/kueue/v1beta1"
 	testingtfjob "sigs.k8s.io/kueue/pkg/util/testingjobs/tfjob"
->>>>>>> cb285cf2
 )
 
 func TestPriorityClass(t *testing.T) {
@@ -54,15 +50,15 @@
 					},
 					TFReplicaSpecs: map[kftraining.ReplicaType]*kftraining.ReplicaSpec{
 						kftraining.TFJobReplicaTypeChief: {
-							Template: v1.PodTemplateSpec{
-								Spec: v1.PodSpec{
+							Template: corev1.PodTemplateSpec{
+								Spec: corev1.PodSpec{
 									PriorityClassName: "chief-priority",
 								},
 							},
 						},
 						kftraining.TFJobReplicaTypeWorker: {
-							Template: v1.PodTemplateSpec{
-								Spec: v1.PodSpec{
+							Template: corev1.PodTemplateSpec{
+								Spec: corev1.PodSpec{
 									PriorityClassName: "worker-priority",
 								},
 							},
@@ -80,8 +76,8 @@
 					},
 					TFReplicaSpecs: map[kftraining.ReplicaType]*kftraining.ReplicaSpec{
 						kftraining.TFJobReplicaTypeChief: {
-							Template: v1.PodTemplateSpec{
-								Spec: v1.PodSpec{
+							Template: corev1.PodTemplateSpec{
+								Spec: corev1.PodSpec{
 									PriorityClassName: "chief-priority",
 								},
 							},
@@ -96,29 +92,29 @@
 				Spec: kftraining.TFJobSpec{
 					TFReplicaSpecs: map[kftraining.ReplicaType]*kftraining.ReplicaSpec{
 						kftraining.TFJobReplicaTypeChief: {
-							Template: v1.PodTemplateSpec{
-								Spec: v1.PodSpec{
+							Template: corev1.PodTemplateSpec{
+								Spec: corev1.PodSpec{
 									PriorityClassName: "chief-priority",
 								},
 							},
 						},
 						kftraining.TFJobReplicaTypePS: {
-							Template: v1.PodTemplateSpec{
-								Spec: v1.PodSpec{
+							Template: corev1.PodTemplateSpec{
+								Spec: corev1.PodSpec{
 									PriorityClassName: "ps-priority",
 								},
 							},
 						},
 						kftraining.TFJobReplicaTypeWorker: {
-							Template: v1.PodTemplateSpec{
-								Spec: v1.PodSpec{
+							Template: corev1.PodTemplateSpec{
+								Spec: corev1.PodSpec{
 									PriorityClassName: "worker-priority",
 								},
 							},
 						},
 						kftraining.TFJobReplicaTypeEval: {
-							Template: v1.PodTemplateSpec{
-								Spec: v1.PodSpec{
+							Template: corev1.PodTemplateSpec{
+								Spec: corev1.PodSpec{
 									PriorityClassName: "eval-priority",
 								},
 							},
@@ -133,13 +129,13 @@
 				Spec: kftraining.TFJobSpec{
 					TFReplicaSpecs: map[kftraining.ReplicaType]*kftraining.ReplicaSpec{
 						kftraining.TFJobReplicaTypeChief: {
-							Template: v1.PodTemplateSpec{
-								Spec: v1.PodSpec{},
+							Template: corev1.PodTemplateSpec{
+								Spec: corev1.PodSpec{},
 							},
 						},
 						kftraining.TFJobReplicaTypeEval: {
-							Template: v1.PodTemplateSpec{
-								Spec: v1.PodSpec{
+							Template: corev1.PodTemplateSpec{
+								Spec: corev1.PodSpec{
 									PriorityClassName: "eval-priority",
 								},
 							},
@@ -155,8 +151,8 @@
 					TFReplicaSpecs: map[kftraining.ReplicaType]*kftraining.ReplicaSpec{
 						kftraining.TFJobReplicaTypeChief: {},
 						kftraining.TFJobReplicaTypeWorker: {
-							Template: v1.PodTemplateSpec{
-								Spec: v1.PodSpec{
+							Template: corev1.PodTemplateSpec{
+								Spec: corev1.PodSpec{
 									PriorityClassName: "worker-priority",
 								},
 							},
@@ -172,8 +168,8 @@
 					TFReplicaSpecs: map[kftraining.ReplicaType]*kftraining.ReplicaSpec{
 						kftraining.TFJobReplicaTypeChief: {},
 						kftraining.TFJobReplicaTypeEval: {
-							Template: v1.PodTemplateSpec{
-								Spec: v1.PodSpec{},
+							Template: corev1.PodTemplateSpec{
+								Spec: corev1.PodSpec{},
 							},
 						},
 					},
