/*
Copyright 2023 The Kubernetes Authors.
Licensed under the Apache License, Version 2.0 (the "License");
you may not use this file except in compliance with the License.
You may obtain a copy of the License at
    http://www.apache.org/licenses/LICENSE-2.0
Unless required by applicable law or agreed to in writing, software
distributed under the License is distributed on an "AS IS" BASIS,
WITHOUT WARRANTIES OR CONDITIONS OF ANY KIND, either express or implied.
See the License for the specific language governing permissions and
limitations under the License.
*/

package jobframework

import (
	"strings"

	apivalidation "k8s.io/apimachinery/pkg/api/validation"
	"k8s.io/apimachinery/pkg/util/validation"
	"k8s.io/apimachinery/pkg/util/validation/field"
<<<<<<< HEAD
=======
	"sigs.k8s.io/controller-runtime/pkg/client"
	jobset "sigs.k8s.io/jobset/api/jobset/v1alpha2"
>>>>>>> cb285cf2

	"sigs.k8s.io/kueue/pkg/controller/constants"
)

var (
	annotationsPath               = field.NewPath("metadata", "annotations")
	labelsPath                    = field.NewPath("metadata", "labels")
	parentWorkloadKeyPath         = annotationsPath.Key(constants.ParentWorkloadAnnotation)
	queueNameLabelPath            = labelsPath.Key(constants.QueueLabel)
	workloadPriorityClassNamePath = labelsPath.Key(constants.WorkloadPriorityClassLabel)
)

func ValidateCreateForQueueName(job GenericJob) field.ErrorList {
	var allErrs field.ErrorList
<<<<<<< HEAD
	allErrs = append(allErrs, validateLabelAsCRDName(job, constants.QueueLabel)...)
	allErrs = append(allErrs, ValidateAnnotationAsCRDName(job, constants.QueueAnnotation)...)
=======
	allErrs = append(allErrs, ValidateQueueName(job.Object())...)
	allErrs = append(allErrs, ValidateLabelAsCRDName(job.Object(), constants.PrebuiltWorkloadLabel)...)

	// this rule should be relaxed when its confirmed that running with a prebuilt wl is fully supported by each integration
	if _, hasPrebuilt := job.Object().GetLabels()[constants.PrebuiltWorkloadLabel]; hasPrebuilt {
		gvk := job.GVK().String()
		if !supportedPrebuiltWlJobGVKs.Has(gvk) {
			allErrs = append(allErrs, field.Forbidden(labelsPath.Key(constants.PrebuiltWorkloadLabel), fmt.Sprintf("Is not supported for %q", gvk)))
		}
	}
>>>>>>> cb285cf2
	return allErrs
}

func ValidateAnnotationAsCRDName(obj client.Object, crdNameAnnotation string) field.ErrorList {
	var allErrs field.ErrorList
	if value, exists := obj.GetAnnotations()[crdNameAnnotation]; exists {
		if errs := validation.IsDNS1123Subdomain(value); len(errs) > 0 {
			allErrs = append(allErrs, field.Invalid(annotationsPath.Key(crdNameAnnotation), value, strings.Join(errs, ",")))
		}
	}
	return allErrs
}

<<<<<<< HEAD
func validateLabelAsCRDName(job GenericJob, crdNameLabel string) field.ErrorList {
=======
func ValidateLabelAsCRDName(obj client.Object, crdNameLabel string) field.ErrorList {
>>>>>>> cb285cf2
	var allErrs field.ErrorList
	if value, exists := obj.GetLabels()[crdNameLabel]; exists {
		if errs := validation.IsDNS1123Subdomain(value); len(errs) > 0 {
			allErrs = append(allErrs, field.Invalid(labelsPath.Key(crdNameLabel), value, strings.Join(errs, ",")))
		}
	}
	return allErrs
}

<<<<<<< HEAD
func ValidateCreateForParentWorkload(job GenericJob) field.ErrorList {
=======
func ValidateQueueName(obj client.Object) field.ErrorList {
	var allErrs field.ErrorList
	allErrs = append(allErrs, ValidateLabelAsCRDName(obj, constants.QueueLabel)...)
	allErrs = append(allErrs, ValidateAnnotationAsCRDName(obj, constants.QueueAnnotation)...)
	return allErrs
}

func validateUpdateForQueueName(oldJob, newJob GenericJob) field.ErrorList {
>>>>>>> cb285cf2
	var allErrs field.ErrorList
	if _, exists := job.Object().GetAnnotations()[constants.ParentWorkloadAnnotation]; exists {
		if job.Object().GetOwnerReferences() == nil {
			allErrs = append(allErrs, field.Forbidden(parentWorkloadKeyPath, "must not add a parent workload annotation to job without OwnerReference"))
		}
	}
	return allErrs
}

func ValidateUpdateForQueueName(oldJob, newJob GenericJob) field.ErrorList {
	var allErrs field.ErrorList
	if !newJob.IsSuspended() {
		allErrs = append(allErrs, apivalidation.ValidateImmutableField(QueueName(oldJob), QueueName(newJob), queueNameLabelPath)...)
	}
	return allErrs
}

func ValidateUpdateForParentWorkload(oldJob, newJob GenericJob) field.ErrorList {
	allErrs := apivalidation.ValidateImmutableField(ParentWorkloadName(newJob), ParentWorkloadName(oldJob), parentWorkloadKeyPath)
	return allErrs
}

func ValidateUpdateForWorkloadPriorityClassName(oldJob, newJob GenericJob) field.ErrorList {
	allErrs := apivalidation.ValidateImmutableField(workloadPriorityClassName(oldJob), workloadPriorityClassName(newJob), workloadPriorityClassNamePath)
	return allErrs
}<|MERGE_RESOLUTION|>--- conflicted
+++ resolved
@@ -1,9 +1,12 @@
 /*
 Copyright 2023 The Kubernetes Authors.
+
 Licensed under the Apache License, Version 2.0 (the "License");
 you may not use this file except in compliance with the License.
 You may obtain a copy of the License at
+
     http://www.apache.org/licenses/LICENSE-2.0
+
 Unless required by applicable law or agreed to in writing, software
 distributed under the License is distributed on an "AS IS" BASIS,
 WITHOUT WARRANTIES OR CONDITIONS OF ANY KIND, either express or implied.
@@ -14,16 +17,19 @@
 package jobframework
 
 import (
+	"fmt"
+	"strconv"
 	"strings"
 
+	kfmpi "github.com/kubeflow/mpi-operator/pkg/apis/kubeflow/v2beta1"
+	kftraining "github.com/kubeflow/training-operator/pkg/apis/kubeflow.org/v1"
+	batchv1 "k8s.io/api/batch/v1"
 	apivalidation "k8s.io/apimachinery/pkg/api/validation"
+	"k8s.io/apimachinery/pkg/util/sets"
 	"k8s.io/apimachinery/pkg/util/validation"
 	"k8s.io/apimachinery/pkg/util/validation/field"
-<<<<<<< HEAD
-=======
 	"sigs.k8s.io/controller-runtime/pkg/client"
 	jobset "sigs.k8s.io/jobset/api/jobset/v1alpha2"
->>>>>>> cb285cf2
 
 	"sigs.k8s.io/kueue/pkg/controller/constants"
 )
@@ -31,17 +37,36 @@
 var (
 	annotationsPath               = field.NewPath("metadata", "annotations")
 	labelsPath                    = field.NewPath("metadata", "labels")
-	parentWorkloadKeyPath         = annotationsPath.Key(constants.ParentWorkloadAnnotation)
 	queueNameLabelPath            = labelsPath.Key(constants.QueueLabel)
+	maxExecTimeLabelPath          = labelsPath.Key(constants.MaxExecTimeSecondsLabel)
 	workloadPriorityClassNamePath = labelsPath.Key(constants.WorkloadPriorityClassLabel)
+	supportedPrebuiltWlJobGVKs    = sets.New(
+		batchv1.SchemeGroupVersion.WithKind("Job").String(),
+		jobset.SchemeGroupVersion.WithKind("JobSet").String(),
+		kftraining.SchemeGroupVersion.WithKind(kftraining.TFJobKind).String(),
+		kftraining.SchemeGroupVersion.WithKind(kftraining.PaddleJobKind).String(),
+		kftraining.SchemeGroupVersion.WithKind(kftraining.PyTorchJobKind).String(),
+		kftraining.SchemeGroupVersion.WithKind(kftraining.XGBoostJobKind).String(),
+		kfmpi.SchemeGroupVersion.WithKind(kfmpi.Kind).String())
 )
 
-func ValidateCreateForQueueName(job GenericJob) field.ErrorList {
+// ValidateJobOnCreate encapsulates all GenericJob validations that must be performed on a Create operation
+func ValidateJobOnCreate(job GenericJob) field.ErrorList {
+	allErrs := validateCreateForQueueName(job)
+	allErrs = append(allErrs, validateCreateForMaxExecTime(job)...)
+	return allErrs
+}
+
+// ValidateJobOnUpdate encapsulates all GenericJob validations that must be performed on a Update operation
+func ValidateJobOnUpdate(oldJob, newJob GenericJob) field.ErrorList {
+	allErrs := validateUpdateForQueueName(oldJob, newJob)
+	allErrs = append(allErrs, validateUpdateForWorkloadPriorityClassName(oldJob, newJob)...)
+	allErrs = append(allErrs, validateUpdateForMaxExecTime(oldJob, newJob)...)
+	return allErrs
+}
+
+func validateCreateForQueueName(job GenericJob) field.ErrorList {
 	var allErrs field.ErrorList
-<<<<<<< HEAD
-	allErrs = append(allErrs, validateLabelAsCRDName(job, constants.QueueLabel)...)
-	allErrs = append(allErrs, ValidateAnnotationAsCRDName(job, constants.QueueAnnotation)...)
-=======
 	allErrs = append(allErrs, ValidateQueueName(job.Object())...)
 	allErrs = append(allErrs, ValidateLabelAsCRDName(job.Object(), constants.PrebuiltWorkloadLabel)...)
 
@@ -52,7 +77,6 @@
 			allErrs = append(allErrs, field.Forbidden(labelsPath.Key(constants.PrebuiltWorkloadLabel), fmt.Sprintf("Is not supported for %q", gvk)))
 		}
 	}
->>>>>>> cb285cf2
 	return allErrs
 }
 
@@ -66,11 +90,7 @@
 	return allErrs
 }
 
-<<<<<<< HEAD
-func validateLabelAsCRDName(job GenericJob, crdNameLabel string) field.ErrorList {
-=======
 func ValidateLabelAsCRDName(obj client.Object, crdNameLabel string) field.ErrorList {
->>>>>>> cb285cf2
 	var allErrs field.ErrorList
 	if value, exists := obj.GetLabels()[crdNameLabel]; exists {
 		if errs := validation.IsDNS1123Subdomain(value); len(errs) > 0 {
@@ -80,9 +100,6 @@
 	return allErrs
 }
 
-<<<<<<< HEAD
-func ValidateCreateForParentWorkload(job GenericJob) field.ErrorList {
-=======
 func ValidateQueueName(obj client.Object) field.ErrorList {
 	var allErrs field.ErrorList
 	allErrs = append(allErrs, ValidateLabelAsCRDName(obj, constants.QueueLabel)...)
@@ -91,30 +108,39 @@
 }
 
 func validateUpdateForQueueName(oldJob, newJob GenericJob) field.ErrorList {
->>>>>>> cb285cf2
 	var allErrs field.ErrorList
-	if _, exists := job.Object().GetAnnotations()[constants.ParentWorkloadAnnotation]; exists {
-		if job.Object().GetOwnerReferences() == nil {
-			allErrs = append(allErrs, field.Forbidden(parentWorkloadKeyPath, "must not add a parent workload annotation to job without OwnerReference"))
-		}
+	if !newJob.IsSuspended() {
+		allErrs = append(allErrs, apivalidation.ValidateImmutableField(QueueName(newJob), QueueName(oldJob), queueNameLabelPath)...)
 	}
+
+	oldWlName, _ := PrebuiltWorkloadFor(oldJob)
+	newWlName, _ := PrebuiltWorkloadFor(newJob)
+	allErrs = append(allErrs, apivalidation.ValidateImmutableField(newWlName, oldWlName, labelsPath.Key(constants.PrebuiltWorkloadLabel))...)
 	return allErrs
 }
 
-func ValidateUpdateForQueueName(oldJob, newJob GenericJob) field.ErrorList {
-	var allErrs field.ErrorList
-	if !newJob.IsSuspended() {
-		allErrs = append(allErrs, apivalidation.ValidateImmutableField(QueueName(oldJob), QueueName(newJob), queueNameLabelPath)...)
-	}
+func validateUpdateForWorkloadPriorityClassName(oldJob, newJob GenericJob) field.ErrorList {
+	allErrs := apivalidation.ValidateImmutableField(workloadPriorityClassName(newJob), workloadPriorityClassName(oldJob), workloadPriorityClassNamePath)
 	return allErrs
 }
 
-func ValidateUpdateForParentWorkload(oldJob, newJob GenericJob) field.ErrorList {
-	allErrs := apivalidation.ValidateImmutableField(ParentWorkloadName(newJob), ParentWorkloadName(oldJob), parentWorkloadKeyPath)
-	return allErrs
+func validateCreateForMaxExecTime(job GenericJob) field.ErrorList {
+	if strVal, found := job.Object().GetLabels()[constants.MaxExecTimeSecondsLabel]; found {
+		v, err := strconv.Atoi(strVal)
+		if err != nil {
+			return field.ErrorList{field.Invalid(maxExecTimeLabelPath, strVal, err.Error())}
+		}
+
+		if v <= 0 {
+			return field.ErrorList{field.Invalid(maxExecTimeLabelPath, v, "should be greater than 0")}
+		}
+	}
+	return nil
 }
 
-func ValidateUpdateForWorkloadPriorityClassName(oldJob, newJob GenericJob) field.ErrorList {
-	allErrs := apivalidation.ValidateImmutableField(workloadPriorityClassName(oldJob), workloadPriorityClassName(newJob), workloadPriorityClassNamePath)
-	return allErrs
+func validateUpdateForMaxExecTime(oldJob, newJob GenericJob) field.ErrorList {
+	if !newJob.IsSuspended() || !oldJob.IsSuspended() {
+		return apivalidation.ValidateImmutableField(newJob.Object().GetLabels()[constants.MaxExecTimeSecondsLabel], oldJob.Object().GetLabels()[constants.MaxExecTimeSecondsLabel], maxExecTimeLabelPath)
+	}
+	return nil
 }