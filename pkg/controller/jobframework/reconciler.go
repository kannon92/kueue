/*
Copyright 2023 The Kubernetes Authors.
Licensed under the Apache License, Version 2.0 (the "License");
you may not use this file except in compliance with the License.
You may obtain a copy of the License at
    http://www.apache.org/licenses/LICENSE-2.0
Unless required by applicable law or agreed to in writing, software
distributed under the License is distributed on an "AS IS" BASIS,
WITHOUT WARRANTIES OR CONDITIONS OF ANY KIND, either express or implied.
See the License for the specific language governing permissions and
limitations under the License.
*/

package jobframework

import (
	"context"
	"errors"
	"fmt"

	corev1 "k8s.io/api/core/v1"
	apierrors "k8s.io/apimachinery/pkg/api/errors"
	apimeta "k8s.io/apimachinery/pkg/api/meta"
	metav1 "k8s.io/apimachinery/pkg/apis/meta/v1"
<<<<<<< HEAD
=======
	"k8s.io/apimachinery/pkg/labels"
	"k8s.io/apimachinery/pkg/runtime"
>>>>>>> cb285cf2
	"k8s.io/apimachinery/pkg/types"
	"k8s.io/apimachinery/pkg/util/validation"
	"k8s.io/client-go/tools/record"
	"k8s.io/utils/ptr"
	ctrl "sigs.k8s.io/controller-runtime"
	"sigs.k8s.io/controller-runtime/pkg/client"
	"sigs.k8s.io/controller-runtime/pkg/controller/controllerutil"
	"sigs.k8s.io/controller-runtime/pkg/handler"

	kueue "sigs.k8s.io/kueue/apis/kueue/v1beta1"
	"sigs.k8s.io/kueue/pkg/constants"
	controllerconsts "sigs.k8s.io/kueue/pkg/controller/constants"
	"sigs.k8s.io/kueue/pkg/features"
	"sigs.k8s.io/kueue/pkg/podset"
	"sigs.k8s.io/kueue/pkg/util/equality"
	"sigs.k8s.io/kueue/pkg/util/kubeversion"
	utilpriority "sigs.k8s.io/kueue/pkg/util/priority"
	utilslices "sigs.k8s.io/kueue/pkg/util/slices"
	"sigs.k8s.io/kueue/pkg/workload"
)

const (
	FailedToStartFinishedReason = "FailedToStart"
)

var (
	ErrChildJobOwnerNotFound = fmt.Errorf("owner isn't set even though %s annotation is set", controllerconsts.ParentWorkloadAnnotation)
	ErrUnknownWorkloadOwner  = errors.New("workload owner is unknown")
	ErrWorkloadOwnerNotFound = errors.New("workload owner not found")
	ErrNoMatchingWorkloads   = errors.New("no matching workloads")
	ErrExtraWorkloads        = errors.New("extra workloads")
)

// JobReconciler reconciles a GenericJob object
type JobReconciler struct {
<<<<<<< HEAD
	client                     client.Client
	record                     record.EventRecorder
	manageJobsWithoutQueueName bool
	waitForPodsReady           bool
}

type Options struct {
	ManageJobsWithoutQueueName bool
	WaitForPodsReady           bool
	KubeServerVersion          *kubeversion.ServerVersionFetcher
	PodNamespaceSelector       *metav1.LabelSelector
	PodSelector                *metav1.LabelSelector
=======
	client                       client.Client
	record                       record.EventRecorder
	manageJobsWithoutQueueName   bool
	managedJobsNamespaceSelector labels.Selector
	waitForPodsReady             bool
	labelKeysToCopy              []string
	clock                        clock.Clock
}

type Options struct {
	ManageJobsWithoutQueueName   bool
	ManagedJobsNamespaceSelector labels.Selector
	WaitForPodsReady             bool
	KubeServerVersion            *kubeversion.ServerVersionFetcher
	IntegrationOptions           map[string]any // IntegrationOptions key is "$GROUP/$VERSION, Kind=$KIND".
	EnabledFrameworks            sets.Set[string]
	EnabledExternalFrameworks    sets.Set[string]
	ManagerName                  string
	LabelKeysToCopy              []string
	Queues                       *queue.Manager
	Cache                        *cache.Cache
	Clock                        clock.Clock
>>>>>>> cb285cf2
}

// Option configures the reconciler.
type Option func(*Options)

// WithManageJobsWithoutQueueName indicates if the controller should reconcile
// jobs that don't set the queue name annotation.
func WithManageJobsWithoutQueueName(f bool) Option {
	return func(o *Options) {
		o.ManageJobsWithoutQueueName = f
	}
}

// WithManagedJobsNamespaceSelector is used for namespace-based filtering of ManagedJobsWithoutQueueName
func WithManagedJobsNamespaceSelector(ls labels.Selector) Option {
	return func(o *Options) {
		o.ManagedJobsNamespaceSelector = ls
	}
}

// WithWaitForPodsReady indicates if the controller should add the PodsReady
// condition to the workload when the corresponding job has all pods ready
// or succeeded.
func WithWaitForPodsReady(f bool) Option {
	return func(o *Options) {
		o.WaitForPodsReady = f
	}
}

func WithKubeServerVersion(v *kubeversion.ServerVersionFetcher) Option {
	return func(o *Options) {
		o.KubeServerVersion = v
	}
}

// WithPodNamespaceSelector adds rules to reconcile pods only in particular
// namespaces.
func WithPodNamespaceSelector(s *metav1.LabelSelector) Option {
	return func(o *Options) {
		o.PodNamespaceSelector = s
	}
}

// WithPodSelector adds rules to reconcile pods only with particular
// labels.
func WithPodSelector(s *metav1.LabelSelector) Option {
	return func(o *Options) {
		o.PodSelector = s
	}
}

var DefaultOptions = Options{}

func NewReconciler(
	client client.Client,
	record record.EventRecorder,
	opts ...Option) *JobReconciler {
	options := DefaultOptions
	for _, opt := range opts {
		opt(&options)
	}

	return &JobReconciler{
<<<<<<< HEAD
		client:                     client,
		record:                     record,
		manageJobsWithoutQueueName: options.ManageJobsWithoutQueueName,
		waitForPodsReady:           options.WaitForPodsReady,
=======
		client:                       client,
		record:                       record,
		manageJobsWithoutQueueName:   options.ManageJobsWithoutQueueName,
		managedJobsNamespaceSelector: options.ManagedJobsNamespaceSelector,
		waitForPodsReady:             options.WaitForPodsReady,
		labelKeysToCopy:              options.LabelKeysToCopy,
		clock:                        options.Clock,
>>>>>>> cb285cf2
	}
}

func (r *JobReconciler) ReconcileGenericJob(ctx context.Context, req ctrl.Request, job GenericJob) (ctrl.Result, error) {
	object := job.Object()
	log := ctrl.LoggerFrom(ctx).WithValues("job", req.String(), "gvk", job.GVK())
	ctx = ctrl.LoggerInto(ctx, log)

	err := r.client.Get(ctx, req.NamespacedName, object)

	if jws, implements := job.(JobWithSkip); implements {
		if jws.Skip() {
			return ctrl.Result{}, nil
		}
	}

	if apierrors.IsNotFound(err) || !object.GetDeletionTimestamp().IsZero() {
		workloads := kueue.WorkloadList{}
		if err := r.client.List(ctx, &workloads, client.InNamespace(req.Namespace),
			client.MatchingFields{getOwnerKey(job.GVK()): req.Name}); err != nil {
			log.Error(err, "Unable to list child workloads")
			return ctrl.Result{}, err
		}
		for i := range workloads.Items {
			err := r.removeFinalizer(ctx, &workloads.Items[i])
			if client.IgnoreNotFound(err) != nil {
				log.Error(err, "Removing finalizer")
				return ctrl.Result{}, err
			}
		}
		return ctrl.Result{}, nil
	}

	if err != nil {
		return ctrl.Result{}, client.IgnoreNotFound(err)
	}

	isStandaloneJob := ParentWorkloadName(job) == ""

	// when manageJobsWithoutQueueName is disabled we only reconcile jobs that either
	// have a queue-name label or have a kueue-managed parent that has a queue-name label.
	if !r.manageJobsWithoutQueueName && QueueName(job) == "" {
		if isStandaloneJob {
			log.V(3).Info("Neither queue-name label, nor parent-workload annotation is set, ignoring the job",
				"queueName", QueueName(job), "parentWorkload", ParentWorkloadName(job))
			return ctrl.Result{}, nil
		}
		isParentJobManaged, err := r.IsParentJobManaged(ctx, job.Object(), req.Namespace)
		if err != nil {
			log.Error(err, "couldn't check whether the parent job is managed by kueue")
			return ctrl.Result{}, err
		}
		if !isParentJobManaged {
<<<<<<< HEAD
			log.V(3).Info("parent-workload annotation is set, and the parent job doesn't have a queue-name label, ignoring the job",
				"parentWorkload", ParentWorkloadName(job))
=======
			log.V(3).Info("parent job is managed by kueue but doesn't have a queue-name label, ignoring the job",
				"parentJob", objectOwner.Name)
>>>>>>> cb285cf2
			return ctrl.Result{}, nil
		}
	}

	// if this is a non-standalone job, suspend the job if its parent workload is not found or not admitted.
	if !isStandaloneJob {
		_, finished := job.Finished()
		if !finished && !job.IsSuspended() {
			if parentWorkload, err := r.getParentWorkload(ctx, job, object); err != nil {
				log.Error(err, "couldn't get the parent job workload")
				return ctrl.Result{}, err
			} else if parentWorkload == nil || !workload.IsAdmitted(parentWorkload) {
				// suspend it
				job.Suspend()
				if err := r.client.Update(ctx, object); err != nil {
					log.Error(err, "suspending child job failed")
					return ctrl.Result{}, err
				}
				r.record.Eventf(object, corev1.EventTypeNormal, "Suspended", "Kueue managed child job suspended")
			}
		}
		return ctrl.Result{}, nil
	}

	// when manageJobsWithoutQueueName is enabled, standalone jobs without queue names
	// are still not managed if they don't match the namespace selector.
	if features.Enabled(features.ManagedJobsNamespaceSelector) && r.manageJobsWithoutQueueName && QueueName(job) == "" {
		ns := corev1.Namespace{}
		err := r.client.Get(ctx, client.ObjectKey{Name: job.Object().GetNamespace()}, &ns)
		if err != nil {
			log.Error(err, "failed to get job namespace")
			return ctrl.Result{}, err
		}
		if !r.managedJobsNamespaceSelector.Matches(labels.Set(ns.GetLabels())) {
			log.V(3).Info("namespace selector does not match, ignoring the job", "namespace", ns.Name)
			return ctrl.Result{}, nil
		}
	}

	log.V(2).Info("Reconciling Job")

	// 1. make sure there is only a single existing instance of the workload.
	// If there's no workload exists and job is unsuspended, we'll stop it immediately.
	wl, err := r.ensureOneWorkload(ctx, job, object)
	if err != nil {
		return ctrl.Result{}, err
	}

	if wl != nil && apimeta.IsStatusConditionTrue(wl.Status.Conditions, kueue.WorkloadFinished) {
		return ctrl.Result{}, r.removeFinalizer(ctx, wl)
	}

	// 1.1 If the workload is pending deletion, suspend the job if needed
	// and drop the finalizer.
	if wl != nil && !wl.DeletionTimestamp.IsZero() {
		log.V(2).Info("The workload is marked for deletion")
		err := r.stopJob(ctx, job, object, wl, "Workload is deleted")
		if err != nil {
			log.Error(err, "Suspending job with deleted workload")
		}

		if err == nil && wl != nil {
			err = r.removeFinalizer(ctx, wl)
		}
		return ctrl.Result{}, err
	}

	// 2. handle job is finished.
	if condition, finished := job.Finished(); finished && wl != nil {
		// Execute job finalization logic
		if err := r.finalizeJob(ctx, job); err != nil {
			return ctrl.Result{}, err
		}

		err := workload.UpdateStatus(ctx, r.client, wl, condition.Type, condition.Status, condition.Reason, condition.Message, constants.JobControllerName)
		if err != nil {
			log.Error(err, "Updating workload status")
		}

		return ctrl.Result{}, nil
	}

	// 3. handle workload is nil.
	if wl == nil {
		err := r.handleJobWithNoWorkload(ctx, job, object)
		if err != nil {
			log.Error(err, "Handling job with no workload")
		}
		return ctrl.Result{}, err
	}

	// 4. update reclaimable counts if implemented by the job
	if jobRecl, implementsReclaimable := job.(JobWithReclaimablePods); implementsReclaimable {
		if rp := jobRecl.ReclaimablePods(); !workload.ReclaimablePodsAreEqual(rp, wl.Status.ReclaimablePods) {
			err = workload.UpdateReclaimablePods(ctx, r.client, wl, rp)
			if err != nil {
				log.Error(err, "Updating reclaimable pods")
				return ctrl.Result{}, err
			}
			return ctrl.Result{}, nil
		}
	}

	// 5. handle WaitForPodsReady only for a standalone job.
	// handle a job when waitForPodsReady is enabled, and it is the main job
	if r.waitForPodsReady {
		log.V(5).Info("Handling a job when waitForPodsReady is enabled")
		condition := generatePodsReadyCondition(job, wl)
		// optimization to avoid sending the update request if the status didn't change
		if !apimeta.IsStatusConditionPresentAndEqual(wl.Status.Conditions, condition.Type, condition.Status) {
			log.V(3).Info(fmt.Sprintf("Updating the PodsReady condition with status: %v", condition.Status))
			apimeta.SetStatusCondition(&wl.Status.Conditions, condition)
			err := workload.UpdateStatus(ctx, r.client, wl, condition.Type, condition.Status, condition.Reason, condition.Message, constants.JobControllerName)
			if err != nil {
				log.Error(err, "Updating workload status")
			}
		}
	}

	// 6. handle eviction
	if evCond := apimeta.FindStatusCondition(wl.Status.Conditions, kueue.WorkloadEvicted); evCond != nil && evCond.Status == metav1.ConditionTrue {
		if err := r.stopJob(ctx, job, object, wl, evCond.Message); err != nil {
			return ctrl.Result{}, err
		}
		if workload.HasQuotaReservation(wl) {
			if !job.IsActive() {
				log.V(6).Info("The job is no longer active, clear the workloads admission")
<<<<<<< HEAD
				workload.UnsetQuotaReservationWithCondition(wl, "Pending", evCond.Message)
				_ = workload.SyncAdmittedCondition(wl)
=======
				// The requeued condition status set to true only on EvictedByPreemption
				setRequeued := evCond.Reason == kueue.WorkloadEvictedByPreemption
				workload.SetRequeuedCondition(wl, evCond.Reason, evCond.Message, setRequeued)
				_ = workload.UnsetQuotaReservationWithCondition(wl, "Pending", evCond.Message, r.clock.Now())
>>>>>>> cb285cf2
				err := workload.ApplyAdmissionStatus(ctx, r.client, wl, true)
				if err != nil {
					return ctrl.Result{}, fmt.Errorf("clearing admission: %w", err)
				}
			}
			return ctrl.Result{}, nil
		}
	}

	// 7. handle job is suspended.
	if job.IsSuspended() {
		// start the job if the workload has been admitted, and the job is still suspended
		if workload.IsAdmitted(wl) {
			log.V(2).Info("Job admitted, unsuspending")
			err := r.startJob(ctx, job, object, wl)
			if err != nil {
				log.Error(err, "Unsuspending job")
				if podset.IsPermanent(err) {
					// Mark the workload as finished with failure since the is no point to retry.
					errUpdateStatus := workload.UpdateStatus(ctx, r.client, wl, kueue.WorkloadFinished, metav1.ConditionTrue, FailedToStartFinishedReason, err.Error(), constants.JobControllerName)
					if errUpdateStatus != nil {
						log.Error(errUpdateStatus, "Updating workload status, on start failure %s", err.Error())
					}
					return ctrl.Result{}, errUpdateStatus
				}
			}
			return ctrl.Result{}, err
		}

		// update queue name if changed.
		q := QueueName(job)
		if wl.Spec.QueueName != q {
			log.V(2).Info("Job changed queues, updating workload")
			wl.Spec.QueueName = q
			err := r.client.Update(ctx, wl)
			if err != nil {
				log.Error(err, "Updating workload queue")
			}
			return ctrl.Result{}, err
		}
		log.V(3).Info("Job is suspended and workload not yet admitted by a clusterQueue, nothing to do")
		return ctrl.Result{}, nil
	}

	// 8. handle job is unsuspended.
	if !workload.IsAdmitted(wl) {
		// the job must be suspended if the workload is not yet admitted.
		log.V(2).Info("Running job is not admitted by a cluster queue, suspending")
		err := r.stopJob(ctx, job, object, wl, "Not admitted by cluster queue")
		if err != nil {
			log.Error(err, "Suspending job with non admitted workload")
		}
		return ctrl.Result{}, err
	}

	// workload is admitted and job is running, nothing to do.
	log.V(3).Info("Job running with admitted workload, nothing to do")
	return ctrl.Result{}, nil
}

// IsParentJobManaged checks whether the parent job is managed by kueue.
func (r *JobReconciler) IsParentJobManaged(ctx context.Context, jobObj client.Object, namespace string) (bool, error) {
	owner := metav1.GetControllerOf(jobObj)
	if owner == nil {
		return false, ErrChildJobOwnerNotFound
	}
	parentJob := GetEmptyOwnerObject(owner)
	if parentJob == nil {
		return false, fmt.Errorf("workload owner %v: %w", owner, ErrUnknownWorkloadOwner)
	}
	if err := r.client.Get(ctx, client.ObjectKey{Name: owner.Name, Namespace: namespace}, parentJob); err != nil {
		return false, errors.Join(ErrWorkloadOwnerNotFound, err)
	}
	return QueueNameForObject(parentJob) != "", nil
}

func (r *JobReconciler) getParentWorkload(ctx context.Context, job GenericJob, object client.Object) (*kueue.Workload, error) {
	pw := kueue.Workload{}
	namespacedName := types.NamespacedName{
		Name:      ParentWorkloadName(job),
		Namespace: object.GetNamespace(),
	}
	if err := r.client.Get(ctx, namespacedName, &pw); err != nil {
		return nil, client.IgnoreNotFound(err)
	} else {
		return &pw, nil
	}
}

// ensureOneWorkload will query for the single matched workload corresponding to job and return it.
// If there are more than one workload, we should delete the excess ones.
// The returned workload could be nil.
func (r *JobReconciler) ensureOneWorkload(ctx context.Context, job GenericJob, object client.Object) (*kueue.Workload, error) {
	log := ctrl.LoggerFrom(ctx)

	// Find a matching workload first if there is one.
	var toDelete []*kueue.Workload
	var match *kueue.Workload
	var workloads kueue.WorkloadList
	if err := r.client.List(ctx, &workloads, client.InNamespace(object.GetNamespace()),
		client.MatchingFields{getOwnerKey(job.GVK()): object.GetName()}); err != nil {
		log.Error(err, "Unable to list child workloads")
		return nil, err
	}

	for i := range workloads.Items {
		w := &workloads.Items[i]
		if match == nil && r.equivalentToWorkload(job, object, w) {
			match = w
		} else {
			toDelete = append(toDelete, w)
		}
	}

	var toUpdate *kueue.Workload
	if match == nil && len(toDelete) > 0 && job.IsSuspended() && !workload.HasQuotaReservation(toDelete[0]) {
		toUpdate = toDelete[0]
		toDelete = toDelete[1:]
	}

	// If there is no matching workload and the job is running, suspend it.
	if match == nil && !job.IsSuspended() {
		log.V(2).Info("job with no matching workload, suspending")
		var w *kueue.Workload
		if len(workloads.Items) == 1 {
			// The job may have been modified and hence the existing workload
			// doesn't match the job anymore. All bets are off if there are more
			// than one workload...
			w = &workloads.Items[0]
		}

		if _, finished := job.Finished(); finished {
			if err := r.finalizeJob(ctx, job); err != nil {
				return nil, fmt.Errorf("finalizing job with no matching workload: %w", err)
			}
		} else {
			if err := r.stopJob(ctx, job, object, w, "No matching Workload"); err != nil {
				return nil, fmt.Errorf("stopping job with no matching workload: %w", err)
			}
		}
	}

	// Delete duplicate workload instances.
	existedWls := 0
	for _, wl := range toDelete {
		wlKey := workload.Key(wl)
		err := r.removeFinalizer(ctx, wl)
		if err != nil && !apierrors.IsNotFound(err) {
			return nil, fmt.Errorf("failed to remove workload finalizer for: %w ", err)
		}

		err = r.client.Delete(ctx, wl)
		if err != nil && !apierrors.IsNotFound(err) {
			return nil, fmt.Errorf("deleting not matching workload: %w", err)
		}
		if err == nil {
			existedWls++
			r.record.Eventf(object, corev1.EventTypeNormal, "DeletedWorkload",
				"Deleted not matching Workload: %v", wlKey)
		}
	}

	if existedWls != 0 {
		if match == nil {
			return nil, fmt.Errorf("%w: deleted %d workloads", ErrNoMatchingWorkloads, len(toDelete))
		}
		return nil, fmt.Errorf("%w: deleted %d workloads", ErrExtraWorkloads, len(toDelete))
	}

	if toUpdate != nil {
		return r.updateWorkloadToMatchJob(ctx, job, object, toUpdate)
	}

	return match, nil
}

// equivalentToWorkload checks if the job corresponds to the workload
func (r *JobReconciler) equivalentToWorkload(job GenericJob, object client.Object, wl *kueue.Workload) bool {
	owner := metav1.GetControllerOf(wl)
	// Indexes don't work in unit tests, so we explicitly check for the
	// owner here.
	if owner.Name != object.GetName() {
		return false
	}

	jobPodSets := resetMinCounts(job.PodSets())

	if !workload.CanBePartiallyAdmitted(wl) || !workload.HasQuotaReservation(wl) {
		// the two sets should fully match.
		return equality.ComparePodSetSlices(jobPodSets, wl.Spec.PodSets, true)
	}

	// Check everything but the pod counts.
	if !equality.ComparePodSetSlices(jobPodSets, wl.Spec.PodSets, false) {
		return false
	}

	// If the workload is admitted but the job is suspended, ignore counts.
	// This might allow some violating jobs to pass equivalency checks, but their
	// workloads would be invalidated in the next sync after unsuspending.
	if job.IsSuspended() {
		return true
	}

	for i, psAssigment := range wl.Status.Admission.PodSetAssignments {
		assignedCount := wl.Spec.PodSets[i].Count
		if jobPodSets[i].MinCount != nil {
			assignedCount = ptr.Deref(psAssigment.Count, assignedCount)
		}
		if jobPodSets[i].Count != assignedCount {
			return false
		}
	}
	return true
}

func (r *JobReconciler) updateWorkloadToMatchJob(ctx context.Context, job GenericJob, object client.Object, wl *kueue.Workload) (*kueue.Workload, error) {
	newWl, err := r.constructWorkload(ctx, job, object)
	if err != nil {
		return nil, fmt.Errorf("can't construct workload for update: %w", err)
	}
	wl.Spec = newWl.Spec
	if err = r.client.Update(ctx, wl); err != nil {
		return nil, fmt.Errorf("updating existed workload: %w", err)
	}

	r.record.Eventf(object, corev1.EventTypeNormal, "UpdatedWorkload",
		"Updated not matching Workload for suspended job: %v", wl)
	return newWl, nil
}

// startJob will unsuspend the job, and also inject the node affinity.
func (r *JobReconciler) startJob(ctx context.Context, job GenericJob, object client.Object, wl *kueue.Workload) error {
	info, err := r.getPodSetsInfoFromStatus(ctx, wl)
	if err != nil {
		return err
	}
	if runErr := job.RunWithPodSetsInfo(info); runErr != nil {
		return runErr
	}

	if err := r.client.Update(ctx, object); err != nil {
		return err
	}

	r.record.Eventf(object, corev1.EventTypeNormal, "Started",
		"Admitted by clusterQueue %v", wl.Status.Admission.ClusterQueue)

	return nil
}

// stopJob will suspend the job, and also restore node affinity, reset job status if needed.
// Returns whether any operation was done to stop the job or an error.
func (r *JobReconciler) stopJob(ctx context.Context, job GenericJob, object client.Object, wl *kueue.Workload, eventMsg string) error {
	info := getPodSetsInfoFromWorkload(wl)

	if jws, implements := job.(JobWithCustomStop); implements {
		stoppedNow, err := jws.Stop(ctx, r.client, info, eventMsg)
		if stoppedNow {
			r.record.Eventf(object, corev1.EventTypeNormal, "Stopped", eventMsg)
		}
		return err
	}

	if job.IsSuspended() {
		return nil
	}

	job.Suspend()
	if info != nil {
		job.RestorePodSetsInfo(info)
	}
	if err := r.client.Update(ctx, object); err != nil {
		return err
	}

	r.record.Eventf(object, corev1.EventTypeNormal, "Stopped", eventMsg)
	return nil
}

func (r *JobReconciler) finalizeJob(ctx context.Context, job GenericJob) error {
	if jwf, implements := job.(JobWithFinalize); implements {
		if err := jwf.Finalize(ctx, r.client); err != nil {
			return err
		}
	}

	return nil
}

func (r *JobReconciler) removeFinalizer(ctx context.Context, wl *kueue.Workload) error {
	if controllerutil.RemoveFinalizer(wl, kueue.ResourceInUseFinalizerName) {
		return r.client.Update(ctx, wl)
	}
	return nil
}

// constructWorkload will derive a workload from the corresponding job.
func (r *JobReconciler) constructWorkload(ctx context.Context, job GenericJob, object client.Object) (*kueue.Workload, error) {
	log := ctrl.LoggerFrom(ctx)

	podSets := job.PodSets()

	wl := &kueue.Workload{
		ObjectMeta: metav1.ObjectMeta{
			Name:       GetWorkloadNameForOwnerWithGVK(object.GetName(), job.GVK()),
			Namespace:  object.GetNamespace(),
			Labels:     map[string]string{},
			Finalizers: []string{kueue.ResourceInUseFinalizerName},
		},
		Spec: kueue.WorkloadSpec{
			PodSets:   resetMinCounts(podSets),
			QueueName: QueueName(job),
		},
	}

	jobUid := string(job.Object().GetUID())
	if errs := validation.IsValidLabelValue(jobUid); len(errs) == 0 {
		wl.Labels[controllerconsts.JobUIDLabel] = jobUid
	} else {
		log.V(2).Info(
			"Validation of the owner job UID label has failed. Creating workload without the label.",
			"ValidationErrors", errs,
			"LabelValue", jobUid,
		)
	}

	priorityClassName, source, p, err := r.extractPriority(ctx, podSets, job)
	if err != nil {
		return nil, err
	}

	wl.Spec.PriorityClassName = priorityClassName
	wl.Spec.Priority = &p
	wl.Spec.PriorityClassSource = source

	if err := ctrl.SetControllerReference(object, wl, r.client.Scheme()); err != nil {
		return nil, err
	}
	return wl, nil
}

func (r *JobReconciler) extractPriority(ctx context.Context, podSets []kueue.PodSet, job GenericJob) (string, string, int32, error) {
	if workloadPriorityClass := workloadPriorityClassName(job); len(workloadPriorityClass) > 0 {
		return utilpriority.GetPriorityFromWorkloadPriorityClass(ctx, r.client, workloadPriorityClass)
	}
	if jobWithPriorityClass, isImplemented := job.(JobWithPriorityClass); isImplemented {
		return utilpriority.GetPriorityFromPriorityClass(
			ctx, r.client, jobWithPriorityClass.PriorityClass())
	}
	return utilpriority.GetPriorityFromPriorityClass(
		ctx, r.client, extractPriorityFromPodSets(podSets))
}

func extractPriorityFromPodSets(podSets []kueue.PodSet) string {
	for _, podSet := range podSets {
		if len(podSet.Template.Spec.PriorityClassName) > 0 {
			return podSet.Template.Spec.PriorityClassName
		}
	}
	return ""
}

// getPodSetsInfoFromStatus extracts podSetsInfo from workload status, based on
// admission, and admission checks.
func (r *JobReconciler) getPodSetsInfoFromStatus(ctx context.Context, w *kueue.Workload) ([]podset.PodSetInfo, error) {
	if len(w.Status.Admission.PodSetAssignments) == 0 {
		return nil, nil
	}

	podSetsInfo := make([]podset.PodSetInfo, len(w.Status.Admission.PodSetAssignments))

	for i, podSetFlavor := range w.Status.Admission.PodSetAssignments {
		info, err := podset.FromAssignment(ctx, r.client, &podSetFlavor, w.Spec.PodSets[i].Count)
		if err != nil {
			return nil, err
		}

		for _, admissionCheck := range w.Status.AdmissionChecks {
			for _, podSetUpdate := range admissionCheck.PodSetUpdates {
				if podSetUpdate.Name == info.Name {
					if err := info.Merge(podset.FromUpdate(&podSetUpdate)); err != nil {
						return nil, fmt.Errorf("in admission check %q: %w", admissionCheck.Name, err)
					}
					break
				}
			}
		}
		podSetsInfo[i] = info
	}
	return podSetsInfo, nil
}

func (r *JobReconciler) handleJobWithNoWorkload(ctx context.Context, job GenericJob, object client.Object) error {
	log := ctrl.LoggerFrom(ctx)

	// Wait until there are no active pods.
	if job.IsActive() {
		log.V(2).Info("Job is suspended but still has active pods, waiting")
		return nil
	}

	// Create the corresponding workload.
	wl, err := r.constructWorkload(ctx, job, object)
	if err != nil {
		return err
	}
	if err = r.client.Create(ctx, wl); err != nil {
		return err
	}
	r.record.Eventf(object, corev1.EventTypeNormal, "CreatedWorkload",
		"Created Workload: %v", workload.Key(wl))
	return nil
}

func generatePodsReadyCondition(job GenericJob, wl *kueue.Workload) metav1.Condition {
	conditionStatus := metav1.ConditionFalse
	message := "Not all pods are ready or succeeded"
	// Once PodsReady=True it stays as long as the workload remains admitted to
	// avoid unnecessary flickering the condition when the pods transition
	// from Ready to Completed. As pods finish, they transition first into the
	// uncountedTerminatedPods staging area, before passing to the
	// succeeded/failed counters.
	if workload.IsAdmitted(wl) && (job.PodsReady() || apimeta.IsStatusConditionTrue(wl.Status.Conditions, kueue.WorkloadPodsReady)) {
		conditionStatus = metav1.ConditionTrue
		message = "All pods were ready or succeeded since the workload admission"
	}
	return metav1.Condition{
		Type:    kueue.WorkloadPodsReady,
		Status:  conditionStatus,
		Reason:  "PodsReady",
		Message: message,
	}
}

// getPodSetsInfoFromWorkload retrieve the podSetsInfo slice from the
// provided workload's spec
func getPodSetsInfoFromWorkload(wl *kueue.Workload) []podset.PodSetInfo {
	if wl == nil {
		return nil
	}

	return utilslices.Map(wl.Spec.PodSets, podset.FromPodSet)

}

// NewGenericReconciler creates a new reconciler factory for a concrete GenericJob type.
// newJob should return a new empty job.
// newWorkloadHandler it's optional, if added it should return a new workload event handler.
func NewGenericReconciler(newJob func() GenericJob, newWorkloadHandler func(client.Client) handler.EventHandler) ReconcilerFactory {
	return func(client client.Client, record record.EventRecorder, opts ...Option) JobReconcilerInterface {
		return &genericReconciler{
			jr:                 NewReconciler(client, record, opts...),
			newJob:             newJob,
			newWorkloadHandler: newWorkloadHandler,
		}
	}
}

type genericReconciler struct {
	jr                 *JobReconciler
	newJob             func() GenericJob
	newWorkloadHandler func(client.Client) handler.EventHandler
}

func (r *genericReconciler) Reconcile(ctx context.Context, req ctrl.Request) (ctrl.Result, error) {
	return r.jr.ReconcileGenericJob(ctx, req, r.newJob())
}

func (r *genericReconciler) SetupWithManager(mgr ctrl.Manager) error {
	builder := ctrl.NewControllerManagedBy(mgr).
		For(r.newJob().Object()).
		Owns(&kueue.Workload{})
	if r.newWorkloadHandler != nil {
		builder = builder.Watches(&kueue.Workload{}, r.newWorkloadHandler(mgr.GetClient()))
	}
	return builder.Complete(r)
}

// resets the minCount for all podSets if the PartialAdmission feature is not enabled
func resetMinCounts(in []kueue.PodSet) []kueue.PodSet {
	if features.Enabled(features.PartialAdmission) || len(in) == 0 {
		return in
	}
	for i := range in {
		in[i].MinCount = nil
	}
	return in
}<|MERGE_RESOLUTION|>--- conflicted
+++ resolved
@@ -1,9 +1,12 @@
 /*
 Copyright 2023 The Kubernetes Authors.
+
 Licensed under the Apache License, Version 2.0 (the "License");
 you may not use this file except in compliance with the License.
 You may obtain a copy of the License at
+
     http://www.apache.org/licenses/LICENSE-2.0
+
 Unless required by applicable law or agreed to in writing, software
 distributed under the License is distributed on an "AS IS" BASIS,
 WITHOUT WARRANTIES OR CONDITIONS OF ANY KIND, either express or implied.
@@ -17,34 +20,45 @@
 	"context"
 	"errors"
 	"fmt"
-
+	"strings"
+	"testing"
+
+	"github.com/go-logr/logr"
 	corev1 "k8s.io/api/core/v1"
 	apierrors "k8s.io/apimachinery/pkg/api/errors"
 	apimeta "k8s.io/apimachinery/pkg/api/meta"
 	metav1 "k8s.io/apimachinery/pkg/apis/meta/v1"
-<<<<<<< HEAD
-=======
 	"k8s.io/apimachinery/pkg/labels"
 	"k8s.io/apimachinery/pkg/runtime"
->>>>>>> cb285cf2
 	"k8s.io/apimachinery/pkg/types"
+	"k8s.io/apimachinery/pkg/util/sets"
 	"k8s.io/apimachinery/pkg/util/validation"
 	"k8s.io/client-go/tools/record"
+	"k8s.io/klog/v2"
+	"k8s.io/utils/clock"
 	"k8s.io/utils/ptr"
 	ctrl "sigs.k8s.io/controller-runtime"
+	"sigs.k8s.io/controller-runtime/pkg/builder"
 	"sigs.k8s.io/controller-runtime/pkg/client"
-	"sigs.k8s.io/controller-runtime/pkg/controller/controllerutil"
-	"sigs.k8s.io/controller-runtime/pkg/handler"
-
+	"sigs.k8s.io/controller-runtime/pkg/reconcile"
+
+	configapi "sigs.k8s.io/kueue/apis/config/v1beta1"
+	kueuealpha "sigs.k8s.io/kueue/apis/kueue/v1alpha1"
 	kueue "sigs.k8s.io/kueue/apis/kueue/v1beta1"
+	"sigs.k8s.io/kueue/pkg/cache"
 	"sigs.k8s.io/kueue/pkg/constants"
 	controllerconsts "sigs.k8s.io/kueue/pkg/controller/constants"
+	"sigs.k8s.io/kueue/pkg/controller/core/indexer"
 	"sigs.k8s.io/kueue/pkg/features"
 	"sigs.k8s.io/kueue/pkg/podset"
+	"sigs.k8s.io/kueue/pkg/queue"
+	"sigs.k8s.io/kueue/pkg/util/admissioncheck"
+	clientutil "sigs.k8s.io/kueue/pkg/util/client"
 	"sigs.k8s.io/kueue/pkg/util/equality"
 	"sigs.k8s.io/kueue/pkg/util/kubeversion"
+	"sigs.k8s.io/kueue/pkg/util/maps"
 	utilpriority "sigs.k8s.io/kueue/pkg/util/priority"
-	utilslices "sigs.k8s.io/kueue/pkg/util/slices"
+	"sigs.k8s.io/kueue/pkg/util/slices"
 	"sigs.k8s.io/kueue/pkg/workload"
 )
 
@@ -53,29 +67,15 @@
 )
 
 var (
-	ErrChildJobOwnerNotFound = fmt.Errorf("owner isn't set even though %s annotation is set", controllerconsts.ParentWorkloadAnnotation)
-	ErrUnknownWorkloadOwner  = errors.New("workload owner is unknown")
-	ErrWorkloadOwnerNotFound = errors.New("workload owner not found")
-	ErrNoMatchingWorkloads   = errors.New("no matching workloads")
-	ErrExtraWorkloads        = errors.New("extra workloads")
+	ErrUnknownWorkloadOwner     = errors.New("workload owner is unknown")
+	ErrWorkloadOwnerNotFound    = errors.New("workload owner not found")
+	ErrNoMatchingWorkloads      = errors.New("no matching workloads")
+	ErrExtraWorkloads           = errors.New("extra workloads")
+	ErrPrebuildWorkloadNotFound = errors.New("prebuild workload not found")
 )
 
 // JobReconciler reconciles a GenericJob object
 type JobReconciler struct {
-<<<<<<< HEAD
-	client                     client.Client
-	record                     record.EventRecorder
-	manageJobsWithoutQueueName bool
-	waitForPodsReady           bool
-}
-
-type Options struct {
-	ManageJobsWithoutQueueName bool
-	WaitForPodsReady           bool
-	KubeServerVersion          *kubeversion.ServerVersionFetcher
-	PodNamespaceSelector       *metav1.LabelSelector
-	PodSelector                *metav1.LabelSelector
-=======
 	client                       client.Client
 	record                       record.EventRecorder
 	manageJobsWithoutQueueName   bool
@@ -98,11 +98,18 @@
 	Queues                       *queue.Manager
 	Cache                        *cache.Cache
 	Clock                        clock.Clock
->>>>>>> cb285cf2
 }
 
 // Option configures the reconciler.
 type Option func(*Options)
+
+func ProcessOptions(opts ...Option) Options {
+	options := defaultOptions
+	for _, opt := range opts {
+		opt(&options)
+	}
+	return options
+}
 
 // WithManageJobsWithoutQueueName indicates if the controller should reconcile
 // jobs that don't set the queue name annotation.
@@ -122,9 +129,9 @@
 // WithWaitForPodsReady indicates if the controller should add the PodsReady
 // condition to the workload when the corresponding job has all pods ready
 // or succeeded.
-func WithWaitForPodsReady(f bool) Option {
+func WithWaitForPodsReady(w *configapi.WaitForPodsReady) Option {
 	return func(o *Options) {
-		o.WaitForPodsReady = f
+		o.WaitForPodsReady = w != nil && w.Enable
 	}
 }
 
@@ -134,40 +141,85 @@
 	}
 }
 
-// WithPodNamespaceSelector adds rules to reconcile pods only in particular
-// namespaces.
-func WithPodNamespaceSelector(s *metav1.LabelSelector) Option {
+// WithIntegrationOptions adds integrations options like podOptions.
+// The second arg, `opts` should be recognized as any option struct.
+func WithIntegrationOptions(integrationName string, opts any) Option {
 	return func(o *Options) {
-		o.PodNamespaceSelector = s
-	}
-}
-
-// WithPodSelector adds rules to reconcile pods only with particular
-// labels.
-func WithPodSelector(s *metav1.LabelSelector) Option {
+		if len(o.IntegrationOptions) == 0 {
+			o.IntegrationOptions = make(map[string]any)
+		}
+		o.IntegrationOptions[integrationName] = opts
+	}
+}
+
+// WithEnabledFrameworks adds framework names enabled in the ConfigAPI.
+func WithEnabledFrameworks(frameworks []string) Option {
 	return func(o *Options) {
-		o.PodSelector = s
-	}
-}
-
-var DefaultOptions = Options{}
+		if len(frameworks) == 0 {
+			return
+		}
+		o.EnabledFrameworks = sets.New(frameworks...)
+	}
+}
+
+// WithEnabledExternalFrameworks adds framework names managed by external controller in the Config API.
+func WithEnabledExternalFrameworks(exFrameworks []string) Option {
+	return func(o *Options) {
+		if len(exFrameworks) == 0 {
+			return
+		}
+		o.EnabledExternalFrameworks = sets.New(exFrameworks...)
+	}
+}
+
+// WithManagerName adds the kueue's manager name.
+func WithManagerName(n string) Option {
+	return func(o *Options) {
+		o.ManagerName = n
+	}
+}
+
+// WithLabelKeysToCopy adds the label keys
+func WithLabelKeysToCopy(n []string) Option {
+	return func(o *Options) {
+		o.LabelKeysToCopy = n
+	}
+}
+
+// WithQueues adds the queue manager.
+func WithQueues(q *queue.Manager) Option {
+	return func(o *Options) {
+		o.Queues = q
+	}
+}
+
+// WithCache adds the cache manager.
+func WithCache(c *cache.Cache) Option {
+	return func(o *Options) {
+		o.Cache = c
+	}
+}
+
+// WithClock sets the clock of the reconciler.
+// It default to system's clock and should only
+// be changed in testing.
+func WithClock(_ testing.TB, c clock.Clock) Option {
+	return func(o *Options) {
+		o.Clock = c
+	}
+}
+
+var defaultOptions = Options{
+	Clock: clock.RealClock{},
+}
 
 func NewReconciler(
 	client client.Client,
 	record record.EventRecorder,
 	opts ...Option) *JobReconciler {
-	options := DefaultOptions
-	for _, opt := range opts {
-		opt(&options)
-	}
+	options := ProcessOptions(opts...)
 
 	return &JobReconciler{
-<<<<<<< HEAD
-		client:                     client,
-		record:                     record,
-		manageJobsWithoutQueueName: options.ManageJobsWithoutQueueName,
-		waitForPodsReady:           options.WaitForPodsReady,
-=======
 		client:                       client,
 		record:                       record,
 		manageJobsWithoutQueueName:   options.ManageJobsWithoutQueueName,
@@ -175,16 +227,25 @@
 		waitForPodsReady:             options.WaitForPodsReady,
 		labelKeysToCopy:              options.LabelKeysToCopy,
 		clock:                        options.Clock,
->>>>>>> cb285cf2
-	}
-}
-
-func (r *JobReconciler) ReconcileGenericJob(ctx context.Context, req ctrl.Request, job GenericJob) (ctrl.Result, error) {
+	}
+}
+
+func (r *JobReconciler) ReconcileGenericJob(ctx context.Context, req ctrl.Request, job GenericJob) (result ctrl.Result, err error) {
 	object := job.Object()
 	log := ctrl.LoggerFrom(ctx).WithValues("job", req.String(), "gvk", job.GVK())
 	ctx = ctrl.LoggerInto(ctx, log)
 
-	err := r.client.Get(ctx, req.NamespacedName, object)
+	defer func() {
+		err = r.ignoreUnretryableError(log, err)
+	}()
+
+	dropFinalizers := false
+	if cJob, isComposable := job.(ComposableJob); isComposable {
+		dropFinalizers, err = cJob.Load(ctx, r.client, &req.NamespacedName)
+	} else {
+		err = r.client.Get(ctx, req.NamespacedName, object)
+		dropFinalizers = apierrors.IsNotFound(err) || !object.GetDeletionTimestamp().IsZero()
+	}
 
 	if jws, implements := job.(JobWithSkip); implements {
 		if jws.Skip() {
@@ -192,20 +253,38 @@
 		}
 	}
 
-	if apierrors.IsNotFound(err) || !object.GetDeletionTimestamp().IsZero() {
-		workloads := kueue.WorkloadList{}
-		if err := r.client.List(ctx, &workloads, client.InNamespace(req.Namespace),
-			client.MatchingFields{getOwnerKey(job.GVK()): req.Name}); err != nil {
-			log.Error(err, "Unable to list child workloads")
-			return ctrl.Result{}, err
+	if dropFinalizers {
+		// Remove workload finalizer
+		workloads := &kueue.WorkloadList{}
+
+		if cJob, isComposable := job.(ComposableJob); isComposable {
+			var err error
+			workloads, err = cJob.ListChildWorkloads(ctx, r.client, req.NamespacedName)
+			if err != nil {
+				log.Error(err, "Removing finalizer")
+				return ctrl.Result{}, err
+			}
+		} else {
+			if err := r.client.List(ctx, workloads, client.InNamespace(req.Namespace),
+				client.MatchingFields{GetOwnerKey(job.GVK()): req.Name}); err != nil {
+				log.Error(err, "Unable to list child workloads")
+				return ctrl.Result{}, err
+			}
 		}
 		for i := range workloads.Items {
-			err := r.removeFinalizer(ctx, &workloads.Items[i])
+			err := workload.RemoveFinalizer(ctx, r.client, &workloads.Items[i])
 			if client.IgnoreNotFound(err) != nil {
 				log.Error(err, "Removing finalizer")
 				return ctrl.Result{}, err
 			}
 		}
+
+		// Remove job finalizer
+		if !object.GetDeletionTimestamp().IsZero() {
+			if err = r.finalizeJob(ctx, job); err != nil {
+				return ctrl.Result{}, err
+			}
+		}
 		return ctrl.Result{}, nil
 	}
 
@@ -213,14 +292,17 @@
 		return ctrl.Result{}, client.IgnoreNotFound(err)
 	}
 
-	isStandaloneJob := ParentWorkloadName(job) == ""
+	isStandaloneJob := true
+	objectOwner := metav1.GetControllerOf(object)
+	if objectOwner != nil && IsOwnerManagedByKueue(objectOwner) {
+		isStandaloneJob = false
+	}
 
 	// when manageJobsWithoutQueueName is disabled we only reconcile jobs that either
 	// have a queue-name label or have a kueue-managed parent that has a queue-name label.
 	if !r.manageJobsWithoutQueueName && QueueName(job) == "" {
 		if isStandaloneJob {
-			log.V(3).Info("Neither queue-name label, nor parent-workload annotation is set, ignoring the job",
-				"queueName", QueueName(job), "parentWorkload", ParentWorkloadName(job))
+			log.V(3).Info("queue-name label is not set, ignoring the job", "queueName", QueueName(job))
 			return ctrl.Result{}, nil
 		}
 		isParentJobManaged, err := r.IsParentJobManaged(ctx, job.Object(), req.Namespace)
@@ -229,32 +311,28 @@
 			return ctrl.Result{}, err
 		}
 		if !isParentJobManaged {
-<<<<<<< HEAD
-			log.V(3).Info("parent-workload annotation is set, and the parent job doesn't have a queue-name label, ignoring the job",
-				"parentWorkload", ParentWorkloadName(job))
-=======
 			log.V(3).Info("parent job is managed by kueue but doesn't have a queue-name label, ignoring the job",
 				"parentJob", objectOwner.Name)
->>>>>>> cb285cf2
 			return ctrl.Result{}, nil
 		}
 	}
 
 	// if this is a non-standalone job, suspend the job if its parent workload is not found or not admitted.
 	if !isStandaloneJob {
-		_, finished := job.Finished()
+		_, _, finished := job.Finished()
 		if !finished && !job.IsSuspended() {
-			if parentWorkload, err := r.getParentWorkload(ctx, job, object); err != nil {
+			if parentWorkload, err := r.getParentWorkload(ctx, object); err != nil {
 				log.Error(err, "couldn't get the parent job workload")
 				return ctrl.Result{}, err
 			} else if parentWorkload == nil || !workload.IsAdmitted(parentWorkload) {
-				// suspend it
-				job.Suspend()
-				if err := r.client.Update(ctx, object); err != nil {
+				if err := clientutil.Patch(ctx, r.client, object, true, func() (bool, error) {
+					job.Suspend()
+					return true, nil
+				}); err != nil {
 					log.Error(err, "suspending child job failed")
 					return ctrl.Result{}, err
 				}
-				r.record.Eventf(object, corev1.EventTypeNormal, "Suspended", "Kueue managed child job suspended")
+				r.record.Event(object, corev1.EventTypeNormal, ReasonSuspended, "Kueue managed child job suspended")
 			}
 		}
 		return ctrl.Result{}, nil
@@ -284,53 +362,92 @@
 		return ctrl.Result{}, err
 	}
 
+	// Update workload conditions if implemented JobWithCustomWorkloadConditions interface.
+	if jobCond, ok := job.(JobWithCustomWorkloadConditions); wl != nil && ok {
+		if conditions, updated := jobCond.CustomWorkloadConditions(wl); updated {
+			wlPatch := workload.BaseSSAWorkload(wl)
+			wlPatch.Status.Conditions = conditions
+			return reconcile.Result{}, r.client.Status().Patch(ctx, wlPatch, client.Apply,
+				client.FieldOwner(fmt.Sprintf("%s-%s-controller", constants.KueueName, strings.ToLower(job.GVK().Kind))))
+		}
+	}
+
 	if wl != nil && apimeta.IsStatusConditionTrue(wl.Status.Conditions, kueue.WorkloadFinished) {
-		return ctrl.Result{}, r.removeFinalizer(ctx, wl)
+		if err := r.finalizeJob(ctx, job); err != nil {
+			return ctrl.Result{}, err
+		}
+
+		r.record.Eventf(object, corev1.EventTypeNormal, ReasonFinishedWorkload,
+			"Workload '%s' is declared finished", workload.Key(wl))
+		return ctrl.Result{}, workload.RemoveFinalizer(ctx, r.client, wl)
 	}
 
 	// 1.1 If the workload is pending deletion, suspend the job if needed
 	// and drop the finalizer.
 	if wl != nil && !wl.DeletionTimestamp.IsZero() {
 		log.V(2).Info("The workload is marked for deletion")
-		err := r.stopJob(ctx, job, object, wl, "Workload is deleted")
+		err := r.stopJob(ctx, job, wl, StopReasonWorkloadDeleted, "Workload is deleted")
 		if err != nil {
 			log.Error(err, "Suspending job with deleted workload")
-		}
-
-		if err == nil && wl != nil {
-			err = r.removeFinalizer(ctx, wl)
+		} else {
+			err = workload.RemoveFinalizer(ctx, r.client, wl)
 		}
 		return ctrl.Result{}, err
 	}
 
 	// 2. handle job is finished.
-	if condition, finished := job.Finished(); finished && wl != nil {
+	if message, success, finished := job.Finished(); finished {
+		log.V(3).Info("The workload is already finished")
+		if wl != nil && !apimeta.IsStatusConditionTrue(wl.Status.Conditions, kueue.WorkloadFinished) {
+			reason := kueue.WorkloadFinishedReasonSucceeded
+			if !success {
+				reason = kueue.WorkloadFinishedReasonFailed
+			}
+			err := workload.UpdateStatus(ctx, r.client, wl, kueue.WorkloadFinished, metav1.ConditionTrue, reason, message, constants.JobControllerName)
+			if err != nil && !apierrors.IsNotFound(err) {
+				return ctrl.Result{}, err
+			}
+			r.record.Eventf(object, corev1.EventTypeNormal, ReasonFinishedWorkload,
+				"Workload '%s' is declared finished", workload.Key(wl))
+		}
+
 		// Execute job finalization logic
 		if err := r.finalizeJob(ctx, job); err != nil {
 			return ctrl.Result{}, err
 		}
 
-		err := workload.UpdateStatus(ctx, r.client, wl, condition.Type, condition.Status, condition.Reason, condition.Message, constants.JobControllerName)
-		if err != nil {
-			log.Error(err, "Updating workload status")
-		}
-
 		return ctrl.Result{}, nil
 	}
 
 	// 3. handle workload is nil.
 	if wl == nil {
+		log.V(3).Info("The workload is nil, handle job with no workload")
 		err := r.handleJobWithNoWorkload(ctx, job, object)
 		if err != nil {
-			log.Error(err, "Handling job with no workload")
+			if apierrors.IsAlreadyExists(err) {
+				log.V(3).Info("Handling job with no workload found an existing workload")
+				return ctrl.Result{Requeue: true}, nil
+			}
+			if IsUnretryableError(err) {
+				log.V(3).Info("Handling job with no workload", "unretryableError", err)
+			} else {
+				log.Error(err, "Handling job with no workload")
+			}
 		}
 		return ctrl.Result{}, err
 	}
 
 	// 4. update reclaimable counts if implemented by the job
 	if jobRecl, implementsReclaimable := job.(JobWithReclaimablePods); implementsReclaimable {
-		if rp := jobRecl.ReclaimablePods(); !workload.ReclaimablePodsAreEqual(rp, wl.Status.ReclaimablePods) {
-			err = workload.UpdateReclaimablePods(ctx, r.client, wl, rp)
+		log.V(3).Info("update reclaimable counts if implemented by the job")
+		reclPods, err := jobRecl.ReclaimablePods()
+		if err != nil {
+			log.Error(err, "Getting reclaimable pods")
+			return ctrl.Result{}, err
+		}
+
+		if !workload.ReclaimablePodsAreEqual(reclPods, wl.Status.ReclaimablePods) {
+			err = workload.UpdateReclaimablePods(ctx, r.client, wl, reclPods)
 			if err != nil {
 				log.Error(err, "Updating reclaimable pods")
 				return ctrl.Result{}, err
@@ -342,7 +459,7 @@
 	// 5. handle WaitForPodsReady only for a standalone job.
 	// handle a job when waitForPodsReady is enabled, and it is the main job
 	if r.waitForPodsReady {
-		log.V(5).Info("Handling a job when waitForPodsReady is enabled")
+		log.V(3).Info("Handling a job when waitForPodsReady is enabled")
 		condition := generatePodsReadyCondition(job, wl)
 		// optimization to avoid sending the update request if the status didn't change
 		if !apimeta.IsStatusConditionPresentAndEqual(wl.Status.Conditions, condition.Type, condition.Status) {
@@ -357,28 +474,24 @@
 
 	// 6. handle eviction
 	if evCond := apimeta.FindStatusCondition(wl.Status.Conditions, kueue.WorkloadEvicted); evCond != nil && evCond.Status == metav1.ConditionTrue {
-		if err := r.stopJob(ctx, job, object, wl, evCond.Message); err != nil {
+		log.V(3).Info("Handling a job with evicted condition")
+		if err := r.stopJob(ctx, job, wl, StopReasonWorkloadEvicted, evCond.Message); err != nil {
 			return ctrl.Result{}, err
 		}
 		if workload.HasQuotaReservation(wl) {
 			if !job.IsActive() {
 				log.V(6).Info("The job is no longer active, clear the workloads admission")
-<<<<<<< HEAD
-				workload.UnsetQuotaReservationWithCondition(wl, "Pending", evCond.Message)
-				_ = workload.SyncAdmittedCondition(wl)
-=======
 				// The requeued condition status set to true only on EvictedByPreemption
 				setRequeued := evCond.Reason == kueue.WorkloadEvictedByPreemption
 				workload.SetRequeuedCondition(wl, evCond.Reason, evCond.Message, setRequeued)
 				_ = workload.UnsetQuotaReservationWithCondition(wl, "Pending", evCond.Message, r.clock.Now())
->>>>>>> cb285cf2
 				err := workload.ApplyAdmissionStatus(ctx, r.client, wl, true)
 				if err != nil {
 					return ctrl.Result{}, fmt.Errorf("clearing admission: %w", err)
 				}
 			}
-			return ctrl.Result{}, nil
-		}
+		}
+		return ctrl.Result{}, nil
 	}
 
 	// 7. handle job is suspended.
@@ -393,7 +506,7 @@
 					// Mark the workload as finished with failure since the is no point to retry.
 					errUpdateStatus := workload.UpdateStatus(ctx, r.client, wl, kueue.WorkloadFinished, metav1.ConditionTrue, FailedToStartFinishedReason, err.Error(), constants.JobControllerName)
 					if errUpdateStatus != nil {
-						log.Error(errUpdateStatus, "Updating workload status, on start failure %s", err.Error())
+						log.Error(errUpdateStatus, "Updating workload status, on start failure", "err", err)
 					}
 					return ctrl.Result{}, errUpdateStatus
 				}
@@ -401,6 +514,9 @@
 			return ctrl.Result{}, err
 		}
 
+		if workload.HasQuotaReservation(wl) {
+			r.recordAdmissionCheckUpdate(wl, job)
+		}
 		// update queue name if changed.
 		q := QueueName(job)
 		if wl.Spec.QueueName != q {
@@ -420,7 +536,7 @@
 	if !workload.IsAdmitted(wl) {
 		// the job must be suspended if the workload is not yet admitted.
 		log.V(2).Info("Running job is not admitted by a cluster queue, suspending")
-		err := r.stopJob(ctx, job, object, wl, "Not admitted by cluster queue")
+		err := r.stopJob(ctx, job, wl, StopReasonNotAdmitted, "Not admitted by cluster queue")
 		if err != nil {
 			log.Error(err, "Suspending job with non admitted workload")
 		}
@@ -430,13 +546,35 @@
 	// workload is admitted and job is running, nothing to do.
 	log.V(3).Info("Job running with admitted workload, nothing to do")
 	return ctrl.Result{}, nil
+}
+
+func (r *JobReconciler) recordAdmissionCheckUpdate(wl *kueue.Workload, job GenericJob) {
+	message := ""
+	object := job.Object()
+	for _, check := range wl.Status.AdmissionChecks {
+		if check.State == kueue.CheckStatePending && check.Message != "" {
+			if message != "" {
+				message += "; "
+			}
+			message += check.Name + ": " + check.Message
+		}
+	}
+	if message != "" {
+		if cJob, isComposable := job.(ComposableJob); isComposable {
+			cJob.ForEach(func(obj runtime.Object) {
+				r.record.Eventf(obj, corev1.EventTypeNormal, ReasonUpdatedAdmissionCheck, message)
+			})
+		} else {
+			r.record.Eventf(object, corev1.EventTypeNormal, ReasonUpdatedAdmissionCheck, message)
+		}
+	}
 }
 
 // IsParentJobManaged checks whether the parent job is managed by kueue.
 func (r *JobReconciler) IsParentJobManaged(ctx context.Context, jobObj client.Object, namespace string) (bool, error) {
 	owner := metav1.GetControllerOf(jobObj)
 	if owner == nil {
-		return false, ErrChildJobOwnerNotFound
+		return false, nil
 	}
 	parentJob := GetEmptyOwnerObject(owner)
 	if parentJob == nil {
@@ -448,17 +586,18 @@
 	return QueueNameForObject(parentJob) != "", nil
 }
 
-func (r *JobReconciler) getParentWorkload(ctx context.Context, job GenericJob, object client.Object) (*kueue.Workload, error) {
-	pw := kueue.Workload{}
-	namespacedName := types.NamespacedName{
-		Name:      ParentWorkloadName(job),
-		Namespace: object.GetNamespace(),
-	}
-	if err := r.client.Get(ctx, namespacedName, &pw); err != nil {
+func (r *JobReconciler) getParentWorkload(ctx context.Context, object client.Object) (*kueue.Workload, error) {
+	owner := metav1.GetControllerOf(object)
+	if owner == nil {
+		return nil, nil
+	}
+	wlList := kueue.WorkloadList{}
+	if err := r.client.List(ctx, &wlList, client.InNamespace(object.GetNamespace()), client.MatchingFields{indexer.OwnerReferenceUID: string(owner.UID)}); err != nil || len(wlList.Items) == 0 {
 		return nil, client.IgnoreNotFound(err)
-	} else {
-		return &pw, nil
-	}
+	}
+
+	// In theory the parent can own multiple Workloads, we cannot do too much about it, maybe log it.
+	return &wlList.Items[0], nil
 }
 
 // ensureOneWorkload will query for the single matched workload corresponding to job and return it.
@@ -467,22 +606,39 @@
 func (r *JobReconciler) ensureOneWorkload(ctx context.Context, job GenericJob, object client.Object) (*kueue.Workload, error) {
 	log := ctrl.LoggerFrom(ctx)
 
+	if prebuiltWorkloadName, usePrebuiltWorkload := PrebuiltWorkloadFor(job); usePrebuiltWorkload {
+		wl := &kueue.Workload{}
+		err := r.client.Get(ctx, types.NamespacedName{Name: prebuiltWorkloadName, Namespace: object.GetNamespace()}, wl)
+		if err != nil {
+			return nil, client.IgnoreNotFound(err)
+		}
+
+		if owns, err := r.ensurePrebuiltWorkloadOwnership(ctx, wl, object); !owns || err != nil {
+			return nil, err
+		}
+
+		if inSync, err := r.ensurePrebuiltWorkloadInSync(ctx, wl, job); !inSync || err != nil {
+			return nil, err
+		}
+		return wl, nil
+	}
+
 	// Find a matching workload first if there is one.
 	var toDelete []*kueue.Workload
 	var match *kueue.Workload
-	var workloads kueue.WorkloadList
-	if err := r.client.List(ctx, &workloads, client.InNamespace(object.GetNamespace()),
-		client.MatchingFields{getOwnerKey(job.GVK()): object.GetName()}); err != nil {
-		log.Error(err, "Unable to list child workloads")
-		return nil, err
-	}
-
-	for i := range workloads.Items {
-		w := &workloads.Items[i]
-		if match == nil && r.equivalentToWorkload(job, object, w) {
-			match = w
-		} else {
-			toDelete = append(toDelete, w)
+	if cj, implements := job.(ComposableJob); implements {
+		var err error
+		match, toDelete, err = cj.FindMatchingWorkloads(ctx, r.client, r.record)
+		if err != nil {
+			log.Error(err, "Composable job is unable to find matching workloads")
+			return nil, err
+		}
+	} else {
+		var err error
+		match, toDelete, err = FindMatchingWorkloads(ctx, r.client, job)
+		if err != nil {
+			log.Error(err, "Unable to list child workloads")
+			return nil, err
 		}
 	}
 
@@ -496,19 +652,21 @@
 	if match == nil && !job.IsSuspended() {
 		log.V(2).Info("job with no matching workload, suspending")
 		var w *kueue.Workload
-		if len(workloads.Items) == 1 {
+		if len(toDelete) == 1 {
 			// The job may have been modified and hence the existing workload
 			// doesn't match the job anymore. All bets are off if there are more
 			// than one workload...
-			w = &workloads.Items[0]
-		}
-
-		if _, finished := job.Finished(); finished {
-			if err := r.finalizeJob(ctx, job); err != nil {
-				return nil, fmt.Errorf("finalizing job with no matching workload: %w", err)
-			}
-		} else {
-			if err := r.stopJob(ctx, job, object, w, "No matching Workload"); err != nil {
+			w = toDelete[0]
+		}
+
+		if _, _, finished := job.Finished(); !finished {
+			var msg string
+			if w == nil {
+				msg = "Missing Workload; unable to restore pod templates"
+			} else {
+				msg = "No matching Workload; restoring pod templates according to existent Workload"
+			}
+			if err := r.stopJob(ctx, job, w, StopReasonNoMatchingWorkload, msg); err != nil {
 				return nil, fmt.Errorf("stopping job with no matching workload: %w", err)
 			}
 		}
@@ -518,7 +676,7 @@
 	existedWls := 0
 	for _, wl := range toDelete {
 		wlKey := workload.Key(wl)
-		err := r.removeFinalizer(ctx, wl)
+		err := workload.RemoveFinalizer(ctx, r.client, wl)
 		if err != nil && !apierrors.IsNotFound(err) {
 			return nil, fmt.Errorf("failed to remove workload finalizer for: %w ", err)
 		}
@@ -529,7 +687,7 @@
 		}
 		if err == nil {
 			existedWls++
-			r.record.Eventf(object, corev1.EventTypeNormal, "DeletedWorkload",
+			r.record.Eventf(object, corev1.EventTypeNormal, ReasonDeletedWorkload,
 				"Deleted not matching Workload: %v", wlKey)
 		}
 	}
@@ -548,44 +706,121 @@
 	return match, nil
 }
 
+func FindMatchingWorkloads(ctx context.Context, c client.Client, job GenericJob) (match *kueue.Workload, toDelete []*kueue.Workload, err error) {
+	object := job.Object()
+
+	workloads := &kueue.WorkloadList{}
+	if err := c.List(ctx, workloads, client.InNamespace(object.GetNamespace()),
+		client.MatchingFields{GetOwnerKey(job.GVK()): object.GetName()}); err != nil {
+		return nil, nil, err
+	}
+
+	for i := range workloads.Items {
+		w := &workloads.Items[i]
+		if match == nil && equivalentToWorkload(ctx, c, job, w) {
+			match = w
+		} else {
+			toDelete = append(toDelete, w)
+		}
+	}
+
+	return match, toDelete, nil
+}
+
+func (r *JobReconciler) ensurePrebuiltWorkloadOwnership(ctx context.Context, wl *kueue.Workload, object client.Object) (bool, error) {
+	if !metav1.IsControlledBy(wl, object) {
+		if err := ctrl.SetControllerReference(object, wl, r.client.Scheme()); err != nil {
+			// don't return an error here, since a retry cannot give a different result,
+			// log the error.
+			log := ctrl.LoggerFrom(ctx)
+			log.Error(err, "Cannot take ownership of the workload")
+			return false, nil
+		}
+
+		if errs := validation.IsValidLabelValue(string(object.GetUID())); len(errs) == 0 {
+			wl.Labels = maps.MergeKeepFirst(map[string]string{controllerconsts.JobUIDLabel: string(object.GetUID())}, wl.Labels)
+		}
+
+		if err := r.client.Update(ctx, wl); err != nil {
+			return false, err
+		}
+	}
+	return true, nil
+}
+
+func (r *JobReconciler) ensurePrebuiltWorkloadInSync(ctx context.Context, wl *kueue.Workload, job GenericJob) (bool, error) {
+	if !equivalentToWorkload(ctx, r.client, job, wl) {
+		// mark the workload as finished
+		err := workload.UpdateStatus(ctx, r.client, wl,
+			kueue.WorkloadFinished,
+			metav1.ConditionTrue,
+			kueue.WorkloadFinishedReasonOutOfSync,
+			"The prebuilt workload is out of sync with its user job",
+			constants.JobControllerName)
+		return false, err
+	}
+	return true, nil
+}
+
+// expectedRunningPodSets gets the expected podsets during the job execution, returns nil if the workload has no reservation or
+// the admission does not match.
+func expectedRunningPodSets(ctx context.Context, c client.Client, wl *kueue.Workload) []kueue.PodSet {
+	if !workload.HasQuotaReservation(wl) {
+		return nil
+	}
+	info, err := getPodSetsInfoFromStatus(ctx, c, wl)
+	if err != nil {
+		return nil
+	}
+	infoMap := slices.ToRefMap(info, func(psi *podset.PodSetInfo) string { return psi.Name })
+	runningPodSets := wl.Spec.DeepCopy().PodSets
+	canBePartiallyAdmitted := workload.CanBePartiallyAdmitted(wl)
+	for i := range runningPodSets {
+		ps := &runningPodSets[i]
+		psi, found := infoMap[ps.Name]
+		if !found {
+			return nil
+		}
+		err := podset.Merge(&ps.Template.ObjectMeta, &ps.Template.Spec, *psi)
+		if err != nil {
+			return nil
+		}
+		if canBePartiallyAdmitted && ps.MinCount != nil {
+			// update the expected running count
+			ps.Count = psi.Count
+		}
+	}
+	return runningPodSets
+}
+
 // equivalentToWorkload checks if the job corresponds to the workload
-func (r *JobReconciler) equivalentToWorkload(job GenericJob, object client.Object, wl *kueue.Workload) bool {
+func equivalentToWorkload(ctx context.Context, c client.Client, job GenericJob, wl *kueue.Workload) bool {
 	owner := metav1.GetControllerOf(wl)
 	// Indexes don't work in unit tests, so we explicitly check for the
 	// owner here.
-	if owner.Name != object.GetName() {
+	if owner.Name != job.Object().GetName() {
 		return false
 	}
 
-	jobPodSets := resetMinCounts(job.PodSets())
-
-	if !workload.CanBePartiallyAdmitted(wl) || !workload.HasQuotaReservation(wl) {
-		// the two sets should fully match.
-		return equality.ComparePodSetSlices(jobPodSets, wl.Spec.PodSets, true)
-	}
-
-	// Check everything but the pod counts.
-	if !equality.ComparePodSetSlices(jobPodSets, wl.Spec.PodSets, false) {
+	defaultDuration := int32(-1)
+	if ptr.Deref(wl.Spec.MaximumExecutionTimeSeconds, defaultDuration) != ptr.Deref(MaximumExecutionTimeSeconds(job), defaultDuration) {
 		return false
 	}
 
-	// If the workload is admitted but the job is suspended, ignore counts.
-	// This might allow some violating jobs to pass equivalency checks, but their
-	// workloads would be invalidated in the next sync after unsuspending.
-	if job.IsSuspended() {
-		return true
-	}
-
-	for i, psAssigment := range wl.Status.Admission.PodSetAssignments {
-		assignedCount := wl.Spec.PodSets[i].Count
-		if jobPodSets[i].MinCount != nil {
-			assignedCount = ptr.Deref(psAssigment.Count, assignedCount)
-		}
-		if jobPodSets[i].Count != assignedCount {
-			return false
-		}
-	}
-	return true
+	jobPodSets := clearMinCountsIfFeatureDisabled(job.PodSets())
+
+	if runningPodSets := expectedRunningPodSets(ctx, c, wl); runningPodSets != nil {
+		if equality.ComparePodSetSlices(jobPodSets, runningPodSets, workload.IsAdmitted(wl)) {
+			return true
+		}
+		// If the workload is admitted but the job is suspended, do the check
+		// against the non-running info.
+		// This might allow some violating jobs to pass equivalency checks, but their
+		// workloads would be invalidated in the next sync after unsuspending.
+		return job.IsSuspended() && equality.ComparePodSetSlices(jobPodSets, wl.Spec.PodSets, workload.IsAdmitted(wl))
+	}
+
+	return equality.ComparePodSetSlices(jobPodSets, wl.Spec.PodSets, workload.IsAdmitted(wl))
 }
 
 func (r *JobReconciler) updateWorkloadToMatchJob(ctx context.Context, job GenericJob, object client.Object, wl *kueue.Workload) (*kueue.Workload, error) {
@@ -593,45 +828,69 @@
 	if err != nil {
 		return nil, fmt.Errorf("can't construct workload for update: %w", err)
 	}
+	err = r.prepareWorkload(ctx, job, newWl)
+	if err != nil {
+		return nil, fmt.Errorf("can't construct workload for update: %w", err)
+	}
 	wl.Spec = newWl.Spec
 	if err = r.client.Update(ctx, wl); err != nil {
 		return nil, fmt.Errorf("updating existed workload: %w", err)
 	}
 
-	r.record.Eventf(object, corev1.EventTypeNormal, "UpdatedWorkload",
-		"Updated not matching Workload for suspended job: %v", wl)
+	r.record.Eventf(object, corev1.EventTypeNormal, ReasonUpdatedWorkload,
+		"Updated not matching Workload for suspended job: %v", klog.KObj(wl))
 	return newWl, nil
 }
 
 // startJob will unsuspend the job, and also inject the node affinity.
 func (r *JobReconciler) startJob(ctx context.Context, job GenericJob, object client.Object, wl *kueue.Workload) error {
-	info, err := r.getPodSetsInfoFromStatus(ctx, wl)
+	info, err := getPodSetsInfoFromStatus(ctx, r.client, wl)
 	if err != nil {
 		return err
 	}
-	if runErr := job.RunWithPodSetsInfo(info); runErr != nil {
-		return runErr
-	}
-
-	if err := r.client.Update(ctx, object); err != nil {
-		return err
-	}
-
-	r.record.Eventf(object, corev1.EventTypeNormal, "Started",
-		"Admitted by clusterQueue %v", wl.Status.Admission.ClusterQueue)
+	msg := fmt.Sprintf("Admitted by clusterQueue %v", wl.Status.Admission.ClusterQueue)
+
+	if cj, implements := job.(ComposableJob); implements {
+		if err := cj.Run(ctx, r.client, info, r.record, msg); err != nil {
+			return err
+		}
+	} else {
+		if err := clientutil.Patch(ctx, r.client, object, true, func() (bool, error) {
+			return true, job.RunWithPodSetsInfo(info)
+		}); err != nil {
+			return err
+		}
+		r.record.Event(object, corev1.EventTypeNormal, ReasonStarted, msg)
+	}
 
 	return nil
 }
 
 // stopJob will suspend the job, and also restore node affinity, reset job status if needed.
 // Returns whether any operation was done to stop the job or an error.
-func (r *JobReconciler) stopJob(ctx context.Context, job GenericJob, object client.Object, wl *kueue.Workload, eventMsg string) error {
-	info := getPodSetsInfoFromWorkload(wl)
+func (r *JobReconciler) stopJob(ctx context.Context, job GenericJob, wl *kueue.Workload, stopReason StopReason, eventMsg string) error {
+	object := job.Object()
+
+	info := GetPodSetsInfoFromWorkload(wl)
 
 	if jws, implements := job.(JobWithCustomStop); implements {
-		stoppedNow, err := jws.Stop(ctx, r.client, info, eventMsg)
+		stoppedNow, err := jws.Stop(ctx, r.client, info, stopReason, eventMsg)
 		if stoppedNow {
-			r.record.Eventf(object, corev1.EventTypeNormal, "Stopped", eventMsg)
+			r.record.Event(object, corev1.EventTypeNormal, ReasonStopped, eventMsg)
+		}
+		return err
+	}
+
+	if jws, implements := job.(ComposableJob); implements {
+		reason := stopReason
+		if stopReason == StopReasonWorkloadEvicted {
+			if evCond := apimeta.FindStatusCondition(wl.Status.Conditions, kueue.WorkloadEvicted); evCond != nil && evCond.Status == metav1.ConditionTrue {
+				reason = StopReason(string(StopReasonWorkloadEvicted) + "DueTo" + evCond.Reason)
+			}
+		}
+		stoppedNow, err := jws.Stop(ctx, r.client, info, reason, eventMsg)
+		for _, objStoppedNow := range stoppedNow {
+			r.record.Event(objStoppedNow, corev1.EventTypeNormal, ReasonStopped, eventMsg)
 		}
 		return err
 	}
@@ -640,15 +899,17 @@
 		return nil
 	}
 
-	job.Suspend()
-	if info != nil {
-		job.RestorePodSetsInfo(info)
-	}
-	if err := r.client.Update(ctx, object); err != nil {
+	if err := clientutil.Patch(ctx, r.client, object, true, func() (bool, error) {
+		job.Suspend()
+		if info != nil {
+			job.RestorePodSetsInfo(info)
+		}
+		return true, nil
+	}); err != nil {
 		return err
 	}
 
-	r.record.Eventf(object, corev1.EventTypeNormal, "Stopped", eventMsg)
+	r.record.Event(object, corev1.EventTypeNormal, ReasonStopped, eventMsg)
 	return nil
 }
 
@@ -662,56 +923,68 @@
 	return nil
 }
 
-func (r *JobReconciler) removeFinalizer(ctx context.Context, wl *kueue.Workload) error {
-	if controllerutil.RemoveFinalizer(wl, kueue.ResourceInUseFinalizerName) {
-		return r.client.Update(ctx, wl)
-	}
-	return nil
-}
-
 // constructWorkload will derive a workload from the corresponding job.
 func (r *JobReconciler) constructWorkload(ctx context.Context, job GenericJob, object client.Object) (*kueue.Workload, error) {
 	log := ctrl.LoggerFrom(ctx)
 
+	if cj, implements := job.(ComposableJob); implements {
+		wl, err := cj.ConstructComposableWorkload(ctx, r.client, r.record, r.labelKeysToCopy)
+		if err != nil {
+			return nil, err
+		}
+		return wl, nil
+	}
+
 	podSets := job.PodSets()
 
 	wl := &kueue.Workload{
 		ObjectMeta: metav1.ObjectMeta{
-			Name:       GetWorkloadNameForOwnerWithGVK(object.GetName(), job.GVK()),
-			Namespace:  object.GetNamespace(),
-			Labels:     map[string]string{},
-			Finalizers: []string{kueue.ResourceInUseFinalizerName},
+			Name:        GetWorkloadNameForOwnerWithGVK(object.GetName(), object.GetUID(), job.GVK()),
+			Namespace:   object.GetNamespace(),
+			Labels:      maps.FilterKeys(job.Object().GetLabels(), r.labelKeysToCopy),
+			Finalizers:  []string{kueue.ResourceInUseFinalizerName},
+			Annotations: admissioncheck.FilterProvReqAnnotations(job.Object().GetAnnotations()),
 		},
 		Spec: kueue.WorkloadSpec{
-			PodSets:   resetMinCounts(podSets),
-			QueueName: QueueName(job),
+			PodSets:                     podSets,
+			QueueName:                   QueueName(job),
+			MaximumExecutionTimeSeconds: MaximumExecutionTimeSeconds(job),
 		},
 	}
-
-	jobUid := string(job.Object().GetUID())
-	if errs := validation.IsValidLabelValue(jobUid); len(errs) == 0 {
-		wl.Labels[controllerconsts.JobUIDLabel] = jobUid
+	if wl.Labels == nil {
+		wl.Labels = make(map[string]string)
+	}
+	jobUID := string(job.Object().GetUID())
+	if errs := validation.IsValidLabelValue(jobUID); len(errs) == 0 {
+		wl.Labels[controllerconsts.JobUIDLabel] = jobUID
 	} else {
 		log.V(2).Info(
 			"Validation of the owner job UID label has failed. Creating workload without the label.",
 			"ValidationErrors", errs,
-			"LabelValue", jobUid,
+			"LabelValue", jobUID,
 		)
 	}
 
-	priorityClassName, source, p, err := r.extractPriority(ctx, podSets, job)
+	if err := ctrl.SetControllerReference(object, wl, r.client.Scheme()); err != nil {
+		return nil, err
+	}
+	return wl, nil
+}
+
+// prepareWorkload adds the priority information for the constructed workload
+func (r *JobReconciler) prepareWorkload(ctx context.Context, job GenericJob, wl *kueue.Workload) error {
+	priorityClassName, source, p, err := r.extractPriority(ctx, wl.Spec.PodSets, job)
 	if err != nil {
-		return nil, err
+		return err
 	}
 
 	wl.Spec.PriorityClassName = priorityClassName
 	wl.Spec.Priority = &p
 	wl.Spec.PriorityClassSource = source
 
-	if err := ctrl.SetControllerReference(object, wl, r.client.Scheme()); err != nil {
-		return nil, err
-	}
-	return wl, nil
+	wl.Spec.PodSets = clearMinCountsIfFeatureDisabled(wl.Spec.PodSets)
+
+	return nil
 }
 
 func (r *JobReconciler) extractPriority(ctx context.Context, podSets []kueue.PodSet, job GenericJob) (string, string, int32, error) {
@@ -737,7 +1010,7 @@
 
 // getPodSetsInfoFromStatus extracts podSetsInfo from workload status, based on
 // admission, and admission checks.
-func (r *JobReconciler) getPodSetsInfoFromStatus(ctx context.Context, w *kueue.Workload) ([]podset.PodSetInfo, error) {
+func getPodSetsInfoFromStatus(ctx context.Context, c client.Client, w *kueue.Workload) ([]podset.PodSetInfo, error) {
 	if len(w.Status.Admission.PodSetAssignments) == 0 {
 		return nil, nil
 	}
@@ -745,11 +1018,14 @@
 	podSetsInfo := make([]podset.PodSetInfo, len(w.Status.Admission.PodSetAssignments))
 
 	for i, podSetFlavor := range w.Status.Admission.PodSetAssignments {
-		info, err := podset.FromAssignment(ctx, r.client, &podSetFlavor, w.Spec.PodSets[i].Count)
+		info, err := podset.FromAssignment(ctx, c, &podSetFlavor, w.Spec.PodSets[i].Count)
 		if err != nil {
 			return nil, err
 		}
-
+		if features.Enabled(features.TopologyAwareScheduling) {
+			info.Labels[kueuealpha.PodSetLabel] = podSetFlavor.Name
+			info.Annotations[kueuealpha.WorkloadAnnotation] = w.Name
+		}
 		for _, admissionCheck := range w.Status.AdmissionChecks {
 			for _, podSetUpdate := range admissionCheck.PodSetUpdates {
 				if podSetUpdate.Name == info.Name {
@@ -768,23 +1044,47 @@
 func (r *JobReconciler) handleJobWithNoWorkload(ctx context.Context, job GenericJob, object client.Object) error {
 	log := ctrl.LoggerFrom(ctx)
 
+	_, usePrebuiltWorkload := PrebuiltWorkloadFor(job)
+	if usePrebuiltWorkload {
+		// Stop the job if not already suspended
+		if stopErr := r.stopJob(ctx, job, nil, StopReasonNoMatchingWorkload, "missing workload"); stopErr != nil {
+			return stopErr
+		}
+	}
+
 	// Wait until there are no active pods.
 	if job.IsActive() {
 		log.V(2).Info("Job is suspended but still has active pods, waiting")
 		return nil
 	}
 
+	if usePrebuiltWorkload {
+		return ErrPrebuildWorkloadNotFound
+	}
+
 	// Create the corresponding workload.
 	wl, err := r.constructWorkload(ctx, job, object)
 	if err != nil {
 		return err
 	}
+	err = r.prepareWorkload(ctx, job, wl)
+	if err != nil {
+		return err
+	}
 	if err = r.client.Create(ctx, wl); err != nil {
 		return err
 	}
-	r.record.Eventf(object, corev1.EventTypeNormal, "CreatedWorkload",
+	r.record.Eventf(object, corev1.EventTypeNormal, ReasonCreatedWorkload,
 		"Created Workload: %v", workload.Key(wl))
 	return nil
+}
+
+func (r *JobReconciler) ignoreUnretryableError(log logr.Logger, err error) error {
+	if IsUnretryableError(err) {
+		log.V(2).Info("Received an unretryable error", "error", err)
+		return nil
+	}
+	return err
 }
 
 func generatePodsReadyCondition(job GenericJob, wl *kueue.Workload) metav1.Condition {
@@ -804,37 +1104,38 @@
 		Status:  conditionStatus,
 		Reason:  "PodsReady",
 		Message: message,
-	}
-}
-
-// getPodSetsInfoFromWorkload retrieve the podSetsInfo slice from the
+		// ObservedGeneration is added via workload.UpdateStatus
+	}
+}
+
+// GetPodSetsInfoFromWorkload retrieve the podSetsInfo slice from the
 // provided workload's spec
-func getPodSetsInfoFromWorkload(wl *kueue.Workload) []podset.PodSetInfo {
+func GetPodSetsInfoFromWorkload(wl *kueue.Workload) []podset.PodSetInfo {
 	if wl == nil {
 		return nil
 	}
 
-	return utilslices.Map(wl.Spec.PodSets, podset.FromPodSet)
-
-}
-
-// NewGenericReconciler creates a new reconciler factory for a concrete GenericJob type.
+	return slices.Map(wl.Spec.PodSets, podset.FromPodSet)
+}
+
+type ReconcilerSetup func(*builder.Builder, client.Client) *builder.Builder
+
+// NewGenericReconcilerFactory creates a new reconciler factory for a concrete GenericJob type.
 // newJob should return a new empty job.
-// newWorkloadHandler it's optional, if added it should return a new workload event handler.
-func NewGenericReconciler(newJob func() GenericJob, newWorkloadHandler func(client.Client) handler.EventHandler) ReconcilerFactory {
+func NewGenericReconcilerFactory(newJob func() GenericJob, setup ...ReconcilerSetup) ReconcilerFactory {
 	return func(client client.Client, record record.EventRecorder, opts ...Option) JobReconcilerInterface {
 		return &genericReconciler{
-			jr:                 NewReconciler(client, record, opts...),
-			newJob:             newJob,
-			newWorkloadHandler: newWorkloadHandler,
+			jr:     NewReconciler(client, record, opts...),
+			newJob: newJob,
+			setup:  setup,
 		}
 	}
 }
 
 type genericReconciler struct {
-	jr                 *JobReconciler
-	newJob             func() GenericJob
-	newWorkloadHandler func(client.Client) handler.EventHandler
+	jr     *JobReconciler
+	newJob func() GenericJob
+	setup  []ReconcilerSetup
 }
 
 func (r *genericReconciler) Reconcile(ctx context.Context, req ctrl.Request) (ctrl.Result, error) {
@@ -842,17 +1143,17 @@
 }
 
 func (r *genericReconciler) SetupWithManager(mgr ctrl.Manager) error {
-	builder := ctrl.NewControllerManagedBy(mgr).
-		For(r.newJob().Object()).
-		Owns(&kueue.Workload{})
-	if r.newWorkloadHandler != nil {
-		builder = builder.Watches(&kueue.Workload{}, r.newWorkloadHandler(mgr.GetClient()))
-	}
-	return builder.Complete(r)
-}
-
-// resets the minCount for all podSets if the PartialAdmission feature is not enabled
-func resetMinCounts(in []kueue.PodSet) []kueue.PodSet {
+	b := ctrl.NewControllerManagedBy(mgr).
+		For(r.newJob().Object()).Owns(&kueue.Workload{})
+	c := mgr.GetClient()
+	for _, f := range r.setup {
+		b = f(b, c)
+	}
+	return b.Complete(r)
+}
+
+// clearMinCountsIfFeatureDisabled sets the minCount for all podSets to nil if the PartialAdmission feature is not enabled
+func clearMinCountsIfFeatureDisabled(in []kueue.PodSet) []kueue.PodSet {
 	if features.Enabled(features.PartialAdmission) || len(in) == 0 {
 		return in
 	}
