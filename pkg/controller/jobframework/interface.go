--- conflicted
+++ resolved
@@ -1,9 +1,12 @@
 /*
 Copyright 2023 The Kubernetes Authors.
+
 Licensed under the Apache License, Version 2.0 (the "License");
 you may not use this file except in compliance with the License.
 You may obtain a copy of the License at
+
     http://www.apache.org/licenses/LICENSE-2.0
+
 Unless required by applicable law or agreed to in writing, software
 distributed under the License is distributed on an "AS IS" BASIS,
 WITHOUT WARRANTIES OR CONDITIONS OF ANY KIND, either express or implied.
@@ -15,16 +18,15 @@
 
 import (
 	"context"
+	"strconv"
 
 	metav1 "k8s.io/apimachinery/pkg/apis/meta/v1"
+	"k8s.io/apimachinery/pkg/runtime"
 	"k8s.io/apimachinery/pkg/runtime/schema"
-<<<<<<< HEAD
-=======
 	"k8s.io/apimachinery/pkg/types"
 	"k8s.io/apimachinery/pkg/util/validation/field"
 	"k8s.io/client-go/tools/record"
 	"k8s.io/utils/ptr"
->>>>>>> cb285cf2
 	"sigs.k8s.io/controller-runtime/pkg/client"
 
 	kueue "sigs.k8s.io/kueue/apis/kueue/v1beta1"
@@ -48,7 +50,8 @@
 	RestorePodSetsInfo(podSetsInfo []podset.PodSetInfo) bool
 	// Finished means whether the job is completed/failed or not,
 	// condition represents the workload finished condition.
-	Finished() (condition metav1.Condition, finished bool)
+	// Observed generation of the workload is set by the jobframework.
+	Finished() (message string, success, finished bool)
 	// PodSets will build workload podSets corresponding to the job.
 	PodSets() []kueue.PodSet
 	// IsActive returns true if there are any running pods.
@@ -62,16 +65,30 @@
 // Optional interfaces, are meant to implemented by jobs to enable additional
 // features of the jobframework reconciler.
 
+type JobWithPodLabelSelector interface {
+	// PodLabelSelector returns the label selector used by pods for the job.
+	PodLabelSelector() string
+}
+
 type JobWithReclaimablePods interface {
 	// ReclaimablePods returns the list of reclaimable pods.
-	ReclaimablePods() []kueue.ReclaimablePod
-}
+	ReclaimablePods() ([]kueue.ReclaimablePod, error)
+}
+
+type StopReason string
+
+const (
+	StopReasonWorkloadDeleted    StopReason = "WorkloadDeleted"
+	StopReasonWorkloadEvicted    StopReason = "WorkloadEvicted"
+	StopReasonNoMatchingWorkload StopReason = "NoMatchingWorkload"
+	StopReasonNotAdmitted        StopReason = "NotAdmitted"
+)
 
 type JobWithCustomStop interface {
 	// Stop implements a custom stop procedure.
 	// The function should be idempotent: not do any API calls if the job is already stopped.
 	// Returns whether the Job stopped with this call or an error
-	Stop(ctx context.Context, c client.Client, podSetsInfo []podset.PodSetInfo, eventMsg string) (bool, error)
+	Stop(ctx context.Context, c client.Client, podSetsInfo []podset.PodSetInfo, stopReason StopReason, eventMsg string) (bool, error)
 }
 
 // JobWithFinalize interface should be implemented by generic jobs,
@@ -91,10 +108,6 @@
 	PriorityClass() string
 }
 
-<<<<<<< HEAD
-func ParentWorkloadName(job GenericJob) string {
-	return job.Object().GetAnnotations()[constants.ParentWorkloadAnnotation]
-=======
 // JobWithCustomValidation optional interface that allows custom webhook validation
 // for Jobs that use BaseWebhook.
 type JobWithCustomValidation interface {
@@ -129,7 +142,6 @@
 type JobWithCustomWorkloadConditions interface {
 	// CustomWorkloadConditions return custom workload conditions and status changed or not.
 	CustomWorkloadConditions(wl *kueue.Workload) ([]metav1.Condition, bool)
->>>>>>> cb285cf2
 }
 
 func QueueName(job GenericJob) string {
@@ -142,6 +154,20 @@
 	}
 	// fallback to the annotation (deprecated)
 	return object.GetAnnotations()[constants.QueueAnnotation]
+}
+
+func MaximumExecutionTimeSeconds(job GenericJob) *int32 {
+	strVal, found := job.Object().GetLabels()[constants.MaxExecTimeSecondsLabel]
+	if !found {
+		return nil
+	}
+
+	v, err := strconv.ParseInt(strVal, 10, 32)
+	if err != nil || v <= 0 {
+		return nil
+	}
+
+	return ptr.To(int32(v))
 }
 
 func workloadPriorityClassName(job GenericJob) string {
@@ -150,4 +176,41 @@
 		return workloadPriorityClassLabel
 	}
 	return ""
+}
+
+func PrebuiltWorkloadFor(job GenericJob) (string, bool) {
+	name, found := job.Object().GetLabels()[constants.PrebuiltWorkloadLabel]
+	return name, found
+}
+
+// MultiKueueAdapter interface needed for MultiKueue job delegation.
+type MultiKueueAdapter interface {
+	// SyncJob creates the Job object in the worker cluster using remote client, if not already created.
+	// Copy the status from the remote job if already exists.
+	SyncJob(ctx context.Context, localClient client.Client, remoteClient client.Client, key types.NamespacedName, workloadName, origin string) error
+	// DeleteRemoteObject deletes the Job in the worker cluster.
+	DeleteRemoteObject(ctx context.Context, remoteClient client.Client, key types.NamespacedName) error
+	// IsJobManagedByKueue returns:
+	// - a bool indicating if the job object identified by key is managed by kueue and can be delegated.
+	// - a reason indicating why the job is not managed by Kueue
+	// - any API error encountered during the check
+	IsJobManagedByKueue(ctx context.Context, localClient client.Client, key types.NamespacedName) (bool, string, error)
+	// KeepAdmissionCheckPending returns true if the state of the multikueue admission check should be
+	// kept Pending while the job runs in a worker. This might be needed to keep the managers job
+	// suspended and not start the execution locally.
+	KeepAdmissionCheckPending() bool
+	// GVK returns GVK (Group Version Kind) for the job.
+	GVK() schema.GroupVersionKind
+}
+
+// MultiKueueWatcher optional interface that can be implemented by a MultiKueueAdapter
+// to receive job related watch events from the worker cluster.
+// If not implemented, MultiKueue will only receive events related to the job's workload.
+type MultiKueueWatcher interface {
+	// GetEmptyList returns an empty list of objects
+	GetEmptyList() client.ObjectList
+	// WorkloadKeyFor returns the key of the workload of interest
+	// - the object name for workloads
+	// - the prebuilt workload for job types
+	WorkloadKeyFor(runtime.Object) (types.NamespacedName, error)
 }