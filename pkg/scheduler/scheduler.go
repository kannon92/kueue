--- conflicted
+++ resolved
@@ -30,18 +30,20 @@
 	"k8s.io/apimachinery/pkg/labels"
 	"k8s.io/apimachinery/pkg/types"
 	"k8s.io/apimachinery/pkg/util/sets"
-	"k8s.io/apimachinery/pkg/util/wait"
 	"k8s.io/client-go/tools/record"
 	"k8s.io/klog/v2"
+	"k8s.io/utils/clock"
 	"k8s.io/utils/field"
 	ctrl "sigs.k8s.io/controller-runtime"
 	"sigs.k8s.io/controller-runtime/pkg/client"
 
+	config "sigs.k8s.io/kueue/apis/config/v1beta1"
 	kueue "sigs.k8s.io/kueue/apis/kueue/v1beta1"
 	"sigs.k8s.io/kueue/pkg/cache"
 	"sigs.k8s.io/kueue/pkg/features"
 	"sigs.k8s.io/kueue/pkg/metrics"
 	"sigs.k8s.io/kueue/pkg/queue"
+	"sigs.k8s.io/kueue/pkg/resources"
 	"sigs.k8s.io/kueue/pkg/scheduler/flavorassigner"
 	"sigs.k8s.io/kueue/pkg/scheduler/preemption"
 	"sigs.k8s.io/kueue/pkg/util/api"
@@ -49,11 +51,16 @@
 	"sigs.k8s.io/kueue/pkg/util/priority"
 	"sigs.k8s.io/kueue/pkg/util/resource"
 	"sigs.k8s.io/kueue/pkg/util/routine"
+	"sigs.k8s.io/kueue/pkg/util/wait"
 	"sigs.k8s.io/kueue/pkg/workload"
 )
 
 const (
 	errCouldNotAdmitWL = "Could not admit Workload and assign flavors in apiserver"
+)
+
+var (
+	realClock = clock.RealClock{}
 )
 
 type Scheduler struct {
@@ -63,8 +70,6 @@
 	recorder                record.EventRecorder
 	admissionRoutineWrapper routine.Wrapper
 	preemptor               *preemption.Preemptor
-<<<<<<< HEAD
-=======
 	workloadOrdering        workload.Ordering
 	fairSharing             config.FairSharing
 	clock                   clock.Clock
@@ -72,26 +77,19 @@
 	// attemptCount identifies the number of scheduling attempt in logs, from the last restart.
 	attemptCount int64
 
->>>>>>> cb285cf2
 	// Stubs.
 	applyAdmission func(context.Context, *kueue.Workload) error
 }
 
 type options struct {
-<<<<<<< HEAD
-=======
 	podsReadyRequeuingTimestamp config.RequeuingTimestamp
 	fairSharing                 config.FairSharing
 	clock                       clock.Clock
->>>>>>> cb285cf2
 }
 
 // Option configures the reconciler.
 type Option func(*options)
 
-<<<<<<< HEAD
-var defaultOptions = options{}
-=======
 var defaultOptions = options{
 	podsReadyRequeuingTimestamp: config.EvictionTimestamp,
 	clock:                       realClock,
@@ -112,7 +110,6 @@
 		}
 	}
 }
->>>>>>> cb285cf2
 
 func WithClock(_ testing.TB, c clock.Clock) Option {
 	return func(o *options) {
@@ -125,20 +122,19 @@
 	for _, opt := range opts {
 		opt(&options)
 	}
+	wo := workload.Ordering{
+		PodsReadyRequeuingTimestamp: options.podsReadyRequeuingTimestamp,
+	}
 	s := &Scheduler{
+		fairSharing:             options.fairSharing,
 		queues:                  queues,
 		cache:                   cache,
 		client:                  cl,
 		recorder:                recorder,
-<<<<<<< HEAD
-		preemptor:               preemption.New(cl, recorder),
-		admissionRoutineWrapper: routine.DefaultWrapper,
-=======
 		preemptor:               preemption.New(cl, wo, recorder, options.fairSharing, options.clock),
 		admissionRoutineWrapper: routine.DefaultWrapper,
 		workloadOrdering:        wo,
 		clock:                   options.clock,
->>>>>>> cb285cf2
 	}
 	s.applyAdmission = s.applyAdmissionWithSSA
 	return s
@@ -148,7 +144,7 @@
 func (s *Scheduler) Start(ctx context.Context) error {
 	log := ctrl.LoggerFrom(ctx).WithName("scheduler")
 	ctx = ctrl.LoggerInto(ctx, log)
-	go wait.UntilWithContext(ctx, s.schedule, 0)
+	go wait.UntilWithBackoff(ctx, s.schedule)
 	return nil
 }
 
@@ -162,51 +158,6 @@
 	s.admissionRoutineWrapper = wrapper
 }
 
-<<<<<<< HEAD
-type cohortsUsage map[string]cache.FlavorResourceQuantities
-
-func (cu *cohortsUsage) add(cohort string, assigment cache.FlavorResourceQuantities) {
-	cohortUsage := (*cu)[cohort]
-	if cohortUsage == nil {
-		cohortUsage = make(cache.FlavorResourceQuantities, len(assigment))
-	}
-
-	for flavor, resources := range assigment {
-		if _, found := cohortUsage[flavor]; found {
-			cohortUsage[flavor] = utilmaps.Merge(cohortUsage[flavor], resources, func(a, b int64) int64 { return a + b })
-		} else {
-			cohortUsage[flavor] = maps.Clone(resources)
-		}
-	}
-	(*cu)[cohort] = cohortUsage
-}
-
-func (cu *cohortsUsage) totalUsageForCommonFlavorResources(cohort string, assigment cache.FlavorResourceQuantities) cache.FlavorResourceQuantities {
-	return utilmaps.Intersect((*cu)[cohort], assigment, func(a, b map[corev1.ResourceName]int64) map[corev1.ResourceName]int64 {
-		return utilmaps.Intersect(a, b, func(a, b int64) int64 { return a + b })
-	})
-}
-
-func (cu *cohortsUsage) hasCommonFlavorResources(cohort string, assigment cache.FlavorResourceQuantities) bool {
-	cohortUsage, cohortFound := (*cu)[cohort]
-	if !cohortFound {
-		return false
-	}
-	for flavor, assigmentResources := range assigment {
-		if cohortResources, found := cohortUsage[flavor]; found {
-			for resName := range assigmentResources {
-				if _, found := cohortResources[resName]; found {
-					return true
-				}
-			}
-		}
-	}
-	return false
-}
-
-func (s *Scheduler) schedule(ctx context.Context) {
-	log := ctrl.LoggerFrom(ctx)
-=======
 func setSkipped(e *entry, inadmissibleMsg string) {
 	e.status = skipped
 	e.inadmissibleMsg = inadmissibleMsg
@@ -227,78 +178,49 @@
 	s.attemptCount++
 	log := ctrl.LoggerFrom(ctx).WithValues("attemptCount", s.attemptCount)
 	ctx = ctrl.LoggerInto(ctx, log)
->>>>>>> cb285cf2
 
 	// 1. Get the heads from the queues, including their desired clusterQueue.
 	// This operation blocks while the queues are empty.
 	headWorkloads := s.queues.Heads(ctx)
 	// If there are no elements, it means that the program is finishing.
 	if len(headWorkloads) == 0 {
-		return
+		return wait.KeepGoing
 	}
 	startTime := s.clock.Now()
 
 	// 2. Take a snapshot of the cache.
-	snapshot := s.cache.Snapshot()
+	snapshot, err := s.cache.Snapshot(ctx)
+	if err != nil {
+		log.Error(err, "failed to build snapshot for scheduling")
+		return wait.SlowDown
+	}
+	logSnapshotIfVerbose(log, snapshot)
 
 	// 3. Calculate requirements (resource flavors, borrowing) for admitting workloads.
 	entries := s.nominate(ctx, headWorkloads, snapshot)
 
-	// 4. Sort entries based on borrowing and timestamps.
-	sort.Sort(entryOrdering(entries))
+	// 4. Sort entries based on borrowing, priorities (if enabled) and timestamps.
+	sort.Sort(entryOrdering{
+		enableFairSharing: s.fairSharing.Enable,
+		entries:           entries,
+		workloadOrdering:  s.workloadOrdering,
+	})
 
 	// 5. Admit entries, ensuring that no more than one workload gets
 	// admitted by a cohort (if borrowing).
 	// This is because there can be other workloads deeper in a clusterQueue whose
 	// head got admitted that should be scheduled in the cohort before the heads
 	// of other clusterQueues.
-<<<<<<< HEAD
-	cycleCohortsUsage := cohortsUsage{}
-=======
 	preemptedWorkloads := sets.New[string]()
 	skippedPreemptions := make(map[string]int)
->>>>>>> cb285cf2
 	for i := range entries {
 		e := &entries[i]
-		if e.assignment.RepresentativeMode() == flavorassigner.NoFit {
+		mode := e.assignment.RepresentativeMode()
+		if mode == flavorassigner.NoFit {
 			continue
 		}
 
 		cq := snapshot.ClusterQueues[e.ClusterQueue]
-<<<<<<< HEAD
-		if cq.Cohort != nil {
-			sum := cycleCohortsUsage.totalUsageForCommonFlavorResources(cq.Cohort.Name, e.assignment.Usage)
-			// If the workload uses resources that were potentially assumed in this cycle and will no longer fit in the
-			// cohort. If a resource of a flavor is used only once or for the first time in the cycle the checks done by
-			// the flavorassigner are still valid.
-			if cycleCohortsUsage.hasCommonFlavorResources(cq.Cohort.Name, e.assignment.Usage) && !cq.Cohort.CanFit(sum) {
-				e.status = skipped
-				e.inadmissibleMsg = "other workloads in the cohort were prioritized"
-				// When the workload needs borrowing and there is another workload in cohort doesn't
-				// need borrowing, the workload needborrowing will come again. In this case we should
-				// not skip the previous flavors.
-				e.LastAssignment = nil
-				continue
-			}
-			// Even if the workload will not be admitted after this point, due to preemption pending or other failures,
-			// we should still account for its usage.
-			cycleCohortsUsage.add(cq.Cohort.Name, e.assignment.Usage)
-		}
-		log := log.WithValues("workload", klog.KObj(e.Obj), "clusterQueue", klog.KRef("", e.ClusterQueue))
-		ctx := ctrl.LoggerInto(ctx, log)
-		if e.assignment.RepresentativeMode() != flavorassigner.Fit {
-			if len(e.preemptionTargets) != 0 {
-				preempted, err := s.preemptor.IssuePreemptions(ctx, e.preemptionTargets, cq)
-				if err != nil {
-					log.Error(err, "Failed to preempt workloads")
-				}
-				if preempted != 0 {
-					e.inadmissibleMsg += fmt.Sprintf(". Pending the preemption of %d workload(s)", preempted)
-					e.requeueReason = queue.RequeueReasonPendingPreemption
-				}
-			} else {
-				log.V(2).Info("Workload requires preemption, but there are no candidate workloads allowed for preemption", "preemptionReclaimWithinCohort", cq.Preemption.ReclaimWithinCohort, "preemptionWithinClusterQueue", cq.Preemption.WithinClusterQueue)
-=======
 		log := log.WithValues("workload", klog.KObj(e.Obj), "clusterQueue", klog.KRef("", e.ClusterQueue))
 		ctx := ctrl.LoggerInto(ctx, log)
 
@@ -343,7 +265,6 @@
 			if preempted != 0 {
 				e.inadmissibleMsg += fmt.Sprintf(". Pending the preemption of %d workload(s)", preempted)
 				e.requeueReason = queue.RequeueReasonPendingPreemption
->>>>>>> cb285cf2
 			}
 			continue
 		}
@@ -352,11 +273,7 @@
 			// If WaitForPodsReady is enabled and WaitForPodsReady.BlockAdmission is true
 			// Block admission until all currently admitted workloads are in
 			// PodsReady condition if the waitForPodsReady is enabled
-<<<<<<< HEAD
-			workload.UnsetQuotaReservationWithCondition(e.Obj, "Waiting", "waiting for all admitted workloads to be in PodsReady condition")
-=======
 			workload.UnsetQuotaReservationWithCondition(e.Obj, "Waiting", "waiting for all admitted workloads to be in PodsReady condition", s.clock.Now())
->>>>>>> cb285cf2
 			if err := workload.ApplyAdmissionStatus(ctx, s.client, e.Obj, false); err != nil {
 				log.Error(err, "Could not update Workload status")
 			}
@@ -364,7 +281,7 @@
 			log.V(5).Info("Finished waiting for all admitted workloads to be in the PodsReady condition")
 		}
 		e.status = nominated
-		if err := s.admit(ctx, e, cq.AdmissionChecks); err != nil {
+		if err := s.admit(ctx, e, cq); err != nil {
 			e.inadmissibleMsg = fmt.Sprintf("Failed to admit workload: %v", err)
 		}
 	}
@@ -372,27 +289,19 @@
 	// 6. Requeue the heads that were not scheduled.
 	result := metrics.AdmissionResultInadmissible
 	for _, e := range entries {
-		log.V(3).Info("Workload evaluated for admission",
-			"workload", klog.KObj(e.Obj),
-			"clusterQueue", klog.KRef("", e.ClusterQueue),
-			"status", e.status,
-			"reason", e.inadmissibleMsg)
+		logAdmissionAttemptIfVerbose(log, &e)
 		if e.status != assumed {
-			s.requeueAndUpdate(log, ctx, e)
+			s.requeueAndUpdate(ctx, e)
 		} else {
 			result = metrics.AdmissionResultSuccess
 		}
 	}
-<<<<<<< HEAD
-	metrics.AdmissionAttempt(result, time.Since(startTime))
-=======
 	reportSkippedPreemptions(skippedPreemptions)
 	metrics.AdmissionAttempt(result, s.clock.Since(startTime))
 	if result != metrics.AdmissionResultSuccess {
 		return wait.SlowDown
 	}
 	return wait.KeepGoing
->>>>>>> cb285cf2
 }
 
 type entryStatus string
@@ -413,16 +322,38 @@
 	// workload.Info holds the workload from the API as well as resource usage
 	// and flavors assigned.
 	workload.Info
-	assignment        flavorassigner.Assignment
-	status            entryStatus
-	inadmissibleMsg   string
-	requeueReason     queue.RequeueReason
-	preemptionTargets []*workload.Info
+	dominantResourceShare int
+	dominantResourceName  corev1.ResourceName
+	assignment            flavorassigner.Assignment
+	status                entryStatus
+	inadmissibleMsg       string
+	requeueReason         queue.RequeueReason
+	preemptionTargets     []*preemption.Target
+}
+
+// netUsage returns how much capacity this entry will require from the ClusterQueue/Cohort.
+// When a workload is preempting, it subtracts the preempted resources from the resources
+// required, as the remaining quota is all we need from the CQ/Cohort.
+func (e *entry) netUsage() resources.FlavorResourceQuantities {
+	if e.assignment.RepresentativeMode() == flavorassigner.Fit {
+		return e.assignment.Usage
+	}
+
+	usage := maps.Clone(e.assignment.Usage)
+	for target := range e.preemptionTargets {
+		for fr, v := range e.preemptionTargets[target].WorkloadInfo.FlavorResourceUsage() {
+			if _, uses := usage[fr]; !uses {
+				continue
+			}
+			usage[fr] = max(0, usage[fr]-v)
+		}
+	}
+	return usage
 }
 
 // nominate returns the workloads with their requirements (resource flavors, borrowing) if
 // they were admitted by the clusterQueues in the snapshot.
-func (s *Scheduler) nominate(ctx context.Context, workloads []workload.Info, snap cache.Snapshot) []entry {
+func (s *Scheduler) nominate(ctx context.Context, workloads []workload.Info, snap *cache.Snapshot) []entry {
 	log := ctrl.LoggerFrom(ctx)
 	entries := make([]entry, 0, len(workloads))
 	for _, w := range workloads {
@@ -433,7 +364,7 @@
 		if s.cache.IsAssumedOrAdmittedWorkload(w) {
 			log.Info("Workload skipped from admission because it's already assumed or admitted", "workload", klog.KObj(w.Obj))
 			continue
-		} else if workload.HasRetryOrRejectedChecks(w.Obj) {
+		} else if workload.HasRetryChecks(w.Obj) || workload.HasRejectedChecks(w.Obj) {
 			e.inadmissibleMsg = "The workload has failed admission checks"
 		} else if snap.InactiveClusterQueueSets.Has(w.ClusterQueue) {
 			e.inadmissibleMsg = fmt.Sprintf("ClusterQueue %s is inactive", w.ClusterQueue)
@@ -449,24 +380,49 @@
 		} else if err := s.validateLimitRange(ctx, &w); err != nil {
 			e.inadmissibleMsg = err.Error()
 		} else {
-			e.assignment, e.preemptionTargets = s.getAssignments(log, &e.Info, &snap)
+			e.assignment, e.preemptionTargets = s.getAssignments(log, &e.Info, snap)
 			e.inadmissibleMsg = e.assignment.Message()
 			e.Info.LastAssignment = &e.assignment.LastState
+			if s.fairSharing.Enable && e.assignment.RepresentativeMode() != flavorassigner.NoFit {
+				e.dominantResourceShare, e.dominantResourceName = cq.DominantResourceShareWith(e.assignment.TotalRequestsFor(&w))
+			}
 		}
 		entries = append(entries, e)
 	}
 	return entries
+}
+
+// resourcesToReserve calculates how much of the available resources in cq/cohort assignment should be reserved.
+func resourcesToReserve(e *entry, cq *cache.ClusterQueueSnapshot) resources.FlavorResourceQuantities {
+	if e.assignment.RepresentativeMode() != flavorassigner.Preempt {
+		return e.assignment.Usage
+	}
+	reservedUsage := make(resources.FlavorResourceQuantities)
+	for fr, usage := range e.assignment.Usage {
+		cqQuota := cq.QuotaFor(fr)
+		if e.assignment.Borrowing {
+			if cqQuota.BorrowingLimit == nil {
+				reservedUsage[fr] = usage
+			} else {
+				reservedUsage[fr] = min(usage, cqQuota.Nominal+*cqQuota.BorrowingLimit-cq.ResourceNode.Usage[fr])
+			}
+		} else {
+			reservedUsage[fr] = max(0, min(usage, cqQuota.Nominal-cq.ResourceNode.Usage[fr]))
+		}
+	}
+	return reservedUsage
 }
 
 type partialAssignment struct {
 	assignment        flavorassigner.Assignment
-	preemptionTargets []*workload.Info
-}
-
-func (s *Scheduler) getAssignments(log logr.Logger, wl *workload.Info, snap *cache.Snapshot) (flavorassigner.Assignment, []*workload.Info) {
+	preemptionTargets []*preemption.Target
+}
+
+func (s *Scheduler) getAssignments(log logr.Logger, wl *workload.Info, snap *cache.Snapshot) (flavorassigner.Assignment, []*preemption.Target) {
 	cq := snap.ClusterQueues[wl.ClusterQueue]
-	fullAssignment := flavorassigner.AssignFlavors(log, wl, snap.ResourceFlavors, cq, nil)
-	var fullAssignmentTargets []*workload.Info
+	flvAssigner := flavorassigner.New(wl, cq, snap.ResourceFlavors, s.fairSharing.Enable, preemption.NewOracle(s.preemptor, snap))
+	fullAssignment := flvAssigner.Assign(log, nil)
+	var faPreemptionTargets []*preemption.Target
 
 	arm := fullAssignment.RepresentativeMode()
 	if arm == flavorassigner.Fit {
@@ -474,27 +430,29 @@
 	}
 
 	if arm == flavorassigner.Preempt {
-		fullAssignmentTargets = s.preemptor.GetTargets(*wl, fullAssignment, snap)
+		faPreemptionTargets = s.preemptor.GetTargets(log, *wl, fullAssignment, snap)
 	}
 
 	// if the feature gate is not enabled or we can preempt
-	if !features.Enabled(features.PartialAdmission) || len(fullAssignmentTargets) > 0 {
-		return fullAssignment, fullAssignmentTargets
+	if !features.Enabled(features.PartialAdmission) || len(faPreemptionTargets) > 0 {
+		return fullAssignment, faPreemptionTargets
 	}
 
 	if wl.CanBePartiallyAdmitted() {
 		reducer := flavorassigner.NewPodSetReducer(wl.Obj.Spec.PodSets, func(nextCounts []int32) (*partialAssignment, bool) {
-			assignment := flavorassigner.AssignFlavors(log, wl, snap.ResourceFlavors, cq, nextCounts)
-			if assignment.RepresentativeMode() == flavorassigner.Fit {
+			assignment := flvAssigner.Assign(log, nextCounts)
+			mode := assignment.RepresentativeMode()
+			if mode == flavorassigner.Fit {
 				return &partialAssignment{assignment: assignment}, true
 			}
-			preemptionTargets := s.preemptor.GetTargets(*wl, assignment, snap)
-			if len(preemptionTargets) > 0 {
-
-				return &partialAssignment{assignment: assignment, preemptionTargets: preemptionTargets}, true
+
+			if mode == flavorassigner.Preempt {
+				preemptionTargets := s.preemptor.GetTargets(log, *wl, assignment, snap)
+				if len(preemptionTargets) > 0 {
+					return &partialAssignment{assignment: assignment, preemptionTargets: preemptionTargets}, true
+				}
 			}
 			return nil, false
-
 		})
 		if pa, found := reducer.Search(); found {
 			return pa.assignment, pa.preemptionTargets
@@ -565,7 +523,7 @@
 // admit sets the admitting clusterQueue and flavors into the workload of
 // the entry, and asynchronously updates the object in the apiserver after
 // assuming it in the cache.
-func (s *Scheduler) admit(ctx context.Context, e *entry, mustHaveChecks sets.Set[string]) error {
+func (s *Scheduler) admit(ctx context.Context, e *entry, cq *cache.ClusterQueueSnapshot) error {
 	log := ctrl.LoggerFrom(ctx)
 	newWorkload := e.Obj.DeepCopy()
 	admission := &kueue.Admission{
@@ -574,13 +532,9 @@
 	}
 
 	workload.SetQuotaReservation(newWorkload, admission)
-	if workload.HasAllChecks(newWorkload, mustHaveChecks) {
+	if workload.HasAllChecks(newWorkload, workload.AdmissionChecksForWorkload(log, newWorkload, cq.AdmissionChecks)) {
 		// sync Admitted, ignore the result since an API update is always done.
-<<<<<<< HEAD
-		_ = workload.SyncAdmittedCondition(newWorkload)
-=======
 		_ = workload.SyncAdmittedCondition(newWorkload, s.clock.Now())
->>>>>>> cb285cf2
 	}
 	if err := s.cache.AssumeWorkload(newWorkload); err != nil {
 		return err
@@ -591,11 +545,6 @@
 	s.admissionRoutineWrapper.Run(func() {
 		err := s.applyAdmission(ctx, newWorkload)
 		if err == nil {
-<<<<<<< HEAD
-			waitTime := time.Since(e.Obj.CreationTimestamp.Time)
-			s.recorder.Eventf(newWorkload, corev1.EventTypeNormal, "Admitted", "Admitted by ClusterQueue %v, wait time was %.0fs", admission.ClusterQueue, waitTime.Seconds())
-			metrics.AdmittedWorkload(admission.ClusterQueue, waitTime)
-=======
 			waitTime := workload.QueuedWaitTime(newWorkload)
 			s.recorder.Eventf(newWorkload, corev1.EventTypeNormal, "QuotaReserved", "Quota reserved in ClusterQueue %v, wait time since queued was %.0fs", admission.ClusterQueue, waitTime.Seconds())
 			metrics.QuotaReservedWorkload(admission.ClusterQueue, waitTime)
@@ -615,7 +564,6 @@
 					}
 				}
 			}
->>>>>>> cb285cf2
 			log.V(2).Info("Workload successfully admitted and assigned flavors", "assignments", admission.PodSetAssignments)
 			return
 		}
@@ -628,7 +576,7 @@
 		}
 
 		log.Error(err, errCouldNotAdmitWL)
-		s.requeueAndUpdate(log, ctx, *e)
+		s.requeueAndUpdate(ctx, *e)
 	})
 
 	return nil
@@ -638,14 +586,18 @@
 	return workload.ApplyAdmissionStatus(ctx, s.client, w, false)
 }
 
-type entryOrdering []entry
+type entryOrdering struct {
+	enableFairSharing bool
+	entries           []entry
+	workloadOrdering  workload.Ordering
+}
 
 func (e entryOrdering) Len() int {
-	return len(e)
+	return len(e.entries)
 }
 
 func (e entryOrdering) Swap(i, j int) {
-	e[i], e[j] = e[j], e[i]
+	e.entries[i], e.entries[j] = e.entries[j], e.entries[i]
 }
 
 // Less is the ordering criteria:
@@ -653,8 +605,8 @@
 // 2. higher priority first.
 // 3. FIFO on eviction or creation timestamp.
 func (e entryOrdering) Less(i, j int) bool {
-	a := e[i]
-	b := e[j]
+	a := e.entries[i]
+	b := e.entries[j]
 
 	// 1. Request under nominal quota.
 	aBorrows := a.assignment.Borrows()
@@ -663,34 +615,33 @@
 		return !aBorrows
 	}
 
-	// 2. Higher priority first.
-	p1 := priority.Priority(a.Obj)
-	p2 := priority.Priority(b.Obj)
-	if p1 != p2 {
-		return p1 > p2
-	}
-
-	// 2. FIFO.
-	aComparisonTimestamp := workload.GetQueueOrderTimestamp(a.Obj)
-	bComparisonTimestamp := workload.GetQueueOrderTimestamp(b.Obj)
+	// 2. Fair share, if enabled.
+	if e.enableFairSharing && a.dominantResourceShare != b.dominantResourceShare {
+		return a.dominantResourceShare < b.dominantResourceShare
+	}
+
+	// 3. Higher priority first if not disabled.
+	if features.Enabled(features.PrioritySortingWithinCohort) {
+		p1 := priority.Priority(a.Obj)
+		p2 := priority.Priority(b.Obj)
+		if p1 != p2 {
+			return p1 > p2
+		}
+	}
+
+	// 4. FIFO.
+	aComparisonTimestamp := e.workloadOrdering.GetQueueOrderTimestamp(a.Obj)
+	bComparisonTimestamp := e.workloadOrdering.GetQueueOrderTimestamp(b.Obj)
 	return aComparisonTimestamp.Before(bComparisonTimestamp)
 }
 
-func (s *Scheduler) requeueAndUpdate(log logr.Logger, ctx context.Context, e entry) {
+func (s *Scheduler) requeueAndUpdate(ctx context.Context, e entry) {
+	log := ctrl.LoggerFrom(ctx)
 	if e.status != notNominated && e.requeueReason == queue.RequeueReasonGeneric {
 		// Failed after nomination is the only reason why a workload would be requeued downstream.
 		e.requeueReason = queue.RequeueReasonFailedAfterNomination
 	}
 	added := s.queues.RequeueWorkload(ctx, &e.Info, e.requeueReason)
-<<<<<<< HEAD
-	log.V(2).Info("Workload re-queued", "workload", klog.KObj(e.Obj), "clusterQueue", klog.KRef("", e.ClusterQueue), "queue", klog.KRef(e.Obj.Namespace, e.Obj.Spec.QueueName), "requeueReason", e.requeueReason, "added", added)
-
-	if e.status == notNominated {
-		workload.UnsetQuotaReservationWithCondition(e.Obj, "Pending", e.inadmissibleMsg)
-		err := workload.ApplyAdmissionStatus(ctx, s.client, e.Obj, true)
-		if err != nil {
-			log.Error(err, "Could not update Workload status")
-=======
 	log.V(2).Info("Workload re-queued", "workload", klog.KObj(e.Obj), "clusterQueue", klog.KRef("", e.ClusterQueue), "queue", klog.KRef(e.Obj.Namespace, e.Obj.Spec.QueueName), "requeueReason", e.requeueReason, "added", added, "status", e.status)
 
 	if e.status == notNominated || e.status == skipped {
@@ -702,8 +653,7 @@
 			if err := workload.ApplyAdmissionStatusPatch(ctx, s.client, patch); err != nil {
 				log.Error(err, "Could not update Workload status")
 			}
->>>>>>> cb285cf2
-		}
-		s.recorder.Eventf(e.Obj, corev1.EventTypeNormal, "Pending", api.TruncateEventMessage(e.inadmissibleMsg))
+		}
+		s.recorder.Eventf(e.Obj, corev1.EventTypeWarning, "Pending", api.TruncateEventMessage(e.inadmissibleMsg))
 	}
 }