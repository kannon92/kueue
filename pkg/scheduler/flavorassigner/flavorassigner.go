--- conflicted
+++ resolved
@@ -35,27 +35,29 @@
 	kueue "sigs.k8s.io/kueue/apis/kueue/v1beta1"
 	"sigs.k8s.io/kueue/pkg/cache"
 	"sigs.k8s.io/kueue/pkg/features"
+	"sigs.k8s.io/kueue/pkg/resources"
 	"sigs.k8s.io/kueue/pkg/workload"
 )
 
 type Assignment struct {
-	PodSets     []PodSetAssignment
-	TotalBorrow cache.FlavorResourceQuantities
-	LastState   workload.AssigmentClusterQueueState
+	PodSets   []PodSetAssignment
+	Borrowing bool
+	LastState workload.AssignmentClusterQueueState
 
 	// Usage is the accumulated Usage of resources as pod sets get
 	// flavors assigned.
-	Usage cache.FlavorResourceQuantities
+	Usage resources.FlavorResourceQuantities
 
 	// representativeMode is the cached representative mode for this assignment.
 	representativeMode *FlavorAssignmentMode
 }
 
+// Borrows return whether assignment requires borrowing.
 func (a *Assignment) Borrows() bool {
-	return len(a.TotalBorrow) > 0
-}
-
-// RepresentativeMode calculates the representative mode for the assigment as
+	return a.Borrowing
+}
+
+// RepresentativeMode calculates the representative mode for the assignment as
 // the worst assignment mode among all the pod sets.
 func (a *Assignment) RepresentativeMode() FlavorAssignmentMode {
 	if len(a.PodSets) == 0 {
@@ -102,6 +104,24 @@
 		psFlavors[i] = a.PodSets[i].toAPI()
 	}
 	return psFlavors
+}
+
+// TotalRequestsFor - returns the total quota needs of the wl, taking into account the potential
+// scaling needed in case of partial admission.
+func (a *Assignment) TotalRequestsFor(wl *workload.Info) resources.FlavorResourceQuantities {
+	usage := make(resources.FlavorResourceQuantities)
+	for i, ps := range wl.TotalRequests {
+		// in case of partial admission scale down the quantity
+		aps := a.PodSets[i]
+		if aps.Count != ps.Count {
+			ps = *ps.ScaledTo(aps.Count)
+		}
+		for res, q := range ps.Requests {
+			flv := aps.Flavors[res].Name
+			usage[resources.FlavorResource{Flavor: flv, Resource: res}] += q
+		}
+	}
+	return usage
 }
 
 type Status struct {
@@ -154,6 +174,8 @@
 	Status   *Status
 	Requests corev1.ResourceList
 	Count    int32
+
+	TopologyAssignment *kueue.TopologyAssignment
 }
 
 // RepresentativeMode calculates the representative mode for this assignment as
@@ -182,10 +204,11 @@
 		flavors[res] = flvAssignment.Name
 	}
 	return kueue.PodSetAssignment{
-		Name:          psa.Name,
-		Flavors:       flavors,
-		ResourceUsage: psa.Requests,
-		Count:         ptr.To(psa.Count),
+		Name:               psa.Name,
+		Flavors:            flavors,
+		ResourceUsage:      psa.Requests,
+		Count:              ptr.To(psa.Count),
+		TopologyAssignment: psa.TopologyAssignment.DeepCopy(),
 	}
 }
 
@@ -193,13 +216,13 @@
 // or what needs to happen, so it can be assigned.
 type FlavorAssignmentMode int
 
-// The flavor assigment modes below are ordered from lowest to highest
+// The flavor assignment modes below are ordered from lowest to highest
 // preference.
 const (
 	// NoFit means that there is not enough quota to assign this flavor.
 	NoFit FlavorAssignmentMode = iota
-	// Preempt means that there is not enough unused min quota in the ClusterQueue
-	// or cohort. Preempting other workloads in the CluserQueue or cohort, or
+	// Preempt means that there is not enough unused nominal quota in the ClusterQueue
+	// or cohort. Preempting other workloads in the ClusterQueue or cohort, or
 	// waiting for them to finish might make it possible to assign this flavor.
 	Preempt
 	// Fit means that there is enough unused quota in the cohort to assign this
@@ -219,59 +242,103 @@
 	return "Unknown"
 }
 
+// granularMode is the FlavorAssignmentMode internal to
+// FlavorAssigner, which lets us distinguish priority based preemption,
+// and reclamation within Cohort.
+type granularMode int
+
+const (
+	noFit granularMode = iota
+	preempt
+	reclaim
+	fit
+)
+
+func (mode granularMode) flavorAssignmentMode() FlavorAssignmentMode {
+	if mode == fit {
+		return Fit
+	} else if mode.isPreemptMode() {
+		return Preempt
+	}
+	return NoFit
+}
+
+func (mode granularMode) isPreemptMode() bool {
+	return mode == preempt || mode == reclaim
+}
+
 type FlavorAssignment struct {
-	Name      kueue.ResourceFlavorReference
-	Mode      FlavorAssignmentMode
-	FlavorIdx int
-	borrow    int64
-}
-
-func lastAssignmentOutdated(wl *workload.Info, cq *cache.ClusterQueue) bool {
-	return cq.AllocatableResourceGeneration > wl.LastAssignment.ClusterQueueGeneration ||
-		(cq.Cohort != nil && cq.Cohort.AllocatableResourceGeneration > wl.LastAssignment.CohortGeneration)
-}
-
-// AssignFlavors assigns flavors for each of the resources requested in each pod set.
+	Name           kueue.ResourceFlavorReference
+	Mode           FlavorAssignmentMode
+	TriedFlavorIdx int
+	borrow         bool
+}
+
+type preemptionOracle interface {
+	IsReclaimPossible(log logr.Logger, cq *cache.ClusterQueueSnapshot, wl workload.Info, fr resources.FlavorResource, quantity int64) bool
+}
+
+type FlavorAssigner struct {
+	wl                *workload.Info
+	cq                *cache.ClusterQueueSnapshot
+	resourceFlavors   map[kueue.ResourceFlavorReference]*kueue.ResourceFlavor
+	enableFairSharing bool
+	oracle            preemptionOracle
+}
+
+func New(wl *workload.Info, cq *cache.ClusterQueueSnapshot, resourceFlavors map[kueue.ResourceFlavorReference]*kueue.ResourceFlavor, enableFairSharing bool, oracle preemptionOracle) *FlavorAssigner {
+	return &FlavorAssigner{
+		wl:                wl,
+		cq:                cq,
+		resourceFlavors:   resourceFlavors,
+		enableFairSharing: enableFairSharing,
+		oracle:            oracle,
+	}
+}
+
+func lastAssignmentOutdated(wl *workload.Info, cq *cache.ClusterQueueSnapshot) bool {
+	return cq.AllocatableResourceGeneration > wl.LastAssignment.ClusterQueueGeneration
+}
+
+// Assign assigns a flavor to each of the resources requested in each pod set.
 // The result for each pod set is accompanied with reasons why the flavor can't
 // be assigned immediately. Each assigned flavor is accompanied with a
 // FlavorAssignmentMode.
-func AssignFlavors(log logr.Logger, wl *workload.Info, resourceFlavors map[kueue.ResourceFlavorReference]*kueue.ResourceFlavor, cq *cache.ClusterQueue, counts []int32) Assignment {
-	if wl.LastAssignment != nil && lastAssignmentOutdated(wl, cq) {
-		wl.LastAssignment = nil
-	}
-
+func (a *FlavorAssigner) Assign(log logr.Logger, counts []int32) Assignment {
+	if a.wl.LastAssignment != nil && lastAssignmentOutdated(a.wl, a.cq) {
+		if logV := log.V(6); logV.Enabled() {
+			keysValues := []any{
+				"cq.AllocatableResourceGeneration", a.cq.AllocatableResourceGeneration,
+				"wl.LastAssignment.ClusterQueueGeneration", a.wl.LastAssignment.ClusterQueueGeneration,
+			}
+			logV.Info("Clearing Workload's last assignment because it was outdated", keysValues...)
+		}
+		a.wl.LastAssignment = nil
+	}
+	return a.assignFlavors(log, counts)
+}
+
+func (a *FlavorAssigner) assignFlavors(log logr.Logger, counts []int32) Assignment {
+	var requests []workload.PodSetResources
 	if len(counts) == 0 {
-		return assignFlavors(log, wl.TotalRequests, wl.Obj.Spec.PodSets, resourceFlavors, cq, wl.LastAssignment)
-	}
-
-	currentResources := make([]workload.PodSetResources, len(wl.TotalRequests))
-	for i := range wl.TotalRequests {
-		currentResources[i] = *wl.TotalRequests[i].ScaledTo(counts[i])
-	}
-	return assignFlavors(log, currentResources, wl.Obj.Spec.PodSets, resourceFlavors, cq, wl.LastAssignment)
-}
-
-func assignFlavors(log logr.Logger, requests []workload.PodSetResources, podSets []kueue.PodSet, resourceFlavors map[kueue.ResourceFlavorReference]*kueue.ResourceFlavor, cq *cache.ClusterQueue, lastAssignment *workload.AssigmentClusterQueueState) Assignment {
+		requests = a.wl.TotalRequests
+	} else {
+		requests = make([]workload.PodSetResources, len(a.wl.TotalRequests))
+		for i := range a.wl.TotalRequests {
+			requests[i] = *a.wl.TotalRequests[i].ScaledTo(counts[i])
+		}
+	}
 	assignment := Assignment{
-		TotalBorrow: make(cache.FlavorResourceQuantities),
-		PodSets:     make([]PodSetAssignment, 0, len(requests)),
-		Usage:       make(cache.FlavorResourceQuantities),
-	}
-	if lastAssignment != nil {
-		assignment.LastState = *lastAssignment
-	} else {
-		assignment.LastState = workload.AssigmentClusterQueueState{
-			LastAssignedFlavorIdx:  make([]map[corev1.ResourceName]int, 0, len(podSets)),
-			CohortGeneration:       0,
-			ClusterQueueGeneration: cq.AllocatableResourceGeneration,
-		}
-		if cq.Cohort != nil {
-			assignment.LastState.CohortGeneration = cq.Cohort.AllocatableResourceGeneration
-		}
+		PodSets: make([]PodSetAssignment, 0, len(requests)),
+		Usage:   make(resources.FlavorResourceQuantities),
+		LastState: workload.AssignmentClusterQueueState{
+			LastTriedFlavorIdx:     make([]map[corev1.ResourceName]int, 0, len(requests)),
+			ClusterQueueGeneration: a.cq.AllocatableResourceGeneration,
+		},
 	}
 
 	for i, podSet := range requests {
-		if _, found := cq.RGByResource[corev1.ResourcePods]; found {
+		if a.cq.RGByResource(corev1.ResourcePods) != nil {
 			podSet.Requests[corev1.ResourcePods] = int64(podSet.Count)
 		}
 
@@ -288,22 +355,7 @@
 				// No need to compute again.
 				continue
 			}
-			rg, found := cq.RGByResource[resName]
-			if !found {
-				psAssignment.Flavors = nil
-				psAssignment.Status = &Status{
-					reasons: []string{fmt.Sprintf("resource %s unavailable in ClusterQueue", resName)},
-				}
-				break
-			}
-			lastFlavorAssignment := -1
-			if lastAssignment != nil && len(lastAssignment.LastAssignedFlavorIdx) > i {
-				idx, ok := lastAssignment.LastAssignedFlavorIdx[i][resName]
-				if ok {
-					lastFlavorAssignment = idx
-				}
-			}
-			flavors, status := assignment.findFlavorForResourceGroup(log, rg, podSet.Requests, resourceFlavors, cq, &podSets[i].Template.Spec, lastFlavorAssignment)
+			flavors, status := a.findFlavorForPodSetResource(log, i, podSet.Requests, resName, assignment.Usage)
 			if status.IsError() || len(flavors) == 0 {
 				psAssignment.Flavors = nil
 				psAssignment.Status = status
@@ -311,16 +363,16 @@
 			}
 			psAssignment.append(flavors, status)
 		}
+		if features.Enabled(features.TopologyAwareScheduling) {
+			if a.wl.Obj.Spec.PodSets[i].TopologyRequest != nil {
+				assignTopology(log, &psAssignment, a.cq, a.wl.TotalRequests[i], &a.wl.Obj.Spec.PodSets[i])
+			}
+		}
 
 		assignment.append(podSet.Requests, &psAssignment)
 		if psAssignment.Status.IsError() || (len(podSet.Requests) > 0 && len(psAssignment.Flavors) == 0) {
-			// This assignment failed, no need to continue tracking.
-			assignment.TotalBorrow = nil
 			return assignment
 		}
-	}
-	if len(assignment.TotalBorrow) == 0 {
-		assignment.TotalBorrow = nil
 	}
 	return assignment
 }
@@ -336,67 +388,72 @@
 	}
 }
 
-func (a *Assignment) append(requests workload.Requests, psAssignment *PodSetAssignment) {
+func (a *Assignment) append(requests resources.Requests, psAssignment *PodSetAssignment) {
 	flavorIdx := make(map[corev1.ResourceName]int, len(psAssignment.Flavors))
 	a.PodSets = append(a.PodSets, *psAssignment)
 	for resource, flvAssignment := range psAssignment.Flavors {
-		if flvAssignment.borrow > 0 {
-			if a.TotalBorrow[flvAssignment.Name] == nil {
-				a.TotalBorrow[flvAssignment.Name] = make(map[corev1.ResourceName]int64)
-			}
-			// Don't accumulate borrowing. The returned `borrow` already considers
-			// usage from previous pod sets.
-			a.TotalBorrow[flvAssignment.Name][resource] = flvAssignment.borrow
-		}
-		if a.Usage[flvAssignment.Name] == nil {
-			a.Usage[flvAssignment.Name] = make(map[corev1.ResourceName]int64)
-		}
-		a.Usage[flvAssignment.Name][resource] += requests[resource]
-		flavorIdx[resource] = flvAssignment.FlavorIdx
-	}
-	a.LastState.LastAssignedFlavorIdx = append(a.LastState.LastAssignedFlavorIdx, flavorIdx)
-}
-
-// findFlavorForResourceGroup finds the flavor which can satisfy the resource
-// request, along with the information about resources that need to be borrowed.
+		if flvAssignment.borrow {
+			a.Borrowing = true
+		}
+		fr := resources.FlavorResource{Flavor: flvAssignment.Name, Resource: resource}
+		a.Usage[fr] += requests[resource]
+		flavorIdx[resource] = flvAssignment.TriedFlavorIdx
+	}
+	a.LastState.LastTriedFlavorIdx = append(a.LastState.LastTriedFlavorIdx, flavorIdx)
+}
+
+// findFlavorForPodSetResource finds the flavor which can satisfy the podSet request
+// for all resources in the same group as resName.
+// Returns the chosen flavor, along with the information about resources that need to be borrowed.
 // If the flavor cannot be immediately assigned, it returns a status with
 // reasons or failure.
-func (a *Assignment) findFlavorForResourceGroup(
+func (a *FlavorAssigner) findFlavorForPodSetResource(
 	log logr.Logger,
-	rg *cache.ResourceGroup,
-	requests workload.Requests,
-	resourceFlavors map[kueue.ResourceFlavorReference]*kueue.ResourceFlavor,
-	cq *cache.ClusterQueue,
-	spec *corev1.PodSpec,
-	lastAssignment int) (ResourceAssignment, *Status) {
+	psID int,
+	requests resources.Requests,
+	resName corev1.ResourceName,
+	assignmentUsage resources.FlavorResourceQuantities,
+) (ResourceAssignment, *Status) {
+	resourceGroup := a.cq.RGByResource(resName)
+	if resourceGroup == nil {
+		return nil, &Status{
+			reasons: []string{fmt.Sprintf("resource %s unavailable in ClusterQueue", resName)},
+		}
+	}
+
 	status := &Status{}
-	requests = filterRequestedResources(requests, rg.CoveredResources)
+	requests = filterRequestedResources(requests, resourceGroup.CoveredResources)
+	ps := &a.wl.Obj.Spec.PodSets[psID]
+	podSpec := &ps.Template.Spec
 
 	var bestAssignment ResourceAssignment
-	bestAssignmentMode := NoFit
+	bestAssignmentMode := noFit
 
 	// We will only check against the flavors' labels for the resource.
-	selector := flavorSelector(spec, rg.LabelKeys)
-	flavorIdx := -1
-	for idx, flvQuotas := range rg.Flavors {
-		if features.Enabled(features.FlavorFungibility) && idx <= lastAssignment {
+	selector := flavorSelector(podSpec, resourceGroup.LabelKeys)
+	attemptedFlavorIdx := -1
+	idx := a.wl.LastAssignment.NextFlavorToTryForPodSetResource(psID, resName)
+	for ; idx < len(resourceGroup.Flavors); idx++ {
+		attemptedFlavorIdx = idx
+		fName := resourceGroup.Flavors[idx]
+		flavor, exist := a.resourceFlavors[fName]
+		if !exist {
+			log.Error(nil, "Flavor not found", "Flavor", fName)
+			status.append(fmt.Sprintf("flavor %s not found", fName))
 			continue
 		}
-		flavor, exist := resourceFlavors[flvQuotas.Name]
-		if !exist {
-			log.Error(nil, "Flavor not found", "Flavor", flvQuotas.Name)
-			status.append(fmt.Sprintf("flavor %s not found", flvQuotas.Name))
-			continue
-		}
-<<<<<<< HEAD
-		taint, untolerated := corev1helpers.FindMatchingUntoleratedTaint(flavor.Spec.NodeTaints, spec.Tolerations, func(t *corev1.Taint) bool {
-=======
+		if features.Enabled(features.TopologyAwareScheduling) {
+			if message := checkPodSetAndFlavorMatchForTAS(a.cq, ps, flavor); message != nil {
+				log.Error(nil, *message)
+				status.append(*message)
+				continue
+			}
+		}
 		taint, untolerated := corev1helpers.FindMatchingUntoleratedTaint(flavor.Spec.NodeTaints, append(podSpec.Tolerations, flavor.Spec.Tolerations...), func(t *corev1.Taint) bool {
->>>>>>> cb285cf2
 			return t.Effect == corev1.TaintEffectNoSchedule || t.Effect == corev1.TaintEffectNoExecute
 		})
 		if untolerated {
-			status.append(fmt.Sprintf("untolerated taint %s in flavor %s", taint, flvQuotas.Name))
+			status.append(fmt.Sprintf("untolerated taint %s in flavor %s", taint, fName))
 			continue
 		}
 		if match, err := selector.Match(&corev1.Node{ObjectMeta: metav1.ObjectMeta{Labels: flavor.Spec.NodeLabels}}); !match || err != nil {
@@ -404,40 +461,39 @@
 				status.err = err
 				return nil, status
 			}
-			status.append(fmt.Sprintf("flavor %s doesn't match node affinity", flvQuotas.Name))
+			status.append(fmt.Sprintf("flavor %s doesn't match node affinity", fName))
 			continue
 		}
-
-		flavorIdx = idx
 		needsBorrowing := false
 		assignments := make(ResourceAssignment, len(requests))
 		// Calculate representativeMode for this assignment as the worst mode among all requests.
-		representativeMode := Fit
+		representativeMode := fit
 		for rName, val := range requests {
-			resQuota := flvQuotas.Resources[rName]
+			resQuota := a.cq.QuotaFor(resources.FlavorResource{Flavor: fName, Resource: rName})
 			// Check considering the flavor usage by previous pod sets.
-			mode, borrow, s := fitsResourceQuota(flvQuotas.Name, rName, val+a.Usage[flvQuotas.Name][rName], cq, resQuota)
+			fr := resources.FlavorResource{Flavor: fName, Resource: rName}
+			mode, borrow, s := a.fitsResourceQuota(log, fr, val+assignmentUsage[fr], resQuota)
 			if s != nil {
 				status.reasons = append(status.reasons, s.reasons...)
 			}
 			if mode < representativeMode {
 				representativeMode = mode
 			}
-			needsBorrowing = needsBorrowing || (mode == Fit && borrow > 0)
-			if representativeMode == NoFit {
+			needsBorrowing = needsBorrowing || borrow
+			if representativeMode == noFit {
 				// The flavor doesn't fit, no need to check other resources.
 				break
 			}
 
 			assignments[rName] = &FlavorAssignment{
-				Name:   flvQuotas.Name,
-				Mode:   mode,
+				Name:   fName,
+				Mode:   mode.flavorAssignmentMode(),
 				borrow: borrow,
 			}
 		}
 
 		if features.Enabled(features.FlavorFungibility) {
-			if !shouldTryNextFlavor(representativeMode, cq.FlavorFungibility, needsBorrowing) {
+			if !shouldTryNextFlavor(representativeMode, a.cq.FlavorFungibility, needsBorrowing) {
 				bestAssignment = assignments
 				bestAssignmentMode = representativeMode
 				break
@@ -446,54 +502,54 @@
 				bestAssignment = assignments
 				bestAssignmentMode = representativeMode
 			}
-		} else {
-			if representativeMode > bestAssignmentMode {
-				bestAssignment = assignments
-				bestAssignmentMode = representativeMode
-				if bestAssignmentMode == Fit {
-					// All the resources fit in the cohort, no need to check more flavors.
-					return bestAssignment, nil
-				}
+		} else if representativeMode > bestAssignmentMode {
+			bestAssignment = assignments
+			bestAssignmentMode = representativeMode
+			if bestAssignmentMode == fit {
+				// All the resources fit in the cohort, no need to check more flavors.
+				return bestAssignment, nil
 			}
 		}
 	}
 
 	if features.Enabled(features.FlavorFungibility) {
 		for _, assignment := range bestAssignment {
-			if flavorIdx == len(rg.Flavors)-1 {
+			if attemptedFlavorIdx == len(resourceGroup.Flavors)-1 {
 				// we have reach the last flavor, try from the first flavor next time
-				assignment.FlavorIdx = -1
+				assignment.TriedFlavorIdx = -1
 			} else {
-				assignment.FlavorIdx = flavorIdx
-			}
-		}
-		if bestAssignmentMode == Fit {
+				assignment.TriedFlavorIdx = attemptedFlavorIdx
+			}
+		}
+		if bestAssignmentMode == fit {
 			return bestAssignment, nil
 		}
 	}
 	return bestAssignment, status
 }
 
-func shouldTryNextFlavor(representativeMode FlavorAssignmentMode, flavorFungibility kueue.FlavorFungibility, needsBorrowing bool) bool {
+func shouldTryNextFlavor(representativeMode granularMode, flavorFungibility kueue.FlavorFungibility, needsBorrowing bool) bool {
 	policyPreempt := flavorFungibility.WhenCanPreempt
 	policyBorrow := flavorFungibility.WhenCanBorrow
-	if representativeMode == Preempt && policyPreempt == kueue.Preempt {
+	if representativeMode.isPreemptMode() && policyPreempt == kueue.Preempt {
+		if !needsBorrowing || policyBorrow == kueue.Borrow {
+			return false
+		}
+	}
+
+	if representativeMode == fit && needsBorrowing && policyBorrow == kueue.Borrow {
 		return false
 	}
 
-	if representativeMode == Fit && needsBorrowing && policyBorrow == kueue.Borrow {
+	if representativeMode == fit && !needsBorrowing {
 		return false
 	}
 
-	if representativeMode == Fit && !needsBorrowing {
-		return false
-	}
-
 	return true
 }
 
 func flavorSelector(spec *corev1.PodSpec, allowedKeys sets.Set[string]) nodeaffinity.RequiredNodeAffinity {
-	// This function generally replicates the implementation of kube-scheduler's NodeAffintiy
+	// This function generally replicates the implementation of kube-scheduler's NodeAffinity
 	// Filter plugin as of v1.24.
 	var specCopy corev1.PodSpec
 
@@ -540,49 +596,12 @@
 
 // fitsResourceQuota returns how this flavor could be assigned to the resource,
 // according to the remaining quota in the ClusterQueue and cohort.
-// If it fits, also returns any borrowing required.
+// If it fits, also returns if borrowing required. Similarly, it returns information
+// if borrowing is required when preempting.
 // If the flavor doesn't satisfy limits immediately (when waiting or preemption
 // could help), it returns a Status with reasons.
-func fitsResourceQuota(fName kueue.ResourceFlavorReference, rName corev1.ResourceName, val int64, cq *cache.ClusterQueue, rQuota *cache.ResourceQuota) (FlavorAssignmentMode, int64, *Status) {
+func (a *FlavorAssigner) fitsResourceQuota(log logr.Logger, fr resources.FlavorResource, val int64, rQuota cache.ResourceQuota) (granularMode, bool, *Status) {
 	var status Status
-<<<<<<< HEAD
-	used := cq.Usage[fName][rName]
-	mode := NoFit
-	if val <= rQuota.Nominal {
-		// The request can be satisfied by the min quota, assuming quota is
-		// reclaimed from the cohort or assuming all active workloads in the
-		// ClusterQueue are preempted.
-		mode = Preempt
-	}
-	if rQuota.BorrowingLimit != nil && used+val > rQuota.Nominal+*rQuota.BorrowingLimit {
-		status.append(fmt.Sprintf("borrowing limit for %s in flavor %s exceeded", rName, fName))
-		return mode, 0, &status
-	}
-
-	cohortUsed := used
-	cohortAvailable := rQuota.Nominal
-	if cq.Cohort != nil {
-		cohortUsed = cq.Cohort.Usage[fName][rName]
-		cohortAvailable = cq.Cohort.RequestableResources[fName][rName]
-	}
-
-	lack := cohortUsed + val - cohortAvailable
-	if lack <= 0 {
-		borrow := used + val - rQuota.Nominal
-		if borrow < 0 {
-			borrow = 0
-		}
-		return Fit, borrow, nil
-	}
-
-	lackQuantity := workload.ResourceQuantity(rName, lack)
-	msg := fmt.Sprintf("insufficient unused quota in cohort for %s in flavor %s, %s more needed", rName, fName, &lackQuantity)
-	if cq.Cohort == nil {
-		if mode == NoFit {
-			msg = fmt.Sprintf("insufficient quota for %s in flavor %s in ClusterQueue", rName, fName)
-		} else {
-			msg = fmt.Sprintf("insufficient unused quota for %s in flavor %s, %s more needed", rName, fName, &lackQuantity)
-=======
 
 	borrow := a.cq.BorrowingWith(fr, val) && a.cq.HasParent()
 	available := a.cq.Available(fr)
@@ -606,15 +625,10 @@
 		mode = preempt
 		if a.oracle.IsReclaimPossible(log, a.cq, *a.wl, fr, val) {
 			mode = reclaim
->>>>>>> cb285cf2
 		}
 	} else if a.canPreemptWhileBorrowing() {
 		mode = preempt
 	}
-<<<<<<< HEAD
-	status.append(msg)
-	return mode, 0, &status
-=======
 
 	status.append(fmt.Sprintf("insufficient unused quota for %s in flavor %s, %s more needed",
 		fr.Resource, fr.Flavor, resources.ResourceQuantityString(fr.Resource, val-available)))
@@ -625,11 +639,10 @@
 func (a *FlavorAssigner) canPreemptWhileBorrowing() bool {
 	return (a.cq.Preemption.BorrowWithinCohort != nil && a.cq.Preemption.BorrowWithinCohort.Policy != kueue.BorrowWithinCohortPolicyNever) ||
 		(a.enableFairSharing && a.cq.Preemption.ReclaimWithinCohort != kueue.PreemptionPolicyNever)
->>>>>>> cb285cf2
-}
-
-func filterRequestedResources(req workload.Requests, allowList sets.Set[corev1.ResourceName]) workload.Requests {
-	filtered := make(workload.Requests)
+}
+
+func filterRequestedResources(req resources.Requests, allowList sets.Set[corev1.ResourceName]) resources.Requests {
+	filtered := make(resources.Requests)
 	for n, v := range req {
 		if allowList.Has(n) {
 			filtered[n] = v
