--- conflicted
+++ resolved
@@ -19,6 +19,8 @@
 import (
 	"context"
 	"errors"
+	"fmt"
+	"reflect"
 	"sort"
 	"sync"
 	"testing"
@@ -30,30 +32,32 @@
 	"k8s.io/apimachinery/pkg/api/resource"
 	metav1 "k8s.io/apimachinery/pkg/apis/meta/v1"
 	"k8s.io/apimachinery/pkg/runtime"
+	"k8s.io/apimachinery/pkg/types"
 	"k8s.io/apimachinery/pkg/util/sets"
 	"k8s.io/client-go/tools/record"
-<<<<<<< HEAD
-=======
 	"k8s.io/component-base/metrics/testutil"
 	testingclock "k8s.io/utils/clock/testing"
->>>>>>> cb285cf2
 	"k8s.io/utils/ptr"
 	"sigs.k8s.io/controller-runtime/pkg/client"
-
+	"sigs.k8s.io/controller-runtime/pkg/client/interceptor"
+
+	config "sigs.k8s.io/kueue/apis/config/v1beta1"
+	kueuealpha "sigs.k8s.io/kueue/apis/kueue/v1alpha1"
 	kueue "sigs.k8s.io/kueue/apis/kueue/v1beta1"
 	"sigs.k8s.io/kueue/pkg/cache"
 	"sigs.k8s.io/kueue/pkg/constants"
 	tasindexer "sigs.k8s.io/kueue/pkg/controller/tas/indexer"
 	"sigs.k8s.io/kueue/pkg/features"
+	"sigs.k8s.io/kueue/pkg/metrics"
 	"sigs.k8s.io/kueue/pkg/queue"
+	"sigs.k8s.io/kueue/pkg/resources"
 	"sigs.k8s.io/kueue/pkg/scheduler/flavorassigner"
 	"sigs.k8s.io/kueue/pkg/util/routine"
+	"sigs.k8s.io/kueue/pkg/util/slices"
+	utiltas "sigs.k8s.io/kueue/pkg/util/tas"
 	utiltesting "sigs.k8s.io/kueue/pkg/util/testing"
-<<<<<<< HEAD
-=======
 	testingnode "sigs.k8s.io/kueue/pkg/util/testingjobs/node"
 	testingpod "sigs.k8s.io/kueue/pkg/util/testingjobs/pod"
->>>>>>> cb285cf2
 	"sigs.k8s.io/kueue/pkg/workload"
 )
 
@@ -61,9 +65,6 @@
 	queueingTimeout = time.Second
 )
 
-<<<<<<< HEAD
-func TestSchedule(t *testing.T) {
-=======
 var cmpDump = []cmp.Option{
 	cmpopts.SortSlices(func(a, b string) bool { return a < b }),
 }
@@ -72,7 +73,6 @@
 	now := time.Now()
 	fakeClock := testingclock.NewFakeClock(now)
 
->>>>>>> cb285cf2
 	resourceFlavors := []*kueue.ResourceFlavor{
 		utiltesting.MakeResourceFlavor("default").Obj(),
 		utiltesting.MakeResourceFlavor("on-demand").Obj(),
@@ -139,6 +139,30 @@
 			ResourceGroup(*utiltesting.MakeFlavorQuotas("nonexistent-flavor").
 				Resource(corev1.ResourceCPU, "50").Obj()).
 			Obj(),
+		*utiltesting.MakeClusterQueue("lend-a").
+			Cohort("lend").
+			NamespaceSelector(&metav1.LabelSelector{
+				MatchExpressions: []metav1.LabelSelectorRequirement{{
+					Key:      "dep",
+					Operator: metav1.LabelSelectorOpIn,
+					Values:   []string{"lend"},
+				}},
+			}).
+			ResourceGroup(*utiltesting.MakeFlavorQuotas("default").
+				Resource(corev1.ResourceCPU, "3", "", "2").Obj()).
+			Obj(),
+		*utiltesting.MakeClusterQueue("lend-b").
+			Cohort("lend").
+			NamespaceSelector(&metav1.LabelSelector{
+				MatchExpressions: []metav1.LabelSelectorRequirement{{
+					Key:      "dep",
+					Operator: metav1.LabelSelectorOpIn,
+					Values:   []string{"lend"},
+				}},
+			}).
+			ResourceGroup(*utiltesting.MakeFlavorQuotas("default").
+				Resource(corev1.ResourceCPU, "2", "", "2").Obj()).
+			Obj(),
 	}
 	queues := []kueue.LocalQueue{
 		{
@@ -195,43 +219,69 @@
 				ClusterQueue: "nonexistent-cq",
 			},
 		},
+		{
+			ObjectMeta: metav1.ObjectMeta{
+				Namespace: "lend",
+				Name:      "lend-a-queue",
+			},
+			Spec: kueue.LocalQueueSpec{
+				ClusterQueue: "lend-a",
+			},
+		},
+		{
+			ObjectMeta: metav1.ObjectMeta{
+				Namespace: "lend",
+				Name:      "lend-b-queue",
+			},
+			Spec: kueue.LocalQueueSpec{
+				ClusterQueue: "lend-b",
+			},
+		},
 	}
 	cases := map[string]struct {
-<<<<<<< HEAD
-=======
 		// Features
 		disableLendingLimit     bool
 		disablePartialAdmission bool
 		enableFairSharing       bool
 
->>>>>>> cb285cf2
 		workloads      []kueue.Workload
 		admissionError error
+
+		// additional*Queues can hold any extra queues needed by the tc
+		additionalClusterQueues []kueue.ClusterQueue
+		additionalLocalQueues   []kueue.LocalQueue
+
 		// wantAssignments is a summary of all the admissions in the cache after this cycle.
 		wantAssignments map[string]kueue.Admission
 		// wantScheduled is the subset of workloads that got scheduled/admitted in this cycle.
 		wantScheduled []string
+		// workloadCmpOpts are the cmp options to compare workloads.
+		workloadCmpOpts []cmp.Option
+		// wantWorkloads is the subset of workloads that got admitted in this cycle.
+		wantWorkloads []kueue.Workload
 		// wantLeft is the workload keys that are left in the queues after this cycle.
-		wantLeft map[string]sets.Set[string]
+		wantLeft map[string][]string
 		// wantInadmissibleLeft is the workload keys that are left in the inadmissible state after this cycle.
-		wantInadmissibleLeft map[string]sets.Set[string]
+		wantInadmissibleLeft map[string][]string
 		// wantPreempted is the keys of the workloads that get preempted in the scheduling cycle.
 		wantPreempted sets.Set[string]
-
-		// additional*Queues can hold any extra queues needed by the tc
-		additionalClusterQueues []kueue.ClusterQueue
-		additionalLocalQueues   []kueue.LocalQueue
-
-		// disable partial admission
-		disablePartialAdmission bool
+		// wantEvents ignored if empty, the Message is ignored (it contains the duration)
+		wantEvents []utiltesting.EventRecord
+
+		wantSkippedPreemptions map[string]int
 	}{
-		"workload fits in single clusterQueue": {
+		"workload fits in single clusterQueue, with check state ready": {
 			workloads: []kueue.Workload{
 				*utiltesting.MakeWorkload("foo", "sales").
 					Queue("main").
 					PodSets(*utiltesting.MakePodSet("one", 10).
 						Request(corev1.ResourceCPU, "1").
 						Obj()).
+					AdmissionCheck(kueue.AdmissionCheckState{
+						Name:  "check",
+						State: kueue.CheckStateReady,
+					}).
+					Generation(1).
 					Obj(),
 			},
 			wantAssignments: map[string]kueue.Admission{
@@ -252,19 +302,110 @@
 				},
 			},
 			wantScheduled: []string{"sales/foo"},
-		},
-		"error during admission": {
-			workloads: []kueue.Workload{
+			workloadCmpOpts: []cmp.Option{
+				cmpopts.EquateEmpty(),
+				cmpopts.IgnoreFields(metav1.Condition{}, "LastTransitionTime"),
+				cmpopts.IgnoreFields(
+					kueue.Workload{}, "TypeMeta", "ObjectMeta.Name", "ObjectMeta.ResourceVersion",
+				),
+			},
+			wantWorkloads: []kueue.Workload{
 				*utiltesting.MakeWorkload("foo", "sales").
 					Queue("main").
 					PodSets(*utiltesting.MakePodSet("one", 10).
 						Request(corev1.ResourceCPU, "1").
 						Obj()).
+					AdmissionCheck(kueue.AdmissionCheckState{
+						Name:  "check",
+						State: kueue.CheckStateReady,
+					}).
+					Admission(
+						utiltesting.MakeAdmission("sales", "one").
+							Assignment(corev1.ResourceCPU, "default", "10000m").
+							AssignmentPodCount(10).
+							Obj(),
+					).
+					Generation(1).
+					Condition(metav1.Condition{
+						Type:               kueue.WorkloadQuotaReserved,
+						Status:             metav1.ConditionTrue,
+						Reason:             kueue.WorkloadQuotaReserved,
+						Message:            "Quota reserved in ClusterQueue sales",
+						ObservedGeneration: 1,
+					}).
+					Condition(metav1.Condition{
+						Type:               kueue.WorkloadAdmitted,
+						Status:             metav1.ConditionTrue,
+						Reason:             kueue.WorkloadAdmitted,
+						Message:            "The workload is admitted",
+						ObservedGeneration: 1,
+					}).
+					Obj(),
+			},
+			wantEvents: []utiltesting.EventRecord{
+				{
+					Key:       types.NamespacedName{Namespace: "sales", Name: "foo"},
+					Reason:    "QuotaReserved",
+					EventType: corev1.EventTypeNormal,
+				},
+				{
+					Key:       types.NamespacedName{Namespace: "sales", Name: "foo"},
+					Reason:    "Admitted",
+					EventType: corev1.EventTypeNormal,
+				},
+			},
+		},
+		"workload fits in single clusterQueue, with check state pending": {
+			workloads: []kueue.Workload{
+				*utiltesting.MakeWorkload("foo", "sales").
+					Queue("main").
+					PodSets(*utiltesting.MakePodSet("one", 10).
+						Request(corev1.ResourceCPU, "1").
+						Obj()).
+					AdmissionCheck(kueue.AdmissionCheckState{
+						Name:  "check",
+						State: kueue.CheckStatePending,
+					}).
+					Obj(),
+			},
+			wantAssignments: map[string]kueue.Admission{
+				"sales/foo": {
+					ClusterQueue: "sales",
+					PodSetAssignments: []kueue.PodSetAssignment{
+						{
+							Name: "one",
+							Flavors: map[corev1.ResourceName]kueue.ResourceFlavorReference{
+								corev1.ResourceCPU: "default",
+							},
+							ResourceUsage: corev1.ResourceList{
+								corev1.ResourceCPU: resource.MustParse("10000m"),
+							},
+							Count: ptr.To[int32](10),
+						},
+					},
+				},
+			},
+			wantScheduled: []string{"sales/foo"},
+			wantEvents: []utiltesting.EventRecord{
+				{
+					Key:       types.NamespacedName{Namespace: "sales", Name: "foo"},
+					Reason:    "QuotaReserved",
+					EventType: corev1.EventTypeNormal,
+				},
+			},
+		},
+		"error during admission": {
+			workloads: []kueue.Workload{
+				*utiltesting.MakeWorkload("foo", "sales").
+					Queue("main").
+					PodSets(*utiltesting.MakePodSet("one", 10).
+						Request(corev1.ResourceCPU, "1").
+						Obj()).
 					Obj(),
 			},
 			admissionError: errors.New("admission"),
-			wantLeft: map[string]sets.Set[string]{
-				"sales": sets.New("sales/foo"),
+			wantLeft: map[string][]string{
+				"sales": {"sales/foo"},
 			},
 		},
 		"single clusterQueue full": {
@@ -299,8 +440,8 @@
 					},
 				},
 			},
-			wantLeft: map[string]sets.Set[string]{
-				"sales": sets.New("sales/new"),
+			wantLeft: map[string][]string{
+				"sales": {"sales/new"},
 			},
 		},
 		"failed to match clusterQueue selector": {
@@ -312,8 +453,8 @@
 						Obj()).
 					Obj(),
 			},
-			wantInadmissibleLeft: map[string]sets.Set[string]{
-				"eng-alpha": sets.New("sales/new"),
+			wantInadmissibleLeft: map[string][]string{
+				"eng-alpha": {"sales/new"},
 			},
 		},
 		"admit in different cohorts": {
@@ -493,8 +634,8 @@
 				},
 			},
 			wantScheduled: []string{"eng-alpha/new"},
-			wantLeft: map[string]sets.Set[string]{
-				"eng-beta": sets.New("eng-beta/new"),
+			wantLeft: map[string][]string{
+				"eng-beta": {"eng-beta/new"},
 			},
 		},
 		"can borrow if cohort was assigned and will not result in overadmission": {
@@ -565,8 +706,8 @@
 					ReserveQuota(utiltesting.MakeAdmission("eng-beta").Assignment(corev1.ResourceCPU, "spot", "1000m").Obj()).
 					Obj(),
 			},
-			wantLeft: map[string]sets.Set[string]{
-				"eng-alpha": sets.New("eng-alpha/can-reclaim"),
+			wantLeft: map[string][]string{
+				"eng-alpha": {"eng-alpha/can-reclaim"},
 			},
 			wantAssignments: map[string]kueue.Admission{
 				"eng-beta/user-spot":       *utiltesting.MakeAdmission("eng-beta").Assignment(corev1.ResourceCPU, "spot", "1000m").Obj(),
@@ -577,6 +718,44 @@
 				"eng-beta/needs-to-borrow",
 			},
 		},
+		"workload exceeds lending limit when borrow in cohort": {
+			workloads: []kueue.Workload{
+				*utiltesting.MakeWorkload("a", "lend").
+					Request(corev1.ResourceCPU, "2").
+					ReserveQuota(utiltesting.MakeAdmission("lend-b").Assignment(corev1.ResourceCPU, "default", "2000m").Obj()).
+					Obj(),
+				*utiltesting.MakeWorkload("b", "lend").
+					Queue("lend-b-queue").
+					Request(corev1.ResourceCPU, "3").
+					Obj(),
+			},
+			wantAssignments: map[string]kueue.Admission{
+				"lend/a": *utiltesting.MakeAdmission("lend-b").Assignment(corev1.ResourceCPU, "default", "2000m").Obj(),
+			},
+			wantInadmissibleLeft: map[string][]string{
+				"lend-b": {"lend/b"},
+			},
+		},
+		"lendingLimit should not affect assignments when feature disabled": {
+			disableLendingLimit: true,
+			workloads: []kueue.Workload{
+				*utiltesting.MakeWorkload("a", "lend").
+					Request(corev1.ResourceCPU, "2").
+					ReserveQuota(utiltesting.MakeAdmission("lend-b").Assignment(corev1.ResourceCPU, "default", "2000m").Obj()).
+					Obj(),
+				*utiltesting.MakeWorkload("b", "lend").
+					Queue("lend-b-queue").
+					Request(corev1.ResourceCPU, "3").
+					Obj(),
+			},
+			wantAssignments: map[string]kueue.Admission{
+				"lend/a": *utiltesting.MakeAdmission("lend-b").Assignment(corev1.ResourceCPU, "default", "2000m").Obj(),
+				"lend/b": *utiltesting.MakeAdmission("lend-b").Assignment(corev1.ResourceCPU, "default", "3000m").Obj(),
+			},
+			wantScheduled: []string{
+				"lend/b",
+			},
+		},
 		"preempt workloads in ClusterQueue and cohort": {
 			workloads: []kueue.Workload{
 				*utiltesting.MakeWorkload("preemptor", "eng-beta").
@@ -602,9 +781,9 @@
 					ReserveQuota(utiltesting.MakeAdmission("eng-alpha").Assignment(corev1.ResourceCPU, "on-demand", "60000m").Obj()).
 					Obj(),
 			},
-			wantLeft: map[string]sets.Set[string]{
+			wantLeft: map[string][]string{
 				// Preemptor is not admitted in this cycle.
-				"eng-beta": sets.New("eng-beta/preemptor"),
+				"eng-beta": {"eng-beta/preemptor"},
 			},
 			wantPreempted: sets.New("eng-alpha/borrower", "eng-beta/low-2"),
 			wantAssignments: map[string]kueue.Admission{
@@ -615,6 +794,60 @@
 				"eng-alpha/borrower": *utiltesting.MakeAdmission("eng-alpha").Assignment(corev1.ResourceCPU, "on-demand", "60").Obj(),
 			},
 		},
+		"multiple CQs need preemption": {
+			additionalClusterQueues: []kueue.ClusterQueue{
+				*utiltesting.MakeClusterQueue("other-alpha").
+					Cohort("other").
+					ResourceGroup(
+						*utiltesting.MakeFlavorQuotas("on-demand").
+							Resource(corev1.ResourceCPU, "50", "50").Obj(),
+					).
+					Obj(),
+				*utiltesting.MakeClusterQueue("other-beta").
+					Cohort("other").
+					Preemption(kueue.ClusterQueuePreemption{
+						ReclaimWithinCohort: kueue.PreemptionPolicyAny,
+						WithinClusterQueue:  kueue.PreemptionPolicyLowerPriority,
+					}).
+					ResourceGroup(
+						*utiltesting.MakeFlavorQuotas("on-demand").
+							Resource(corev1.ResourceCPU, "50", "10").Obj(),
+					).
+					Obj(),
+			},
+			additionalLocalQueues: []kueue.LocalQueue{
+				*utiltesting.MakeLocalQueue("other", "eng-alpha").ClusterQueue("other-alpha").Obj(),
+				*utiltesting.MakeLocalQueue("other", "eng-beta").ClusterQueue("other-beta").Obj(),
+			},
+			workloads: []kueue.Workload{
+				*utiltesting.MakeWorkload("preemptor", "eng-beta").
+					Priority(-1).
+					Queue("other").
+					Request(corev1.ResourceCPU, "1").
+					Obj(),
+				*utiltesting.MakeWorkload("pending", "eng-alpha").
+					Priority(1).
+					Queue("other").
+					Request(corev1.ResourceCPU, "1").
+					Obj(),
+				*utiltesting.MakeWorkload("use-all", "eng-alpha").
+					Request(corev1.ResourceCPU, "100").
+					ReserveQuota(utiltesting.MakeAdmission("other-alpha").Assignment(corev1.ResourceCPU, "on-demand", "100").Obj()).
+					Obj(),
+			},
+			wantLeft: map[string][]string{
+				// Preemptor is not admitted in this cycle.
+				"other-beta": {"eng-beta/preemptor"},
+			},
+			wantInadmissibleLeft: map[string][]string{
+				"other-alpha": {"eng-alpha/pending"},
+			},
+			wantPreempted: sets.New("eng-alpha/use-all"),
+			wantAssignments: map[string]kueue.Admission{
+				// Removal from cache for the preempted workloads is deferred until we receive Workload updates
+				"eng-alpha/use-all": *utiltesting.MakeAdmission("other-alpha").Assignment(corev1.ResourceCPU, "on-demand", "100").Obj(),
+			},
+		},
 		"cannot borrow resource not listed in clusterQueue": {
 			workloads: []kueue.Workload{
 				*utiltesting.MakeWorkload("new", "eng-alpha").
@@ -622,8 +855,8 @@
 					Request("example.com/gpu", "1").
 					Obj(),
 			},
-			wantLeft: map[string]sets.Set[string]{
-				"eng-alpha": sets.New("eng-alpha/new"),
+			wantLeft: map[string][]string{
+				"eng-alpha": {"eng-alpha/new"},
 			},
 		},
 		"not enough resources to borrow, fallback to next flavor": {
@@ -690,30 +923,29 @@
 					Request(corev1.ResourceCPU, "1").
 					Obj(),
 			},
-			wantLeft: map[string]sets.Set[string]{
-				"flavor-nonexistent-cq": sets.New("sales/foo"),
+			wantLeft: map[string][]string{
+				"flavor-nonexistent-cq": {"sales/foo"},
 			},
 		},
 		"no overadmission while borrowing": {
-<<<<<<< HEAD
 			workloads: []kueue.Workload{
 				*utiltesting.MakeWorkload("new", "eng-beta").
 					Queue("main").
-					Creation(time.Now().Add(-2 * time.Second)).
+					Creation(now.Add(-2 * time.Second)).
 					PodSets(*utiltesting.MakePodSet("one", 50).
 						Request(corev1.ResourceCPU, "1").
 						Obj()).
 					Obj(),
 				*utiltesting.MakeWorkload("new-alpha", "eng-alpha").
 					Queue("main").
-					Creation(time.Now().Add(-time.Second)).
+					Creation(now.Add(-time.Second)).
 					PodSets(*utiltesting.MakePodSet("one", 1).
 						Request(corev1.ResourceCPU, "1").
 						Obj()).
 					Obj(),
 				*utiltesting.MakeWorkload("new-gamma", "eng-gamma").
 					Queue("main").
-					Creation(time.Now()).
+					Creation(now).
 					PodSets(*utiltesting.MakePodSet("one", 50).
 						Request(corev1.ResourceCPU, "1").
 						Obj()).
@@ -807,13 +1039,16 @@
 				"eng-alpha/new-alpha": *utiltesting.MakeAdmission("eng-alpha", "one").Assignment(corev1.ResourceCPU, "on-demand", "1").AssignmentPodCount(1).Obj(),
 			},
 			wantScheduled: []string{"eng-beta/new", "eng-alpha/new-alpha"},
-			wantLeft: map[string]sets.Set[string]{
-				"eng-gamma": sets.New("eng-gamma/new-gamma"),
+			wantInadmissibleLeft: map[string][]string{
+				"eng-gamma": {"eng-gamma/new-gamma"},
+			},
+			wantSkippedPreemptions: map[string]int{
+				"eng-alpha": 0,
+				"eng-beta":  0,
+				"eng-gamma": 0,
 			},
 		},
 		"partial admission single variable pod set": {
-=======
->>>>>>> cb285cf2
 			workloads: []kueue.Workload{
 				*utiltesting.MakeWorkload("new", "sales").
 					Queue("main").
@@ -878,8 +1113,48 @@
 				},
 			},
 			wantPreempted: sets.New("eng-beta/old"),
-			wantLeft: map[string]sets.Set[string]{
-				"eng-beta": sets.New("eng-beta/new"),
+			wantLeft: map[string][]string{
+				"eng-beta": {"eng-beta/new"},
+			},
+		},
+		"partial admission single variable pod set, preempt with partial admission": {
+			workloads: []kueue.Workload{
+				*utiltesting.MakeWorkload("new", "eng-beta").
+					Queue("main").
+					Priority(4).
+					PodSets(*utiltesting.MakePodSet("one", 30).
+						SetMinimumCount(10).
+						Request("example.com/gpu", "1").
+						Obj()).
+					Obj(),
+				*utiltesting.MakeWorkload("old", "eng-beta").
+					Priority(-4).
+					PodSets(*utiltesting.MakePodSet("one", 10).
+						Request("example.com/gpu", "1").
+						Obj()).
+					ReserveQuota(utiltesting.MakeAdmission("eng-beta", "one").Assignment("example.com/gpu", "model-a", "10").AssignmentPodCount(10).Obj()).
+					Obj(),
+			},
+			wantAssignments: map[string]kueue.Admission{
+				"eng-beta/old": {
+					ClusterQueue: "eng-beta",
+					PodSetAssignments: []kueue.PodSetAssignment{
+						{
+							Name: "one",
+							Flavors: map[corev1.ResourceName]kueue.ResourceFlavorReference{
+								"example.com/gpu": "model-a",
+							},
+							ResourceUsage: corev1.ResourceList{
+								"example.com/gpu": resource.MustParse("10"),
+							},
+							Count: ptr.To[int32](10),
+						},
+					},
+				},
+			},
+			wantPreempted: sets.New("eng-beta/old"),
+			wantLeft: map[string][]string{
+				"eng-beta": {"eng-beta/new"},
 			},
 		},
 		"partial admission multiple variable pod sets": {
@@ -959,8 +1234,8 @@
 					).
 					Obj(),
 			},
-			wantLeft: map[string]sets.Set[string]{
-				"sales": sets.New("sales/new"),
+			wantLeft: map[string][]string{
+				"sales": {"sales/new"},
 			},
 			disablePartialAdmission: true,
 		},
@@ -1065,19 +1340,6 @@
 					Assignment("r1", "default", "16").AssignmentPodCount(1).
 					Obj(),
 			},
-<<<<<<< HEAD
-			wantLeft: map[string]sets.Set[string]{
-				"cq2": sets.New("sales/wl2"),
-			},
-		},
-	}
-
-	for name, tc := range cases {
-		t.Run(name, func(t *testing.T) {
-			if tc.disablePartialAdmission {
-				defer features.SetFeatureGateDuringTest(t, features.PartialAdmission, false)()
-			}
-=======
 			wantLeft: map[string][]string{
 				"cq2": {"sales/wl2"},
 			},
@@ -3038,27 +3300,21 @@
 
 	for _, tc := range cases {
 		t.Run(tc.name, func(t *testing.T) {
->>>>>>> cb285cf2
 			ctx, _ := utiltesting.ContextWithLog(t)
 			scheme := runtime.NewScheme()
 
-			allQueues := append(queues, tc.additionalLocalQueues...)
-			allClusterQueues := append(clusterQueues, tc.additionalClusterQueues...)
-
 			clientBuilder := utiltesting.NewClientBuilder().
-				WithLists(&kueue.WorkloadList{Items: tc.workloads}, &kueue.LocalQueueList{Items: allQueues}).
+				WithLists(&kueue.WorkloadList{Items: tc.admittedWorkloads},
+					&kueue.WorkloadList{Items: tc.workloads},
+					&kueue.ClusterQueueList{Items: tc.cqs},
+					&kueue.LocalQueueList{Items: queues}).
 				WithObjects(
-					&corev1.Namespace{ObjectMeta: metav1.ObjectMeta{Name: "eng-alpha", Labels: map[string]string{"dep": "eng"}}},
-					&corev1.Namespace{ObjectMeta: metav1.ObjectMeta{Name: "eng-beta", Labels: map[string]string{"dep": "eng"}}},
-					&corev1.Namespace{ObjectMeta: metav1.ObjectMeta{Name: "eng-gamma", Labels: map[string]string{"dep": "eng"}}},
-					&corev1.Namespace{ObjectMeta: metav1.ObjectMeta{Name: "sales", Labels: map[string]string{"dep": "sales"}}},
+					&corev1.Namespace{ObjectMeta: metav1.ObjectMeta{Name: "default"}},
 				)
 			cl := clientBuilder.Build()
 			broadcaster := record.NewBroadcaster()
 			recorder := broadcaster.NewRecorder(scheme,
 				corev1.EventSource{Component: constants.AdmissionName})
-<<<<<<< HEAD
-=======
 			cqCache := cache.New(cl)
 			qManager := queue.NewManager(cl, cqCache)
 			// Workloads are loaded into queues or clusterQueues as we add them.
@@ -3299,108 +3555,55 @@
 			}).WithObjects(objs...).WithStatusSubresource(objs...).Build()
 			broadcaster := record.NewBroadcaster()
 			recorder := broadcaster.NewRecorder(scheme, corev1.EventSource{Component: constants.AdmissionName})
->>>>>>> cb285cf2
 			cqCache := cache.New(cl)
 			qManager := queue.NewManager(cl, cqCache)
-			// Workloads are loaded into queues or clusterQueues as we add them.
-			for _, q := range allQueues {
-				if err := qManager.AddLocalQueue(ctx, &q); err != nil {
-					t.Fatalf("Inserting queue %s/%s in manager: %v", q.Namespace, q.Name, err)
-				}
-			}
-			for i := range resourceFlavors {
-				cqCache.AddOrUpdateResourceFlavor(resourceFlavors[i])
-			}
-			for _, cq := range allClusterQueues {
-				if err := cqCache.AddClusterQueue(ctx, &cq); err != nil {
-					t.Fatalf("Inserting clusterQueue %s in cache: %v", cq.Name, err)
-				}
-				if err := qManager.AddClusterQueue(ctx, &cq); err != nil {
-					t.Fatalf("Inserting clusterQueue %s in manager: %v", cq.Name, err)
-				}
-			}
 			scheduler := New(qManager, cqCache, cl, recorder)
-			gotScheduled := make(map[string]kueue.Admission)
-			var mu sync.Mutex
-			scheduler.applyAdmission = func(ctx context.Context, w *kueue.Workload) error {
-				if tc.admissionError != nil {
-					return tc.admissionError
-				}
-				mu.Lock()
-				gotScheduled[workload.Key(w)] = *w.Status.Admission
-				mu.Unlock()
-				return nil
-			}
-			wg := sync.WaitGroup{}
-			scheduler.setAdmissionRoutineWrapper(routine.NewWrapper(
-				func() { wg.Add(1) },
-				func() { wg.Done() },
-			))
-			gotPreempted := sets.New[string]()
-			scheduler.preemptor.OverrideApply(func(_ context.Context, w *kueue.Workload) error {
-				mu.Lock()
-				gotPreempted.Insert(workload.Key(w))
-				mu.Unlock()
-				return nil
-			})
-
-			ctx, cancel := context.WithTimeout(ctx, queueingTimeout)
-			go qManager.CleanUpOnContext(ctx)
-			defer cancel()
-
-			scheduler.schedule(ctx)
-			wg.Wait()
-
-			wantScheduled := make(map[string]kueue.Admission)
-			for _, key := range tc.wantScheduled {
-				wantScheduled[key] = tc.wantAssignments[key]
-			}
-			if diff := cmp.Diff(wantScheduled, gotScheduled); diff != "" {
-				t.Errorf("Unexpected scheduled workloads (-want,+got):\n%s", diff)
-			}
-
-			if diff := cmp.Diff(tc.wantPreempted, gotPreempted); diff != "" {
-				t.Errorf("Unexpected preemptions (-want,+got):\n%s", diff)
-			}
-
-			// Verify assignments in cache.
-			gotAssignments := make(map[string]kueue.Admission)
-			snapshot := cqCache.Snapshot()
-			for cqName, c := range snapshot.ClusterQueues {
-				for name, w := range c.Workloads {
-					if !workload.HasQuotaReservation(w.Obj) {
-						t.Errorf("Workload %s is not admitted by a clusterQueue, but it is found as member of clusterQueue %s in the cache", name, cqName)
-					} else if string(w.Obj.Status.Admission.ClusterQueue) != cqName {
-						t.Errorf("Workload %s is admitted by clusterQueue %s, but it is found as member of clusterQueue %s in the cache", name, w.Obj.Status.Admission.ClusterQueue, cqName)
-					} else {
-						gotAssignments[name] = *w.Obj.Status.Admission
-					}
-				}
-			}
-			if len(gotAssignments) == 0 {
-				gotAssignments = nil
-			}
-			if diff := cmp.Diff(tc.wantAssignments, gotAssignments); diff != "" {
-				t.Errorf("Unexpected assigned clusterQueues in cache (-want,+got):\n%s", diff)
-			}
+			if err := qManager.AddLocalQueue(ctx, q1); err != nil {
+				t.Fatalf("Inserting queue %s/%s in manager: %v", q1.Namespace, q1.Name, err)
+			}
+			if err := qManager.AddClusterQueue(ctx, cq); err != nil {
+				t.Fatalf("Inserting clusterQueue %s in manager: %v", cq.Name, err)
+			}
+			if err := cqCache.AddClusterQueue(ctx, cq); err != nil {
+				t.Fatalf("Inserting clusterQueue %s to cache: %v", cq.Name, err)
+			}
+			if !cqCache.ClusterQueueActive(cq.Name) {
+				t.Fatalf("Status of ClusterQueue %s should be active", cq.Name)
+			}
+
+			wInfos := qManager.Heads(ctx)
+			if len(wInfos) != 1 {
+				t.Fatalf("Failed getting heads in cluster queue")
+			}
+			tc.e.Info = wInfos[0]
+			scheduler.requeueAndUpdate(ctx, tc.e)
 
 			qDump := qManager.Dump()
-			if diff := cmp.Diff(tc.wantLeft, qDump); diff != "" {
-				t.Errorf("Unexpected elements left in the queue (-want,+got):\n%s", diff)
-			}
-			qDumpInadmissible := qManager.DumpInadmissible()
-			if diff := cmp.Diff(tc.wantInadmissibleLeft, qDumpInadmissible); diff != "" {
-				t.Errorf("Unexpected elements left in inadmissible workloads (-want,+got):\n%s", diff)
+			if diff := cmp.Diff(tc.wantWorkloads, qDump, cmpDump...); diff != "" {
+				t.Errorf("Unexpected elements in the cluster queue (-want,+got):\n%s", diff)
+			}
+
+			inadmissibleDump := qManager.DumpInadmissible()
+			if diff := cmp.Diff(tc.wantInadmissible, inadmissibleDump, cmpDump...); diff != "" {
+				t.Errorf("Unexpected elements in the inadmissible stage of the cluster queue (-want,+got):\n%s", diff)
+			}
+
+			var updatedWl kueue.Workload
+			if err := cl.Get(ctx, client.ObjectKeyFromObject(w1), &updatedWl); err != nil {
+				t.Fatalf("Failed obtaining updated object: %v", err)
+			}
+			if diff := cmp.Diff(tc.wantStatus, updatedWl.Status, ignoreConditionTimestamps); diff != "" {
+				t.Errorf("Unexpected status after updating (-want,+got):\n%s", diff)
+			}
+			// Make sure a second call doesn't make unnecessary updates.
+			scheduler.requeueAndUpdate(ctx, tc.e)
+			if updates != tc.wantStatusUpdates {
+				t.Errorf("Observed %d status updates, want %d", updates, tc.wantStatusUpdates)
 			}
 		})
 	}
 }
 
-<<<<<<< HEAD
-func TestEntryOrdering(t *testing.T) {
-	now := time.Now()
-	input := []entry{
-=======
 func TestResourcesToReserve(t *testing.T) {
 	resourceFlavors := []*kueue.ResourceFlavor{
 		utiltesting.MakeResourceFlavor("on-demand").Obj(),
@@ -3433,236 +3636,116 @@
 		cqUsage         resources.FlavorResourceQuantities
 		wantReserved    resources.FlavorResourceQuantities
 	}{
->>>>>>> cb285cf2
-		{
-			Info: workload.Info{
-				Obj: &kueue.Workload{ObjectMeta: metav1.ObjectMeta{
-					Name:              "old_borrowing",
-					CreationTimestamp: metav1.NewTime(now),
-				}},
-			},
-			assignment: flavorassigner.Assignment{
-				TotalBorrow: cache.FlavorResourceQuantities{
-					"flavor": {},
-				},
-			},
-		},
-		{
-			Info: workload.Info{
-				Obj: &kueue.Workload{ObjectMeta: metav1.ObjectMeta{
-					Name:              "old",
-					CreationTimestamp: metav1.NewTime(now.Add(time.Second)),
-				}},
-			},
-		},
-		{
-			Info: workload.Info{
-				Obj: &kueue.Workload{ObjectMeta: metav1.ObjectMeta{
-					Name:              "new",
-					CreationTimestamp: metav1.NewTime(now.Add(3 * time.Second)),
-				}},
-			},
-		},
-		{
-			Info: workload.Info{
-				Obj: &kueue.Workload{ObjectMeta: metav1.ObjectMeta{
-					Name:              "high_pri_borrowing",
-					CreationTimestamp: metav1.NewTime(now.Add(3 * time.Second)),
-				}, Spec: kueue.WorkloadSpec{
-					Priority: ptr.To[int32](1),
-				}},
-			},
-			assignment: flavorassigner.Assignment{
-				TotalBorrow: cache.FlavorResourceQuantities{
-					"flavor": {},
-				},
-			},
-		},
-		{
-			Info: workload.Info{
-				Obj: &kueue.Workload{ObjectMeta: metav1.ObjectMeta{
-					Name:              "new_high_pri",
-					CreationTimestamp: metav1.NewTime(now.Add(3 * time.Second)),
-				}, Spec: kueue.WorkloadSpec{
-					Priority: ptr.To[int32](1),
-				}},
-			},
-		},
-		{
-			Info: workload.Info{
-				Obj: &kueue.Workload{ObjectMeta: metav1.ObjectMeta{
-					Name:              "new_borrowing",
-					CreationTimestamp: metav1.NewTime(now.Add(3 * time.Second)),
-				}},
-			},
-			assignment: flavorassigner.Assignment{
-				TotalBorrow: cache.FlavorResourceQuantities{
-					"flavor": {},
-				},
-			},
-		},
-		{
-			Info: workload.Info{
-				Obj: &kueue.Workload{
-					ObjectMeta: metav1.ObjectMeta{
-						Name:              "evicted_borrowing",
-						CreationTimestamp: metav1.NewTime(now),
-					},
-					Status: kueue.WorkloadStatus{
-						Conditions: []metav1.Condition{
-							{
-								Type:               kueue.WorkloadEvicted,
-								Status:             metav1.ConditionTrue,
-								LastTransitionTime: metav1.NewTime(now.Add(2 * time.Second)),
-								Reason:             kueue.WorkloadEvictedByPodsReadyTimeout,
-							},
-						},
-					},
-				},
-			},
-			assignment: flavorassigner.Assignment{
-				TotalBorrow: cache.FlavorResourceQuantities{
-					"flavor": {},
-				},
-			},
-		},
-		{
-			Info: workload.Info{
-				Obj: &kueue.Workload{
-					ObjectMeta: metav1.ObjectMeta{
-						Name:              "recently_evicted",
-						CreationTimestamp: metav1.NewTime(now),
-					},
-					Status: kueue.WorkloadStatus{
-						Conditions: []metav1.Condition{
-							{
-								Type:               kueue.WorkloadEvicted,
-								Status:             metav1.ConditionTrue,
-								LastTransitionTime: metav1.NewTime(now.Add(2 * time.Second)),
-								Reason:             kueue.WorkloadEvictedByPodsReadyTimeout,
-							},
-						},
-					},
-				},
-			},
-		},
-	}
-	sort.Sort(entryOrdering(input))
-	order := make([]string, len(input))
-	for i, e := range input {
-		order[i] = e.Obj.Name
-	}
-	wantOrder := []string{"new_high_pri", "old", "recently_evicted", "new", "high_pri_borrowing", "old_borrowing", "evicted_borrowing", "new_borrowing"}
-	if diff := cmp.Diff(wantOrder, order); diff != "" {
-		t.Errorf("Unexpected order (-want,+got):\n%s", diff)
-	}
-}
-
-func TestLastSchedulingContext(t *testing.T) {
-	resourceFlavors := []*kueue.ResourceFlavor{
-		{ObjectMeta: metav1.ObjectMeta{Name: "on-demand"}},
-		{ObjectMeta: metav1.ObjectMeta{Name: "spot"}},
-	}
-	clusterQueue := []kueue.ClusterQueue{
-		*utiltesting.MakeClusterQueue("eng-alpha").
-			QueueingStrategy(kueue.StrictFIFO).
-			Preemption(kueue.ClusterQueuePreemption{
-				WithinClusterQueue: kueue.PreemptionPolicyLowerPriority,
-			}).
-			FlavorFungibility(kueue.FlavorFungibility{
-				WhenCanPreempt: kueue.Preempt,
-			}).
-			ResourceGroup(
-				*utiltesting.MakeFlavorQuotas("on-demand").
-					Resource(corev1.ResourceCPU, "50", "50").Obj(),
-				*utiltesting.MakeFlavorQuotas("spot").
-					Resource(corev1.ResourceCPU, "100", "0").Obj(),
-			).Obj(),
-	}
-	clusterQueue_cohort := []kueue.ClusterQueue{
-		*utiltesting.MakeClusterQueue("eng-cohort-alpha").
-			Cohort("cohort").
-			QueueingStrategy(kueue.StrictFIFO).
-			Preemption(kueue.ClusterQueuePreemption{
-				WithinClusterQueue:  kueue.PreemptionPolicyNever,
-				ReclaimWithinCohort: kueue.PreemptionPolicyLowerPriority,
-			}).
-			FlavorFungibility(kueue.FlavorFungibility{
-				WhenCanPreempt: kueue.Preempt,
-				WhenCanBorrow:  kueue.Borrow,
-			}).
-			ResourceGroup(
-				*utiltesting.MakeFlavorQuotas("on-demand").
-					Resource(corev1.ResourceCPU, "50", "50").Obj(),
-				*utiltesting.MakeFlavorQuotas("spot").
-					Resource(corev1.ResourceCPU, "100", "0").Obj(),
-			).Obj(),
-		*utiltesting.MakeClusterQueue("eng-cohort-beta").
-			Cohort("cohort").
-			QueueingStrategy(kueue.StrictFIFO).
-			Preemption(kueue.ClusterQueuePreemption{
-				WithinClusterQueue:  kueue.PreemptionPolicyNever,
-				ReclaimWithinCohort: kueue.PreemptionPolicyLowerPriority,
-			}).
-			FlavorFungibility(kueue.FlavorFungibility{
-				WhenCanPreempt: kueue.Preempt,
-				WhenCanBorrow:  kueue.Borrow,
-			}).
-			ResourceGroup(
-				*utiltesting.MakeFlavorQuotas("on-demand").
-					Resource(corev1.ResourceCPU, "50", "50").Obj(),
-				*utiltesting.MakeFlavorQuotas("spot").
-					Resource(corev1.ResourceCPU, "100", "0").Obj(),
-			).Obj(),
-		*utiltesting.MakeClusterQueue("eng-cohort-theta").
-			Cohort("cohort").
-			QueueingStrategy(kueue.StrictFIFO).
-			Preemption(kueue.ClusterQueuePreemption{
-				WithinClusterQueue:  kueue.PreemptionPolicyNever,
-				ReclaimWithinCohort: kueue.PreemptionPolicyLowerPriority,
-			}).
-			FlavorFungibility(kueue.FlavorFungibility{
-				WhenCanPreempt: kueue.TryNextFlavor,
-				WhenCanBorrow:  kueue.TryNextFlavor,
-			}).
-			ResourceGroup(
-				*utiltesting.MakeFlavorQuotas("on-demand").
-					Resource(corev1.ResourceCPU, "50", "50").Obj(),
-				*utiltesting.MakeFlavorQuotas("spot").
-					Resource(corev1.ResourceCPU, "100", "0").Obj(),
-			).Obj(),
-	}
-
-	queues := []kueue.LocalQueue{
-		{
-			ObjectMeta: metav1.ObjectMeta{
-				Namespace: "default",
-				Name:      "main",
-			},
-			Spec: kueue.LocalQueueSpec{
-				ClusterQueue: "eng-alpha",
-			},
-		},
-		{
-			ObjectMeta: metav1.ObjectMeta{
-				Namespace: "default",
-				Name:      "main-alpha",
-			},
-			Spec: kueue.LocalQueueSpec{
-				ClusterQueue: "eng-cohort-alpha",
-			},
-		},
-<<<<<<< HEAD
-		{
-			ObjectMeta: metav1.ObjectMeta{
-				Namespace: "default",
-				Name:      "main-beta",
-			},
-			Spec: kueue.LocalQueueSpec{
-				ClusterQueue: "eng-cohort-beta",
-			},
-		},
-=======
+		{
+			name:           "Reserved memory and gpu less than assignment usage, assignment preempts",
+			assignmentMode: flavorassigner.Preempt,
+			assignmentUsage: resources.FlavorResourceQuantities{
+				{Flavor: kueue.ResourceFlavorReference("on-demand"), Resource: corev1.ResourceMemory}: 50,
+				{Flavor: kueue.ResourceFlavorReference("model-a"), Resource: "gpu"}:                   6,
+			},
+			cqUsage: resources.FlavorResourceQuantities{
+				{Flavor: kueue.ResourceFlavorReference("on-demand"), Resource: corev1.ResourceMemory}: 60,
+				{Flavor: kueue.ResourceFlavorReference("spot"), Resource: corev1.ResourceMemory}:      50,
+				{Flavor: kueue.ResourceFlavorReference("model-a"), Resource: "gpu"}:                   6,
+				{Flavor: kueue.ResourceFlavorReference("model-b"), Resource: "gpu"}:                   2,
+			},
+			wantReserved: resources.FlavorResourceQuantities{
+				{Flavor: kueue.ResourceFlavorReference("on-demand"), Resource: corev1.ResourceMemory}: 40,
+				{Flavor: kueue.ResourceFlavorReference("model-a"), Resource: "gpu"}:                   4,
+			},
+		},
+		{
+			name:           "Reserved memory equal assignment usage, assignment preempts",
+			assignmentMode: flavorassigner.Preempt,
+			assignmentUsage: resources.FlavorResourceQuantities{
+				{Flavor: kueue.ResourceFlavorReference("on-demand"), Resource: corev1.ResourceMemory}: 30,
+				{Flavor: kueue.ResourceFlavorReference("model-a"), Resource: "gpu"}:                   2,
+			},
+			cqUsage: resources.FlavorResourceQuantities{
+				{Flavor: kueue.ResourceFlavorReference("on-demand"), Resource: corev1.ResourceMemory}: 60,
+				{Flavor: kueue.ResourceFlavorReference("spot"), Resource: corev1.ResourceMemory}:      50,
+				{Flavor: kueue.ResourceFlavorReference("model-a"), Resource: "gpu"}:                   2,
+				{Flavor: kueue.ResourceFlavorReference("model-b"), Resource: "gpu"}:                   2,
+			},
+			wantReserved: resources.FlavorResourceQuantities{
+				{Flavor: kueue.ResourceFlavorReference("on-demand"), Resource: corev1.ResourceMemory}: 30,
+				{Flavor: kueue.ResourceFlavorReference("model-a"), Resource: "gpu"}:                   2,
+			},
+		},
+		{
+			name:           "Reserved memory equal assignment usage, assignment fits",
+			assignmentMode: flavorassigner.Fit,
+			assignmentUsage: resources.FlavorResourceQuantities{
+				{Flavor: kueue.ResourceFlavorReference("on-demand"), Resource: corev1.ResourceMemory}: 50,
+				{Flavor: kueue.ResourceFlavorReference("model-a"), Resource: "gpu"}:                   2,
+			},
+			cqUsage: resources.FlavorResourceQuantities{
+				{Flavor: kueue.ResourceFlavorReference("on-demand"), Resource: corev1.ResourceMemory}: 60,
+				{Flavor: kueue.ResourceFlavorReference("spot"), Resource: corev1.ResourceMemory}:      50,
+				{Flavor: kueue.ResourceFlavorReference("model-a"), Resource: "gpu"}:                   2,
+				{Flavor: kueue.ResourceFlavorReference("model-b"), Resource: "gpu"}:                   2,
+			},
+			wantReserved: resources.FlavorResourceQuantities{
+				{Flavor: kueue.ResourceFlavorReference("on-demand"), Resource: corev1.ResourceMemory}: 50,
+				{Flavor: kueue.ResourceFlavorReference("model-a"), Resource: "gpu"}:                   2,
+			},
+		},
+		{
+			name:           "Reserved memory is 0, CQ is borrowing, assignment preempts without borrowing",
+			assignmentMode: flavorassigner.Preempt,
+			assignmentUsage: resources.FlavorResourceQuantities{
+				{Flavor: kueue.ResourceFlavorReference("spot"), Resource: corev1.ResourceMemory}: 50,
+				{Flavor: kueue.ResourceFlavorReference("model-b"), Resource: "gpu"}:              2,
+			},
+			cqUsage: resources.FlavorResourceQuantities{
+				{Flavor: kueue.ResourceFlavorReference("on-demand"), Resource: corev1.ResourceMemory}: 60,
+				{Flavor: kueue.ResourceFlavorReference("spot"), Resource: corev1.ResourceMemory}:      60,
+				{Flavor: kueue.ResourceFlavorReference("model-a"), Resource: "gpu"}:                   2,
+				{Flavor: kueue.ResourceFlavorReference("model-b"), Resource: "gpu"}:                   10,
+			},
+			wantReserved: resources.FlavorResourceQuantities{
+				{Flavor: kueue.ResourceFlavorReference("spot"), Resource: corev1.ResourceMemory}: 0,
+				{Flavor: kueue.ResourceFlavorReference("model-b"), Resource: "gpu"}:              0,
+			},
+		},
+		{
+			name:           "Reserved memory cut by nominal+borrowing quota, assignment preempts and borrows",
+			assignmentMode: flavorassigner.Preempt,
+			borrowing:      true,
+			assignmentUsage: resources.FlavorResourceQuantities{
+				{Flavor: kueue.ResourceFlavorReference("spot"), Resource: corev1.ResourceMemory}: 50,
+				{Flavor: kueue.ResourceFlavorReference("model-b"), Resource: "gpu"}:              2,
+			},
+			cqUsage: resources.FlavorResourceQuantities{
+				{Flavor: kueue.ResourceFlavorReference("on-demand"), Resource: corev1.ResourceMemory}: 60,
+				{Flavor: kueue.ResourceFlavorReference("spot"), Resource: corev1.ResourceMemory}:      60,
+				{Flavor: kueue.ResourceFlavorReference("model-a"), Resource: "gpu"}:                   2,
+				{Flavor: kueue.ResourceFlavorReference("model-b"), Resource: "gpu"}:                   10,
+			},
+			wantReserved: resources.FlavorResourceQuantities{
+				{Flavor: kueue.ResourceFlavorReference("spot"), Resource: corev1.ResourceMemory}: 40,
+				{Flavor: kueue.ResourceFlavorReference("model-b"), Resource: "gpu"}:              2,
+			},
+		},
+		{
+			name:           "Reserved memory equal assignment usage, CQ borrowing limit is nil",
+			assignmentMode: flavorassigner.Preempt,
+			borrowing:      true,
+			assignmentUsage: resources.FlavorResourceQuantities{
+				{Flavor: kueue.ResourceFlavorReference("on-demand"), Resource: corev1.ResourceMemory}: 50,
+				{Flavor: kueue.ResourceFlavorReference("model-b"), Resource: "gpu"}:                   2,
+			},
+			cqUsage: resources.FlavorResourceQuantities{
+				{Flavor: kueue.ResourceFlavorReference("on-demand"), Resource: corev1.ResourceMemory}: 60,
+				{Flavor: kueue.ResourceFlavorReference("spot"), Resource: corev1.ResourceMemory}:      60,
+				{Flavor: kueue.ResourceFlavorReference("model-a"), Resource: "gpu"}:                   2,
+				{Flavor: kueue.ResourceFlavorReference("model-b"), Resource: "gpu"}:                   10,
+			},
+			wantReserved: resources.FlavorResourceQuantities{
+				{Flavor: kueue.ResourceFlavorReference("on-demand"), Resource: corev1.ResourceMemory}: 50,
+				{Flavor: kueue.ResourceFlavorReference("model-b"), Resource: "gpu"}:                   2,
+			},
+		},
 	}
 	for _, tc := range cases {
 		t.Run(tc.name, func(t *testing.T) {
@@ -3753,39 +3836,36 @@
 			Resource(corev1.ResourceMemory, "50Gi").Obj()).
 		Obj()
 	queues := []kueue.LocalQueue{
->>>>>>> cb285cf2
 		{
 			ObjectMeta: metav1.ObjectMeta{
 				Namespace: "default",
-				Name:      "main-theta",
+				Name:      "tas-main",
 			},
 			Spec: kueue.LocalQueueSpec{
-				ClusterQueue: "eng-cohort-theta",
+				ClusterQueue: "tas-main",
 			},
 		},
 	}
-	wl := utiltesting.MakeWorkload("low-1", "default").
-		Request(corev1.ResourceCPU, "50").
-		ReserveQuota(utiltesting.MakeAdmission("eng-alpha").Assignment(corev1.ResourceCPU, "on-demand", "50").Obj()).
-		Admitted(true).
-		Obj()
-	cases := []struct {
-		name                           string
-		cqs                            []kueue.ClusterQueue
-		admittedWorkloads              []kueue.Workload
-		workloads                      []kueue.Workload
-		deletedWorkloads               []kueue.Workload
-		wantPreempted                  sets.Set[string]
-		wantAdmissionsOnFirstSchedule  map[string]kueue.Admission
-		wantAdmissionsOnSecondSchedule map[string]kueue.Admission
+	eventIgnoreMessage := cmpopts.IgnoreFields(utiltesting.EventRecord{}, "Message")
+	cases := map[string]struct {
+		nodes           []corev1.Node
+		pods            []corev1.Pod
+		topologies      []kueuealpha.Topology
+		resourceFlavors []kueue.ResourceFlavor
+		clusterQueues   []kueue.ClusterQueue
+		workloads       []kueue.Workload
+
+		// wantNewAssignments is a summary of all new admissions in the cache after this cycle.
+		wantNewAssignments map[string]kueue.Admission
+		// wantLeft is the workload keys that are left in the queues after this cycle.
+		wantLeft map[string][]string
+		// wantInadmissibleLeft is the workload keys that are left in the inadmissible state after this cycle.
+		wantInadmissibleLeft map[string][]string
+		// wantEvents asserts on the events, the comparison options are passed by eventCmpOpts
+		wantEvents []utiltesting.EventRecord
+		// eventCmpOpts are the comparison options for the events
+		eventCmpOpts []cmp.Option
 	}{
-<<<<<<< HEAD
-		{
-			name: "scheduling context not changed",
-			cqs:  clusterQueue,
-			admittedWorkloads: []kueue.Workload{
-				*wl,
-=======
 		"workload requiring TAS skips the non-TAS flavor": {
 			nodes:           defaultSingleNode,
 			topologies:      []kueuealpha.Topology{defaultSingleLevelTopology},
@@ -3998,29 +4078,34 @@
 					Reason:    "Admitted",
 					EventType: corev1.EventTypeNormal,
 				},
->>>>>>> cb285cf2
-			},
-			workloads: []kueue.Workload{
-				*utiltesting.MakeWorkload("preemptor", "default").
-					Queue("main").
-					Request(corev1.ResourceCPU, "20").
-					Obj(),
-			},
-			deletedWorkloads:              []kueue.Workload{},
-			wantPreempted:                 sets.Set[string]{},
-			wantAdmissionsOnFirstSchedule: map[string]kueue.Admission{},
-			wantAdmissionsOnSecondSchedule: map[string]kueue.Admission{
-				"default/preemptor": *utiltesting.MakeAdmission("eng-alpha").Assignment(corev1.ResourceCPU, "spot", "20").Obj(),
-				"default/low-1":     *utiltesting.MakeAdmission("eng-alpha").Assignment(corev1.ResourceCPU, "on-demand", "50").Obj(),
-			},
-		},
-<<<<<<< HEAD
-		{
-			name: "some workloads were deleted",
-			cqs:  clusterQueue,
-			admittedWorkloads: []kueue.Workload{
-				*wl,
-=======
+			},
+		},
+		"workload requests topology level which is not present in topology": {
+			nodes:           defaultSingleNode,
+			topologies:      []kueuealpha.Topology{defaultSingleLevelTopology},
+			resourceFlavors: []kueue.ResourceFlavor{defaultTASFlavor},
+			clusterQueues:   []kueue.ClusterQueue{defaultClusterQueue},
+			workloads: []kueue.Workload{
+				*utiltesting.MakeWorkload("foo", "default").
+					Queue("tas-main").
+					PodSets(*utiltesting.MakePodSet("one", 1).
+						RequiredTopologyRequest("cloud.com/non-existing").
+						Request(corev1.ResourceCPU, "1").
+						Obj()).
+					Obj(),
+			},
+			wantInadmissibleLeft: map[string][]string{
+				"tas-main": {"default/foo"},
+			},
+			wantEvents: []utiltesting.EventRecord{
+				{
+					Key:       types.NamespacedName{Namespace: "default", Name: "foo"},
+					EventType: "Warning",
+					Reason:    "Pending",
+					Message:   "failed to assign flavors to pod set one: no flavor assigned",
+				},
+			},
+		},
 		"workload requests topology level which is only present in second flavor": {
 			nodes: []corev1.Node{
 				*testingnode.MakeNode("x1").
@@ -4051,43 +4136,46 @@
 						*utiltesting.MakeFlavorQuotas("tas-custom-flavor").
 							Resource(corev1.ResourceCPU, "50").Obj()).
 					Obj(),
->>>>>>> cb285cf2
-			},
-			workloads: []kueue.Workload{
-				*utiltesting.MakeWorkload("preemptor", "default").
-					Queue("main").
-					Request(corev1.ResourceCPU, "20").
-					Obj(),
-			},
-			deletedWorkloads: []kueue.Workload{
-				*wl,
-			},
-			wantPreempted:                 sets.Set[string]{},
-			wantAdmissionsOnFirstSchedule: map[string]kueue.Admission{},
-			wantAdmissionsOnSecondSchedule: map[string]kueue.Admission{
-				"default/preemptor": *utiltesting.MakeAdmission("eng-alpha").Assignment(corev1.ResourceCPU, "on-demand", "20").Obj(),
-			},
-		},
-<<<<<<< HEAD
-		{
-			name: "borrow before next flavor",
-			cqs:  clusterQueue_cohort,
-			admittedWorkloads: []kueue.Workload{
-				*utiltesting.MakeWorkload("placeholder", "default").
-					Request(corev1.ResourceCPU, "50").
-					ReserveQuota(utiltesting.MakeAdmission("eng-cohort-alpha").Assignment(corev1.ResourceCPU, "on-demand", "50").Obj()).
-					Admitted(true).
-					Obj(),
-			},
-			workloads: []kueue.Workload{
-				*utiltesting.MakeWorkload("borrower", "default").
-					Queue("main-alpha").
-					Request(corev1.ResourceCPU, "20").
-					Obj(),
-				*utiltesting.MakeWorkload("workload1", "default").
-					Queue("main-beta").
-					Request(corev1.ResourceCPU, "20").
-=======
+			},
+			workloads: []kueue.Workload{
+				*utiltesting.MakeWorkload("foo", "default").
+					Queue("tas-main").
+					PodSets(*utiltesting.MakePodSet("one", 1).
+						RequiredTopologyRequest("cloud.com/custom-level").
+						Request(corev1.ResourceCPU, "1").
+						Obj()).
+					Obj(),
+			},
+			wantNewAssignments: map[string]kueue.Admission{
+				"default/foo": *utiltesting.MakeAdmission("tas-main", "one").
+					Assignment(corev1.ResourceCPU, "tas-custom-flavor", "1").
+					AssignmentPodCount(1).
+					TopologyAssignment(&kueue.TopologyAssignment{
+						Levels: []string{"cloud.com/custom-level"},
+						Domains: []kueue.TopologyDomainAssignment{
+							{
+								Count: 1,
+								Values: []string{
+									"x1",
+								},
+							},
+						},
+					}).Obj(),
+			},
+			eventCmpOpts: []cmp.Option{eventIgnoreMessage},
+			wantEvents: []utiltesting.EventRecord{
+				{
+					Key:       types.NamespacedName{Namespace: "default", Name: "foo"},
+					Reason:    "QuotaReserved",
+					EventType: corev1.EventTypeNormal,
+				},
+				{
+					Key:       types.NamespacedName{Namespace: "default", Name: "foo"},
+					Reason:    "Admitted",
+					EventType: corev1.EventTypeNormal,
+				},
+			},
+		},
 		"workload does not get scheduled as it does not fit within the node capacity": {
 			nodes:           defaultSingleNode,
 			topologies:      []kueuealpha.Topology{defaultSingleLevelTopology},
@@ -4150,21 +4238,11 @@
 						RequiredTopologyRequest(corev1.LabelHostname).
 						Request(corev1.ResourceCPU, "1").
 						Obj()).
->>>>>>> cb285cf2
-					Obj(),
-			},
-			deletedWorkloads: []kueue.Workload{},
-			wantPreempted:    sets.Set[string]{},
-			wantAdmissionsOnFirstSchedule: map[string]kueue.Admission{
-				"default/workload1": *utiltesting.MakeAdmission("eng-cohort-beta").Assignment(corev1.ResourceCPU, "on-demand", "20").Obj(),
-				"default/borrower":  *utiltesting.MakeAdmission("eng-cohort-alpha").Assignment(corev1.ResourceCPU, "on-demand", "20").Obj(),
-			},
-<<<<<<< HEAD
-			wantAdmissionsOnSecondSchedule: map[string]kueue.Admission{
-				"default/placeholder": *utiltesting.MakeAdmission("eng-cohort-alpha").Assignment(corev1.ResourceCPU, "on-demand", "50").Obj(),
-				"default/workload1":   *utiltesting.MakeAdmission("eng-cohort-beta").Assignment(corev1.ResourceCPU, "on-demand", "20").Obj(),
-				"default/borrower":    *utiltesting.MakeAdmission("eng-cohort-alpha").Assignment(corev1.ResourceCPU, "on-demand", "20").Obj(),
-=======
+					Obj(),
+			},
+			wantInadmissibleLeft: map[string][]string{
+				"tas-main": {"default/foo"},
+			},
 			wantEvents: []utiltesting.EventRecord{
 				{
 					Key:       types.NamespacedName{Namespace: "default", Name: "foo"},
@@ -4172,65 +4250,31 @@
 					Reason:    "Pending",
 					Message:   `couldn't assign flavors to pod set one: topology "tas-single-level" doesn't allow to fit any of 1 pod(s)`,
 				},
->>>>>>> cb285cf2
-			},
-		},
-		{
-			name: "borrow after all flavors",
-			cqs:  clusterQueue_cohort,
-			admittedWorkloads: []kueue.Workload{
-				*utiltesting.MakeWorkload("placeholder", "default").
-					Request(corev1.ResourceCPU, "50").
-					ReserveQuota(utiltesting.MakeAdmission("eng-cohort-alpha").Assignment(corev1.ResourceCPU, "on-demand", "50").Obj()).
-					Admitted(true).
-					Obj(),
-				*utiltesting.MakeWorkload("placeholder1", "default").
-					Request(corev1.ResourceCPU, "50").
-					ReserveQuota(utiltesting.MakeAdmission("eng-cohort-theta").Assignment(corev1.ResourceCPU, "on-demand", "50").Obj()).
-					Admitted(true).
-					Obj(),
-			},
-			workloads: []kueue.Workload{
-<<<<<<< HEAD
-				*utiltesting.MakeWorkload("workload", "default").
-					Queue("main-theta").
-					Request(corev1.ResourceCPU, "20").
-=======
+			},
+		},
+		"workload does not get scheduled as the node capacity is already used by a non-TAS pod": {
+			nodes: defaultSingleNode,
+			pods: []corev1.Pod{
+				*testingpod.MakePod("test-pending", "test-ns").NodeName("x1").
+					StatusPhase(corev1.PodPending).
+					Request(corev1.ResourceCPU, "600m").
+					Obj(),
+			},
+			topologies:      []kueuealpha.Topology{defaultSingleLevelTopology},
+			resourceFlavors: []kueue.ResourceFlavor{defaultTASFlavor},
+			clusterQueues:   []kueue.ClusterQueue{defaultClusterQueue},
+			workloads: []kueue.Workload{
 				*utiltesting.MakeWorkload("foo", "default").
 					Queue("tas-main").
 					PodSets(*utiltesting.MakePodSet("one", 1).
 						RequiredTopologyRequest(corev1.LabelHostname).
 						Request(corev1.ResourceCPU, "1").
 						Obj()).
->>>>>>> cb285cf2
-					Obj(),
-			},
-			deletedWorkloads: []kueue.Workload{},
-			wantPreempted:    sets.Set[string]{},
-			wantAdmissionsOnFirstSchedule: map[string]kueue.Admission{
-				"default/workload": *utiltesting.MakeAdmission("eng-cohort-theta").Assignment(corev1.ResourceCPU, "spot", "20").Obj(),
-			},
-<<<<<<< HEAD
-			wantAdmissionsOnSecondSchedule: map[string]kueue.Admission{
-				"default/placeholder":  *utiltesting.MakeAdmission("eng-cohort-alpha").Assignment(corev1.ResourceCPU, "on-demand", "50").Obj(),
-				"default/placeholder1": *utiltesting.MakeAdmission("eng-cohort-theta").Assignment(corev1.ResourceCPU, "on-demand", "50").Obj(),
-				"default/workload":     *utiltesting.MakeAdmission("eng-cohort-theta").Assignment(corev1.ResourceCPU, "spot", "20").Obj(),
-			},
-		},
-		{
-			name: "when the next flavor is full",
-			cqs:  clusterQueue_cohort,
-			admittedWorkloads: []kueue.Workload{
-				*utiltesting.MakeWorkload("placeholder", "default").
-					Request(corev1.ResourceCPU, "40").
-					ReserveQuota(utiltesting.MakeAdmission("eng-cohort-alpha").Assignment(corev1.ResourceCPU, "on-demand", "40").Obj()).
-					Admitted(true).
-					Obj(),
-				*utiltesting.MakeWorkload("placeholder1", "default").
-					Request(corev1.ResourceCPU, "40").
-					ReserveQuota(utiltesting.MakeAdmission("eng-cohort-theta").Assignment(corev1.ResourceCPU, "on-demand", "40").Obj()).
-					Admitted(true).
-=======
+					Obj(),
+			},
+			wantInadmissibleLeft: map[string][]string{
+				"tas-main": {"default/foo"},
+			},
 			wantEvents: []utiltesting.EventRecord{
 				{
 					Key:       types.NamespacedName{Namespace: "default", Name: "foo"},
@@ -4260,37 +4304,60 @@
 						RequiredTopologyRequest(corev1.LabelHostname).
 						Request(corev1.ResourceCPU, "500m").
 						Obj()).
->>>>>>> cb285cf2
-					Obj(),
-				*utiltesting.MakeWorkload("placeholder2", "default").
-					Request(corev1.ResourceCPU, "100").
-					ReserveQuota(utiltesting.MakeAdmission("eng-cohort-theta").Assignment(corev1.ResourceCPU, "spot", "100").Obj()).
+					Obj(),
+				*utiltesting.MakeWorkload("bar-admitted", "default").
+					Queue("tas-main").
+					ReserveQuota(
+						utiltesting.MakeAdmission("tas-main", "one").
+							Assignment(corev1.ResourceCPU, "tas-default", "400m").
+							AssignmentPodCount(1).
+							TopologyAssignment(&kueue.TopologyAssignment{
+								Levels: utiltas.Levels(&defaultSingleLevelTopology),
+								Domains: []kueue.TopologyDomainAssignment{
+									{
+										Count: 1,
+										Values: []string{
+											"x1",
+										},
+									},
+								},
+							}).Obj(),
+					).
 					Admitted(true).
-<<<<<<< HEAD
-=======
 					PodSets(*utiltesting.MakePodSet("one", 1).
 						RequiredTopologyRequest(corev1.LabelHostname).
 						Request(corev1.ResourceCPU, "400m").
 						Obj()).
->>>>>>> cb285cf2
-					Obj(),
-			},
-			workloads: []kueue.Workload{
-				*utiltesting.MakeWorkload("workload", "default").
-					Queue("main-theta").
-					Request(corev1.ResourceCPU, "20").
-					Obj(),
-			},
-			deletedWorkloads: []kueue.Workload{},
-			wantPreempted:    sets.Set[string]{},
-			wantAdmissionsOnFirstSchedule: map[string]kueue.Admission{
-				"default/workload": *utiltesting.MakeAdmission("eng-cohort-theta").Assignment(corev1.ResourceCPU, "on-demand", "20").Obj(),
-			},
-			wantAdmissionsOnSecondSchedule: map[string]kueue.Admission{
-				"default/placeholder":  *utiltesting.MakeAdmission("eng-cohort-alpha").Assignment(corev1.ResourceCPU, "on-demand", "40").Obj(),
-				"default/placeholder1": *utiltesting.MakeAdmission("eng-cohort-theta").Assignment(corev1.ResourceCPU, "on-demand", "40").Obj(),
-				"default/placeholder2": *utiltesting.MakeAdmission("eng-cohort-theta").Assignment(corev1.ResourceCPU, "spot", "100").Obj(),
-				"default/workload":     *utiltesting.MakeAdmission("eng-cohort-theta").Assignment(corev1.ResourceCPU, "on-demand", "20").Obj(),
+					Obj(),
+			},
+			wantNewAssignments: map[string]kueue.Admission{
+				"default/foo": *utiltesting.MakeAdmission("tas-main", "one").
+					Assignment(corev1.ResourceCPU, "tas-default", "500m").
+					AssignmentPodCount(1).
+					TopologyAssignment(&kueue.TopologyAssignment{
+						Levels: utiltas.Levels(&defaultSingleLevelTopology),
+						Domains: []kueue.TopologyDomainAssignment{
+							{
+								Count: 1,
+								Values: []string{
+									"x1",
+								},
+							},
+						},
+					}).Obj(),
+			},
+			eventCmpOpts: []cmp.Option{eventIgnoreMessage},
+			wantEvents: []utiltesting.EventRecord{
+				{
+					Key:       types.NamespacedName{Namespace: "default", Name: "foo"},
+					Reason:    "QuotaReserved",
+					EventType: corev1.EventTypeNormal,
+				},
+				{
+					Key:       types.NamespacedName{Namespace: "default", Name: "foo"},
+					Reason:    "Admitted",
+					EventType: corev1.EventTypeNormal,
+				},
 			},
 		},
 		"workload gets admitted next to already admitted workload, multiple resources used": {
@@ -4592,33 +4659,26 @@
 			},
 		},
 	}
-
-	for _, tc := range cases {
-		t.Run(tc.name, func(t *testing.T) {
+	for name, tc := range cases {
+		t.Run(name, func(t *testing.T) {
+			features.SetFeatureGateDuringTest(t, features.TopologyAwareScheduling, true)
 			ctx, _ := utiltesting.ContextWithLog(t)
-			scheme := runtime.NewScheme()
 
 			clientBuilder := utiltesting.NewClientBuilder().
-				WithLists(&kueue.WorkloadList{Items: tc.admittedWorkloads},
+				WithLists(
 					&kueue.WorkloadList{Items: tc.workloads},
-					&kueue.ClusterQueueList{Items: tc.cqs},
+					&kueuealpha.TopologyList{Items: tc.topologies},
+					&corev1.PodList{Items: tc.pods},
+					&corev1.NodeList{Items: tc.nodes},
 					&kueue.LocalQueueList{Items: queues}).
 				WithObjects(
 					&corev1.Namespace{ObjectMeta: metav1.ObjectMeta{Name: "default"}},
 				)
 			_ = tasindexer.SetupIndexes(ctx, utiltesting.AsIndexer(clientBuilder))
 			cl := clientBuilder.Build()
-			broadcaster := record.NewBroadcaster()
-			recorder := broadcaster.NewRecorder(scheme,
-				corev1.EventSource{Component: constants.AdmissionName})
+			recorder := &utiltesting.EventRecorder{}
 			cqCache := cache.New(cl)
 			qManager := queue.NewManager(cl, cqCache)
-<<<<<<< HEAD
-			// Workloads are loaded into queues or clusterQueues as we add them.
-			for _, q := range queues {
-				if err := qManager.AddLocalQueue(ctx, &q); err != nil {
-					t.Fatalf("Inserting queue %s/%s in manager: %v", q.Namespace, q.Name, err)
-=======
 			topologyByName := slices.ToMap(tc.topologies, func(i int) (kueue.TopologyReference, kueuealpha.Topology) {
 				return kueue.TopologyReference(tc.topologies[i].Name), tc.topologies[i]
 			})
@@ -4630,26 +4690,36 @@
 					levels := utiltas.Levels(&t)
 					tasFlavorCache := tasCache.NewTASFlavorCache(*flavor.Spec.TopologyName, levels, flavor.Spec.NodeLabels, flavor.Spec.Tolerations)
 					tasCache.Set(kueue.ResourceFlavorReference(flavor.Name), tasFlavorCache)
->>>>>>> cb285cf2
 				}
 			}
-			for i := range resourceFlavors {
-				cqCache.AddOrUpdateResourceFlavor(resourceFlavors[i])
-			}
-			for _, cq := range tc.cqs {
+			for _, cq := range tc.clusterQueues {
 				if err := cqCache.AddClusterQueue(ctx, &cq); err != nil {
 					t.Fatalf("Inserting clusterQueue %s in cache: %v", cq.Name, err)
 				}
 				if err := qManager.AddClusterQueue(ctx, &cq); err != nil {
 					t.Fatalf("Inserting clusterQueue %s in manager: %v", cq.Name, err)
 				}
+				if err := cl.Create(ctx, &cq); err != nil {
+					t.Fatalf("couldn't create the cluster queue: %v", err)
+				}
+			}
+			for _, q := range queues {
+				if err := qManager.AddLocalQueue(ctx, &q); err != nil {
+					t.Fatalf("Inserting queue %s/%s in manager: %v", q.Namespace, q.Name, err)
+				}
+			}
+			initiallyAdmittedWorkloads := sets.New[string]()
+			for _, w := range tc.workloads {
+				if workload.IsAdmitted(&w) {
+					initiallyAdmittedWorkloads.Insert(workload.Key(&w))
+				}
 			}
 			scheduler := New(qManager, cqCache, cl, recorder)
-			gotScheduled := make(map[string]kueue.Admission)
+			gotScheduled := make([]string, 0)
 			var mu sync.Mutex
 			scheduler.applyAdmission = func(ctx context.Context, w *kueue.Workload) error {
 				mu.Lock()
-				gotScheduled[workload.Key(w)] = *w.Status.Admission
+				gotScheduled = append(gotScheduled, workload.Key(w))
 				mu.Unlock()
 				return nil
 			}
@@ -4658,13 +4728,6 @@
 				func() { wg.Add(1) },
 				func() { wg.Done() },
 			))
-			gotPreempted := sets.New[string]()
-			scheduler.preemptor.OverrideApply(func(_ context.Context, w *kueue.Workload) error {
-				mu.Lock()
-				gotPreempted.Insert(workload.Key(w))
-				mu.Unlock()
-				return nil
-			})
 
 			ctx, cancel := context.WithTimeout(ctx, queueingTimeout)
 			go qManager.CleanUpOnContext(ctx)
@@ -4672,166 +4735,39 @@
 
 			scheduler.schedule(ctx)
 			wg.Wait()
-
-			if diff := cmp.Diff(tc.wantPreempted, gotPreempted); diff != "" {
-				t.Errorf("Unexpected preemptions (-want,+got):\n%s", diff)
-			}
-			if diff := cmp.Diff(tc.wantAdmissionsOnFirstSchedule, gotScheduled); diff != "" {
-				t.Errorf("Unexpected scheduled workloads (-want,+got):\n%s", diff)
-			}
-
-			for _, wl := range tc.deletedWorkloads {
-				err := cl.Delete(ctx, &wl)
-				if err != nil {
-					t.Errorf("Delete workload failed: %v", err)
-				}
-				err = cqCache.DeleteWorkload(&wl)
-				if err != nil {
-					t.Errorf("Delete workload failed: %v", err)
-				}
-			}
-
-			scheduler.schedule(ctx)
-			wg.Wait()
-
-			if diff := cmp.Diff(tc.wantPreempted, gotPreempted); diff != "" {
-				t.Errorf("Unexpected preemptions (-want,+got):\n%s", diff)
-			}
-			// Verify assignments in cache.
+			snapshot, err := cqCache.Snapshot(ctx)
+			if err != nil {
+				t.Fatalf("unexpected error while building snapshot: %v", err)
+			}
 			gotAssignments := make(map[string]kueue.Admission)
-			snapshot := cqCache.Snapshot()
 			for cqName, c := range snapshot.ClusterQueues {
 				for name, w := range c.Workloads {
-					if !workload.IsAdmitted(w.Obj) {
-						t.Errorf("Workload %s is not admitted by a clusterQueue, but it is found as member of clusterQueue %s in the cache", name, cqName)
-					} else if string(w.Obj.Status.Admission.ClusterQueue) != cqName {
-						t.Errorf("Workload %s is admitted by clusterQueue %s, but it is found as member of clusterQueue %s in the cache", name, w.Obj.Status.Admission.ClusterQueue, cqName)
-					} else {
+					if initiallyAdmittedWorkloads.Has(workload.Key(w.Obj)) {
+						continue
+					}
+					switch {
+					case !workload.HasQuotaReservation(w.Obj):
+						t.Fatalf("Workload %s is not admitted by a clusterQueue, but it is found as member of clusterQueue %s in the cache", name, cqName)
+					case string(w.Obj.Status.Admission.ClusterQueue) != cqName:
+						t.Fatalf("Workload %s is admitted by clusterQueue %s, but it is found as member of clusterQueue %s in the cache", name, w.Obj.Status.Admission.ClusterQueue, cqName)
+					default:
 						gotAssignments[name] = *w.Obj.Status.Admission
 					}
 				}
 			}
-			if diff := cmp.Diff(tc.wantAdmissionsOnSecondSchedule, gotAssignments); diff != "" {
+			if diff := cmp.Diff(tc.wantNewAssignments, gotAssignments, cmpopts.EquateEmpty()); diff != "" {
 				t.Errorf("Unexpected assigned clusterQueues in cache (-want,+got):\n%s", diff)
 			}
-		})
-	}
-}
-
-var ignoreConditionTimestamps = cmpopts.IgnoreFields(metav1.Condition{}, "LastTransitionTime")
-
-func TestRequeueAndUpdate(t *testing.T) {
-	cq := utiltesting.MakeClusterQueue("cq").Obj()
-	q1 := utiltesting.MakeLocalQueue("q1", "ns1").ClusterQueue(cq.Name).Obj()
-	w1 := utiltesting.MakeWorkload("w1", "ns1").Queue(q1.Name).Obj()
-
-	cases := []struct {
-		name             string
-		e                entry
-		wantWorkloads    map[string]sets.Set[string]
-		wantInadmissible map[string]sets.Set[string]
-		wantStatus       kueue.WorkloadStatus
-	}{
-		{
-			name: "workload didn't fit",
-			e: entry{
-				inadmissibleMsg: "didn't fit",
-			},
-			wantStatus: kueue.WorkloadStatus{
-				Conditions: []metav1.Condition{
-					{
-						Type:    kueue.WorkloadQuotaReserved,
-						Status:  metav1.ConditionFalse,
-						Reason:  "Pending",
-						Message: "didn't fit",
-					},
-				},
-			},
-			wantInadmissible: map[string]sets.Set[string]{
-				"cq": sets.New(workload.Key(w1)),
-			},
-		},
-		{
-			name: "assumed",
-			e: entry{
-				status:          assumed,
-				inadmissibleMsg: "",
-			},
-			wantWorkloads: map[string]sets.Set[string]{
-				"cq": sets.New(workload.Key(w1)),
-			},
-		},
-		{
-			name: "nominated",
-			e: entry{
-				status:          nominated,
-				inadmissibleMsg: "failed to admit workload",
-			},
-			wantWorkloads: map[string]sets.Set[string]{
-				"cq": sets.New(workload.Key(w1)),
-			},
-		},
-		{
-			name: "skipped",
-			e: entry{
-				status:          skipped,
-				inadmissibleMsg: "cohort used in this cycle",
-			},
-			wantWorkloads: map[string]sets.Set[string]{
-				"cq": sets.New(workload.Key(w1)),
-			},
-		},
-	}
-
-	for _, tc := range cases {
-		t.Run(tc.name, func(t *testing.T) {
-			ctx, log := utiltesting.ContextWithLog(t)
-			scheme := runtime.NewScheme()
-
-			objs := []client.Object{w1, q1, &corev1.Namespace{ObjectMeta: metav1.ObjectMeta{Name: "ns1"}}}
-			clientBuilder := utiltesting.NewClientBuilder().WithObjects(objs...).WithStatusSubresource(objs...)
-			cl := clientBuilder.Build()
-			broadcaster := record.NewBroadcaster()
-			recorder := broadcaster.NewRecorder(scheme, corev1.EventSource{Component: constants.AdmissionName})
-			cqCache := cache.New(cl)
-			qManager := queue.NewManager(cl, cqCache)
-			scheduler := New(qManager, cqCache, cl, recorder)
-			if err := qManager.AddLocalQueue(ctx, q1); err != nil {
-				t.Fatalf("Inserting queue %s/%s in manager: %v", q1.Namespace, q1.Name, err)
-			}
-			if err := qManager.AddClusterQueue(ctx, cq); err != nil {
-				t.Fatalf("Inserting clusterQueue %s in manager: %v", cq.Name, err)
-			}
-			if err := cqCache.AddClusterQueue(ctx, cq); err != nil {
-				t.Fatalf("Inserting clusterQueue %s to cache: %v", cq.Name, err)
-			}
-			if !cqCache.ClusterQueueActive(cq.Name) {
-				t.Fatalf("Status of ClusterQueue %s should be active", cq.Name)
-			}
-
-			wInfos := qManager.Heads(ctx)
-			if len(wInfos) != 1 {
-				t.Fatalf("Failed getting heads in cluster queue")
-			}
-			tc.e.Info = wInfos[0]
-			scheduler.requeueAndUpdate(log, ctx, tc.e)
-
 			qDump := qManager.Dump()
-			if diff := cmp.Diff(tc.wantWorkloads, qDump); diff != "" {
-				t.Errorf("Unexpected elements in the cluster queue (-want,+got):\n%s", diff)
-			}
-
-			inadmissibleDump := qManager.DumpInadmissible()
-			if diff := cmp.Diff(tc.wantInadmissible, inadmissibleDump); diff != "" {
-				t.Errorf("Unexpected elements in the inadmissible stage of the cluster queue (-want,+got):\n%s", diff)
-			}
-
-			var updatedWl kueue.Workload
-			if err := cl.Get(ctx, client.ObjectKeyFromObject(w1), &updatedWl); err != nil {
-				t.Fatalf("Failed obtaining updated object: %v", err)
-			}
-			if diff := cmp.Diff(tc.wantStatus, updatedWl.Status, ignoreConditionTimestamps); diff != "" {
-				t.Errorf("Unexpected status after updating (-want,+got):\n%s", diff)
+			if diff := cmp.Diff(tc.wantLeft, qDump, cmpDump...); diff != "" {
+				t.Errorf("Unexpected elements left in the queue (-want,+got):\n%s", diff)
+			}
+			qDumpInadmissible := qManager.DumpInadmissible()
+			if diff := cmp.Diff(tc.wantInadmissibleLeft, qDumpInadmissible, cmpDump...); diff != "" {
+				t.Errorf("Unexpected elements left in inadmissible workloads (-want,+got):\n%s", diff)
+			}
+			if diff := cmp.Diff(tc.wantEvents, recorder.RecordedEvents, tc.eventCmpOpts...); diff != "" {
+				t.Errorf("unexpected events (-want/+got):\n%s", diff)
 			}
 		})
 	}
