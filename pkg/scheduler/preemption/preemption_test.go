--- conflicted
+++ resolved
@@ -18,6 +18,7 @@
 
 import (
 	"context"
+	"fmt"
 	"sort"
 	"sync"
 	"testing"
@@ -26,30 +27,36 @@
 	"github.com/google/go-cmp/cmp"
 	"github.com/google/go-cmp/cmp/cmpopts"
 	corev1 "k8s.io/api/core/v1"
+	"k8s.io/apimachinery/pkg/api/resource"
 	metav1 "k8s.io/apimachinery/pkg/apis/meta/v1"
 	"k8s.io/apimachinery/pkg/runtime"
+	"k8s.io/apimachinery/pkg/types"
 	"k8s.io/apimachinery/pkg/util/sets"
 	"k8s.io/client-go/tools/record"
+	clocktesting "k8s.io/utils/clock/testing"
+	"k8s.io/utils/ptr"
 
-<<<<<<< HEAD
-=======
 	config "sigs.k8s.io/kueue/apis/config/v1beta1"
 	kueuealpha "sigs.k8s.io/kueue/apis/kueue/v1alpha1"
->>>>>>> cb285cf2
 	kueue "sigs.k8s.io/kueue/apis/kueue/v1beta1"
 	"sigs.k8s.io/kueue/pkg/cache"
 	"sigs.k8s.io/kueue/pkg/constants"
+	"sigs.k8s.io/kueue/pkg/features"
+	"sigs.k8s.io/kueue/pkg/hierarchy"
 	"sigs.k8s.io/kueue/pkg/scheduler/flavorassigner"
+	"sigs.k8s.io/kueue/pkg/util/slices"
 	utiltesting "sigs.k8s.io/kueue/pkg/util/testing"
 	"sigs.k8s.io/kueue/pkg/workload"
 )
 
 var snapCmpOpts = []cmp.Option{
 	cmpopts.EquateEmpty(),
-	cmpopts.IgnoreUnexported(cache.ClusterQueue{}),
-	cmpopts.IgnoreFields(cache.Cohort{}, "AllocatableResourceGeneration"),
-	cmpopts.IgnoreFields(cache.ClusterQueue{}, "AllocatableResourceGeneration"),
-	cmp.Transformer("Cohort.Members", func(s sets.Set[*cache.ClusterQueue]) sets.Set[string] {
+	cmpopts.IgnoreUnexported(hierarchy.Cohort[*cache.ClusterQueueSnapshot, *cache.CohortSnapshot]{}),
+	cmpopts.IgnoreUnexported(hierarchy.ClusterQueue[*cache.CohortSnapshot]{}),
+	cmpopts.IgnoreUnexported(hierarchy.Manager[*cache.ClusterQueueSnapshot, *cache.CohortSnapshot]{}),
+	cmpopts.IgnoreUnexported(hierarchy.CycleChecker{}),
+	cmpopts.IgnoreFields(cache.ClusterQueueSnapshot{}, "AllocatableResourceGeneration"),
+	cmp.Transformer("Cohort.Members", func(s sets.Set[*cache.ClusterQueueSnapshot]) sets.Set[string] {
 		result := make(sets.Set[string], len(s))
 		for cq := range s {
 			result.Insert(cq.Name)
@@ -59,6 +66,7 @@
 }
 
 func TestPreemption(t *testing.T) {
+	now := time.Now()
 	flavors := []*kueue.ResourceFlavor{
 		utiltesting.MakeResourceFlavor("default").Obj(),
 		utiltesting.MakeResourceFlavor("alpha").Obj(),
@@ -85,8 +93,8 @@
 		utiltesting.MakeClusterQueue("c1").
 			Cohort("cohort").
 			ResourceGroup(*utiltesting.MakeFlavorQuotas("default").
-				Resource(corev1.ResourceCPU, "6", "12").
-				Resource(corev1.ResourceMemory, "3Gi", "6Gi").
+				Resource(corev1.ResourceCPU, "6", "6").
+				Resource(corev1.ResourceMemory, "3Gi", "3Gi").
 				Obj(),
 			).
 			Preemption(kueue.ClusterQueuePreemption{
@@ -97,8 +105,32 @@
 		utiltesting.MakeClusterQueue("c2").
 			Cohort("cohort").
 			ResourceGroup(*utiltesting.MakeFlavorQuotas("default").
-				Resource(corev1.ResourceCPU, "6", "12").
-				Resource(corev1.ResourceMemory, "3Gi", "6Gi").
+				Resource(corev1.ResourceCPU, "6", "6").
+				Resource(corev1.ResourceMemory, "3Gi", "3Gi").
+				Obj(),
+			).
+			Preemption(kueue.ClusterQueuePreemption{
+				WithinClusterQueue:  kueue.PreemptionPolicyNever,
+				ReclaimWithinCohort: kueue.PreemptionPolicyAny,
+			}).
+			Obj(),
+		utiltesting.MakeClusterQueue("d1").
+			Cohort("cohort-no-limits").
+			ResourceGroup(*utiltesting.MakeFlavorQuotas("default").
+				Resource(corev1.ResourceCPU, "6").
+				Resource(corev1.ResourceMemory, "3Gi").
+				Obj(),
+			).
+			Preemption(kueue.ClusterQueuePreemption{
+				WithinClusterQueue:  kueue.PreemptionPolicyLowerPriority,
+				ReclaimWithinCohort: kueue.PreemptionPolicyLowerPriority,
+			}).
+			Obj(),
+		utiltesting.MakeClusterQueue("d2").
+			Cohort("cohort-no-limits").
+			ResourceGroup(*utiltesting.MakeFlavorQuotas("default").
+				Resource(corev1.ResourceCPU, "6").
+				Resource(corev1.ResourceMemory, "3Gi").
 				Obj(),
 			).
 			Preemption(kueue.ClusterQueuePreemption{
@@ -127,15 +159,127 @@
 				WithinClusterQueue: kueue.PreemptionPolicyLowerOrNewerEqualPriority,
 			}).
 			Obj(),
+		utiltesting.MakeClusterQueue("a_standard").
+			Cohort("with_shared_cq").
+			ResourceGroup(
+				*utiltesting.MakeFlavorQuotas("default").
+					Resource(corev1.ResourceCPU, "1", "12").
+					Obj(),
+			).
+			Preemption(kueue.ClusterQueuePreemption{
+				WithinClusterQueue:  kueue.PreemptionPolicyNever,
+				ReclaimWithinCohort: kueue.PreemptionPolicyLowerPriority,
+				BorrowWithinCohort: &kueue.BorrowWithinCohort{
+					Policy:               kueue.BorrowWithinCohortPolicyLowerPriority,
+					MaxPriorityThreshold: ptr.To[int32](0),
+				},
+			}).
+			Obj(),
+		utiltesting.MakeClusterQueue("b_standard").
+			Cohort("with_shared_cq").
+			ResourceGroup(
+				*utiltesting.MakeFlavorQuotas("default").
+					Resource(corev1.ResourceCPU, "1", "12").
+					Obj(),
+			).
+			Preemption(kueue.ClusterQueuePreemption{
+				WithinClusterQueue:  kueue.PreemptionPolicyLowerPriority,
+				ReclaimWithinCohort: kueue.PreemptionPolicyAny,
+				BorrowWithinCohort: &kueue.BorrowWithinCohort{
+					Policy:               kueue.BorrowWithinCohortPolicyLowerPriority,
+					MaxPriorityThreshold: ptr.To[int32](0),
+				},
+			}).
+			Obj(),
+		utiltesting.MakeClusterQueue("a_best_effort").
+			Cohort("with_shared_cq").
+			ResourceGroup(*utiltesting.MakeFlavorQuotas("default").
+				Resource(corev1.ResourceCPU, "1", "12").
+				Obj(),
+			).
+			Preemption(kueue.ClusterQueuePreemption{
+				WithinClusterQueue:  kueue.PreemptionPolicyNever,
+				ReclaimWithinCohort: kueue.PreemptionPolicyLowerPriority,
+				BorrowWithinCohort: &kueue.BorrowWithinCohort{
+					Policy:               kueue.BorrowWithinCohortPolicyLowerPriority,
+					MaxPriorityThreshold: ptr.To[int32](0),
+				},
+			}).
+			Obj(),
+		utiltesting.MakeClusterQueue("b_best_effort").
+			Cohort("with_shared_cq").
+			ResourceGroup(*utiltesting.MakeFlavorQuotas("default").
+				Resource(corev1.ResourceCPU, "0", "13").
+				Obj(),
+			).
+			Preemption(kueue.ClusterQueuePreemption{
+				WithinClusterQueue:  kueue.PreemptionPolicyNever,
+				ReclaimWithinCohort: kueue.PreemptionPolicyLowerPriority,
+				BorrowWithinCohort: &kueue.BorrowWithinCohort{
+					Policy:               kueue.BorrowWithinCohortPolicyLowerPriority,
+					MaxPriorityThreshold: ptr.To[int32](0),
+				},
+			}).
+			Obj(),
+		utiltesting.MakeClusterQueue("shared").
+			Cohort("with_shared_cq").
+			ResourceGroup(*utiltesting.MakeFlavorQuotas("default").
+				Resource(corev1.ResourceCPU, "10").
+				Obj(),
+			).
+			Obj(),
+		utiltesting.MakeClusterQueue("lend1").
+			Cohort("cohort-lend").
+			ResourceGroup(*utiltesting.MakeFlavorQuotas("default").
+				Resource(corev1.ResourceCPU, "6", "", "4").
+				Obj(),
+			).
+			Preemption(kueue.ClusterQueuePreemption{
+				WithinClusterQueue:  kueue.PreemptionPolicyLowerPriority,
+				ReclaimWithinCohort: kueue.PreemptionPolicyLowerPriority,
+			}).
+			Obj(),
+		utiltesting.MakeClusterQueue("lend2").
+			Cohort("cohort-lend").
+			ResourceGroup(*utiltesting.MakeFlavorQuotas("default").
+				Resource(corev1.ResourceCPU, "6", "", "2").
+				Obj(),
+			).
+			Preemption(kueue.ClusterQueuePreemption{
+				WithinClusterQueue:  kueue.PreemptionPolicyLowerPriority,
+				ReclaimWithinCohort: kueue.PreemptionPolicyLowerPriority,
+			}).
+			Obj(),
+		utiltesting.MakeClusterQueue("a").
+			Cohort("cohort-three").
+			ResourceGroup(*utiltesting.MakeFlavorQuotas("default").
+				Resource(corev1.ResourceCPU, "2").
+				Resource(corev1.ResourceMemory, "2").
+				Obj(),
+			).
+			Preemption(kueue.ClusterQueuePreemption{
+				WithinClusterQueue:  kueue.PreemptionPolicyLowerPriority,
+				ReclaimWithinCohort: kueue.PreemptionPolicyAny,
+			}).
+			Obj(),
+		utiltesting.MakeClusterQueue("b").
+			Cohort("cohort-three").
+			ResourceGroup(*utiltesting.MakeFlavorQuotas("default").
+				Resource(corev1.ResourceCPU, "2").
+				Resource(corev1.ResourceMemory, "2").
+				Obj(),
+			).
+			Obj(),
+		utiltesting.MakeClusterQueue("c").
+			Cohort("cohort-three").
+			ResourceGroup(*utiltesting.MakeFlavorQuotas("default").
+				Resource(corev1.ResourceCPU, "2").
+				Resource(corev1.ResourceMemory, "2").
+				Obj(),
+			).
+			Obj(),
 	}
 	cases := map[string]struct {
-<<<<<<< HEAD
-		admitted      []kueue.Workload
-		incoming      *kueue.Workload
-		targetCQ      string
-		assignment    flavorassigner.Assignment
-		wantPreempted sets.Set[string]
-=======
 		clusterQueues       []*kueue.ClusterQueue
 		cohorts             []*kueuealpha.Cohort
 		admitted            []kueue.Workload
@@ -144,7 +288,6 @@
 		assignment          flavorassigner.Assignment
 		wantPreempted       sets.Set[string]
 		disableLendingLimit bool
->>>>>>> cb285cf2
 	}{
 		"preempt lowest priority": {
 			clusterQueues: defaultClusterQueues,
@@ -175,7 +318,7 @@
 					Mode: flavorassigner.Preempt,
 				},
 			}),
-			wantPreempted: sets.New("/low"),
+			wantPreempted: sets.New(targetKeyReason("/low", kueue.InClusterQueueReason)),
 		},
 		"preempt multiple": {
 			clusterQueues: defaultClusterQueues,
@@ -206,7 +349,7 @@
 					Mode: flavorassigner.Preempt,
 				},
 			}),
-			wantPreempted: sets.New("/low", "/mid"),
+			wantPreempted: sets.New(targetKeyReason("/low", kueue.InClusterQueueReason), targetKeyReason("/mid", kueue.InClusterQueueReason)),
 		},
 
 		"no preemption for low priority": {
@@ -287,7 +430,7 @@
 					Mode: flavorassigner.Preempt,
 				},
 			}),
-			wantPreempted: sets.New("/low"),
+			wantPreempted: sets.New(targetKeyReason("/low", kueue.InClusterQueueReason)),
 		},
 		"minimal set excludes low priority": {
 			clusterQueues: defaultClusterQueues,
@@ -318,7 +461,7 @@
 					Mode: flavorassigner.Preempt,
 				},
 			}),
-			wantPreempted: sets.New("/mid"),
+			wantPreempted: sets.New(targetKeyReason("/mid", kueue.InClusterQueueReason)),
 		},
 		"only preempt workloads using the chosen flavor": {
 			clusterQueues: defaultClusterQueues,
@@ -354,7 +497,7 @@
 					Mode: flavorassigner.Preempt,
 				},
 			}),
-			wantPreempted: sets.New("/mid"),
+			wantPreempted: sets.New(targetKeyReason("/mid", kueue.InClusterQueueReason)),
 		},
 		"reclaim quota from borrower": {
 			clusterQueues: defaultClusterQueues,
@@ -385,9 +528,6 @@
 					Mode: flavorassigner.Preempt,
 				},
 			}),
-<<<<<<< HEAD
-			wantPreempted: sets.New("/c2-mid"),
-=======
 			wantPreempted: sets.New(targetKeyReason("/c2-mid", kueue.InCohortReclamationReason)),
 		},
 		"reclaim quota if workload requests 0 resources for a resource at nominal quota": {
@@ -426,7 +566,6 @@
 				},
 			}),
 			wantPreempted: sets.New(targetKeyReason("/c2-mid", kueue.InCohortReclamationReason)),
->>>>>>> cb285cf2
 		},
 		"no workloads borrowing": {
 			clusterQueues: defaultClusterQueues,
@@ -516,11 +655,11 @@
 					Mode: flavorassigner.Preempt,
 				},
 				corev1.ResourceMemory: &flavorassigner.FlavorAssignment{
-					Name: "alpha",
-					Mode: flavorassigner.Preempt,
-				},
-			}),
-			wantPreempted: sets.New("/c1-low"),
+					Name: "default",
+					Mode: flavorassigner.Preempt,
+				},
+			}),
+			wantPreempted: sets.New(targetKeyReason("/c1-low", kueue.InClusterQueueReason)),
 		},
 		"preempting locally and borrowing same resource in cohort": {
 			clusterQueues: defaultClusterQueues,
@@ -552,9 +691,6 @@
 					Mode: flavorassigner.Preempt,
 				},
 			}),
-<<<<<<< HEAD
-			wantPreempted: sets.New("/c1-low"),
-=======
 			wantPreempted: sets.New(targetKeyReason("/c1-low", kueue.InClusterQueueReason)),
 		},
 		"preempting locally and borrowing same resource in cohort; no borrowing limit in the cohort": {
@@ -588,7 +724,6 @@
 				},
 			}),
 			wantPreempted: sets.New(targetKeyReason("/d1-low", kueue.InClusterQueueReason)),
->>>>>>> cb285cf2
 		},
 		"preempting locally and borrowing other resources in cohort, with cohort candidates": {
 			clusterQueues: defaultClusterQueues,
@@ -630,7 +765,7 @@
 					Mode: flavorassigner.Preempt,
 				},
 			}),
-			wantPreempted: sets.New("/c1-med"),
+			wantPreempted: sets.New(targetKeyReason("/c1-med", kueue.InClusterQueueReason)),
 		},
 		"preempting locally and not borrowing same resource in 1-queue cohort": {
 			clusterQueues: defaultClusterQueues,
@@ -657,7 +792,7 @@
 					Mode: flavorassigner.Preempt,
 				},
 			}),
-			wantPreempted: sets.New("/l1-med"),
+			wantPreempted: sets.New(targetKeyReason("/l1-med", kueue.InClusterQueueReason)),
 		},
 		"do not reclaim borrowed quota from same priority for withinCohort=ReclaimFromLowerPriority": {
 			clusterQueues: defaultClusterQueues,
@@ -713,7 +848,7 @@
 					Mode: flavorassigner.Preempt,
 				},
 			}),
-			wantPreempted: sets.New("/c1-1"),
+			wantPreempted: sets.New(targetKeyReason("/c1-1", kueue.InCohortReclamationReason)),
 		},
 		"preempt from all ClusterQueues in cohort": {
 			clusterQueues: defaultClusterQueues,
@@ -747,7 +882,7 @@
 					Mode: flavorassigner.Preempt,
 				},
 			}),
-			wantPreempted: sets.New("/c1-low", "/c2-low"),
+			wantPreempted: sets.New(targetKeyReason("/c1-low", kueue.InClusterQueueReason), targetKeyReason("/c2-low", kueue.InCohortReclamationReason)),
 		},
 		"can't preempt workloads in ClusterQueue for withinClusterQueue=Never": {
 			clusterQueues: defaultClusterQueues,
@@ -803,6 +938,7 @@
 								Mode: flavorassigner.Preempt,
 							},
 						},
+						Count: 1,
 					},
 					{
 						Name: "workers",
@@ -812,10 +948,11 @@
 								Mode: flavorassigner.Preempt,
 							},
 						},
+						Count: 2,
 					},
 				},
 			},
-			wantPreempted: sets.New("/low-alpha", "/low-beta"),
+			wantPreempted: sets.New(targetKeyReason("/low-alpha", kueue.InClusterQueueReason), targetKeyReason("/low-beta", kueue.InClusterQueueReason)),
 		},
 		"preempt newer workloads with the same priority": {
 			clusterQueues: defaultClusterQueues,
@@ -827,25 +964,25 @@
 					Obj(),
 				*utiltesting.MakeWorkload("wl2", "").
 					Priority(1).
-					Creation(time.Now()).
+					Creation(now).
 					Request(corev1.ResourceCPU, "2").
 					ReserveQuota(utiltesting.MakeAdmission("preventStarvation").Assignment(corev1.ResourceCPU, "default", "2").Obj()).
 					SetOrReplaceCondition(metav1.Condition{
 						Type:               kueue.WorkloadQuotaReserved,
 						Status:             metav1.ConditionTrue,
-						LastTransitionTime: metav1.NewTime(time.Now().Add(time.Second)),
+						LastTransitionTime: metav1.NewTime(now.Add(time.Second)),
 					}).
 					Obj(),
 				*utiltesting.MakeWorkload("wl3", "").
 					Priority(1).
-					Creation(time.Now()).
+					Creation(now).
 					Request(corev1.ResourceCPU, "2").
 					ReserveQuota(utiltesting.MakeAdmission("preventStarvation").Assignment(corev1.ResourceCPU, "default", "2").Obj()).
 					Obj(),
 			},
 			incoming: utiltesting.MakeWorkload("in", "").
 				Priority(1).
-				Creation(time.Now().Add(-15 * time.Second)).
+				Creation(now.Add(-15 * time.Second)).
 				PodSets(
 					*utiltesting.MakePodSet("launcher", 1).
 						Request(corev1.ResourceCPU, "2").Obj(),
@@ -865,9 +1002,6 @@
 					},
 				},
 			},
-<<<<<<< HEAD
-			wantPreempted: sets.New("/wl2"),
-=======
 			wantPreempted: sets.New(targetKeyReason("/wl2", kueue.InClusterQueueReason)),
 		},
 		"use BorrowWithinCohort; allow preempting a lower-priority workload from another ClusterQueue while borrowing": {
@@ -1324,7 +1458,6 @@
 				},
 			}),
 			wantPreempted: sets.New(targetKeyReason("/a1", kueue.InClusterQueueReason), targetKeyReason("/b5", kueue.InCohortReclamationReason)),
->>>>>>> cb285cf2
 		},
 		"long range preemption": {
 			clusterQueues: []*kueue.ClusterQueue{
@@ -1370,7 +1503,10 @@
 	}
 	for name, tc := range cases {
 		t.Run(name, func(t *testing.T) {
-			ctx, _ := utiltesting.ContextWithLog(t)
+			if tc.disableLendingLimit {
+				features.SetFeatureGateDuringTest(t, features.LendingLimit, false)
+			}
+			ctx, log := utiltesting.ContextWithLog(t)
 			cl := utiltesting.NewClientBuilder().
 				WithLists(&kueue.WorkloadList{Items: tc.admitted}).
 				Build()
@@ -1394,22 +1530,31 @@
 			gotPreempted := sets.New[string]()
 			broadcaster := record.NewBroadcaster()
 			scheme := runtime.NewScheme()
+			if err := kueue.AddToScheme(scheme); err != nil {
+				t.Fatalf("Failed adding kueue scheme: %v", err)
+			}
 			recorder := broadcaster.NewRecorder(scheme, corev1.EventSource{Component: constants.AdmissionName})
-			preemptor := New(cl, recorder)
-			preemptor.applyPreemption = func(ctx context.Context, w *kueue.Workload) error {
+			preemptor := New(cl, workload.Ordering{}, recorder, config.FairSharing{}, clocktesting.NewFakeClock(now))
+			preemptor.applyPreemption = func(ctx context.Context, w *kueue.Workload, reason, _ string) error {
 				lock.Lock()
-				gotPreempted.Insert(workload.Key(w))
+				gotPreempted.Insert(targetKeyReason(workload.Key(w), reason))
 				lock.Unlock()
 				return nil
 			}
 
-			startingSnapshot := cqCache.Snapshot()
-			// make a working copy of the snapshot than preemption can temporarily modify
-			snapshot := cqCache.Snapshot()
+			startingSnapshot, err := cqCache.Snapshot(ctx)
+			if err != nil {
+				t.Fatalf("unexpected error while building snapshot: %v", err)
+			}
+			// make a working copy of the snapshotWorkingCopy than preemption can temporarily modify
+			snapshotWorkingCopy, err := cqCache.Snapshot(ctx)
+			if err != nil {
+				t.Fatalf("unexpected error while building snapshot: %v", err)
+			}
 			wlInfo := workload.NewInfo(tc.incoming)
 			wlInfo.ClusterQueue = tc.targetCQ
-			targets := preemptor.GetTargets(*wlInfo, tc.assignment, &snapshot)
-			preempted, err := preemptor.IssuePreemptions(ctx, targets, snapshot.ClusterQueues[wlInfo.ClusterQueue])
+			targets := preemptor.GetTargets(log, *wlInfo, tc.assignment, snapshotWorkingCopy)
+			preempted, err := preemptor.IssuePreemptions(ctx, wlInfo, targets)
 			if err != nil {
 				t.Fatalf("Failed doing preemption")
 			}
@@ -1419,11 +1564,528 @@
 			if preempted != tc.wantPreempted.Len() {
 				t.Errorf("Reported %d preemptions, want %d", preempted, tc.wantPreempted.Len())
 			}
-			if diff := cmp.Diff(startingSnapshot, snapshot, snapCmpOpts...); diff != "" {
+			if diff := cmp.Diff(startingSnapshot, snapshotWorkingCopy, snapCmpOpts...); diff != "" {
 				t.Errorf("Snapshot was modified (-initial,+end):\n%s", diff)
 			}
 		})
 	}
+}
+
+func TestFairPreemptions(t *testing.T) {
+	now := time.Now()
+	flavors := []*kueue.ResourceFlavor{
+		utiltesting.MakeResourceFlavor("default").Obj(),
+	}
+	baseCQs := []*kueue.ClusterQueue{
+		utiltesting.MakeClusterQueue("a").
+			Cohort("all").
+			ResourceGroup(*utiltesting.MakeFlavorQuotas("default").
+				Resource(corev1.ResourceCPU, "3").Obj()).
+			Preemption(kueue.ClusterQueuePreemption{
+				WithinClusterQueue:  kueue.PreemptionPolicyLowerPriority,
+				ReclaimWithinCohort: kueue.PreemptionPolicyAny,
+				BorrowWithinCohort: &kueue.BorrowWithinCohort{
+					Policy:               kueue.BorrowWithinCohortPolicyLowerPriority,
+					MaxPriorityThreshold: ptr.To[int32](-3),
+				},
+			}).
+			Obj(),
+		utiltesting.MakeClusterQueue("b").
+			Cohort("all").
+			ResourceGroup(*utiltesting.MakeFlavorQuotas("default").
+				Resource(corev1.ResourceCPU, "3").Obj()).
+			Preemption(kueue.ClusterQueuePreemption{
+				WithinClusterQueue:  kueue.PreemptionPolicyLowerPriority,
+				ReclaimWithinCohort: kueue.PreemptionPolicyAny,
+				BorrowWithinCohort: &kueue.BorrowWithinCohort{
+					Policy:               kueue.BorrowWithinCohortPolicyLowerPriority,
+					MaxPriorityThreshold: ptr.To[int32](-3),
+				},
+			}).
+			Obj(),
+		utiltesting.MakeClusterQueue("c").
+			Cohort("all").
+			ResourceGroup(*utiltesting.MakeFlavorQuotas("default").
+				Resource(corev1.ResourceCPU, "3").Obj()).
+			Preemption(kueue.ClusterQueuePreemption{
+				WithinClusterQueue:  kueue.PreemptionPolicyLowerPriority,
+				ReclaimWithinCohort: kueue.PreemptionPolicyAny,
+				BorrowWithinCohort: &kueue.BorrowWithinCohort{
+					Policy:               kueue.BorrowWithinCohortPolicyLowerPriority,
+					MaxPriorityThreshold: ptr.To[int32](-3),
+				},
+			}).
+			Obj(),
+		utiltesting.MakeClusterQueue("preemptible").
+			Cohort("all").
+			ResourceGroup(*utiltesting.MakeFlavorQuotas("default").
+				Resource(corev1.ResourceCPU, "0").Obj()).
+			Obj(),
+	}
+	unitWl := *utiltesting.MakeWorkload("unit", "").Request(corev1.ResourceCPU, "1")
+	cases := map[string]struct {
+		clusterQueues []*kueue.ClusterQueue
+		strategies    []config.PreemptionStrategy
+		admitted      []kueue.Workload
+		incoming      *kueue.Workload
+		targetCQ      string
+		wantPreempted sets.Set[string]
+	}{
+		"reclaim nominal from user using the most": {
+			clusterQueues: baseCQs,
+			admitted: []kueue.Workload{
+				*unitWl.Clone().Name("a1").SimpleReserveQuota("a", "default", now).Obj(),
+				*unitWl.Clone().Name("a2").SimpleReserveQuota("a", "default", now).Obj(),
+				*unitWl.Clone().Name("a3").SimpleReserveQuota("a", "default", now).Obj(),
+				*unitWl.Clone().Name("b1").SimpleReserveQuota("b", "default", now).Obj(),
+				*unitWl.Clone().Name("b2").SimpleReserveQuota("b", "default", now).Obj(),
+				*unitWl.Clone().Name("b3").SimpleReserveQuota("b", "default", now).Obj(),
+				*unitWl.Clone().Name("b4").SimpleReserveQuota("b", "default", now).Obj(),
+				*unitWl.Clone().Name("b5").SimpleReserveQuota("b", "default", now).Obj(),
+				*unitWl.Clone().Name("c1").SimpleReserveQuota("c", "default", now).Obj(),
+			},
+			incoming:      unitWl.Clone().Name("c_incoming").Obj(),
+			targetCQ:      "c",
+			wantPreempted: sets.New(targetKeyReason("/b1", kueue.InCohortFairSharingReason)),
+		},
+		"can reclaim from queue using less, if taking the latest workload from user using the most isn't enough": {
+			clusterQueues: baseCQs,
+			admitted: []kueue.Workload{
+				*utiltesting.MakeWorkload("a1", "").Request(corev1.ResourceCPU, "3").SimpleReserveQuota("a", "default", now).Obj(),
+				*utiltesting.MakeWorkload("a2", "").Request(corev1.ResourceCPU, "1").SimpleReserveQuota("a", "default", now).Obj(),
+				*utiltesting.MakeWorkload("b1", "").Request(corev1.ResourceCPU, "2").SimpleReserveQuota("b", "default", now).Obj(),
+				*utiltesting.MakeWorkload("b2", "").Request(corev1.ResourceCPU, "3").SimpleReserveQuota("b", "default", now).Obj(),
+			},
+			incoming:      utiltesting.MakeWorkload("c_incoming", "").Request(corev1.ResourceCPU, "3").SimpleReserveQuota("a", "default", now).Obj(),
+			targetCQ:      "c",
+			wantPreempted: sets.New(targetKeyReason("/a1", kueue.InCohortFairSharingReason)), // attempts to preempt b1, but it's not enough.
+		},
+		"reclaim borrowable quota from user using the most": {
+			clusterQueues: baseCQs,
+			admitted: []kueue.Workload{
+				*unitWl.Clone().Name("a1").SimpleReserveQuota("a", "default", now).Obj(),
+				*unitWl.Clone().Name("a2").SimpleReserveQuota("a", "default", now).Obj(),
+				*unitWl.Clone().Name("a3").SimpleReserveQuota("a", "default", now).Obj(),
+				*unitWl.Clone().Name("b1").SimpleReserveQuota("b", "default", now).Obj(),
+				*unitWl.Clone().Name("b2").SimpleReserveQuota("b", "default", now).Obj(),
+				*unitWl.Clone().Name("b3").SimpleReserveQuota("b", "default", now).Obj(),
+				*unitWl.Clone().Name("b4").SimpleReserveQuota("b", "default", now).Obj(),
+				*unitWl.Clone().Name("b5").SimpleReserveQuota("b", "default", now).Obj(),
+				*unitWl.Clone().Name("c1").SimpleReserveQuota("c", "default", now).Obj(),
+			},
+			incoming:      unitWl.Clone().Name("a_incoming").Obj(),
+			targetCQ:      "a",
+			wantPreempted: sets.New(targetKeyReason("/b1", kueue.InCohortFairSharingReason)),
+		},
+		"preempt one from each CQ borrowing": {
+			clusterQueues: baseCQs,
+			admitted: []kueue.Workload{
+				*utiltesting.MakeWorkload("a1", "").Request(corev1.ResourceCPU, "0.5").SimpleReserveQuota("a", "default", now).Obj(),
+				*utiltesting.MakeWorkload("a2", "").Request(corev1.ResourceCPU, "0.5").SimpleReserveQuota("a", "default", now).Obj(),
+				*utiltesting.MakeWorkload("a3", "").Request(corev1.ResourceCPU, "3").SimpleReserveQuota("a", "default", now).Obj(),
+				*utiltesting.MakeWorkload("b1", "").Request(corev1.ResourceCPU, "0.5").SimpleReserveQuota("b", "default", now).Obj(),
+				*utiltesting.MakeWorkload("b2", "").Request(corev1.ResourceCPU, "0.5").SimpleReserveQuota("b", "default", now).Obj(),
+				*utiltesting.MakeWorkload("b3", "").Request(corev1.ResourceCPU, "3").SimpleReserveQuota("b", "default", now).Obj(),
+			},
+			incoming: utiltesting.MakeWorkload("c_incoming", "").Request(corev1.ResourceCPU, "2").Obj(),
+			targetCQ: "c",
+			wantPreempted: sets.New(
+				targetKeyReason("/a1", kueue.InCohortFairSharingReason),
+				targetKeyReason("/b1", kueue.InCohortFairSharingReason),
+			),
+		},
+		"can't preempt when everyone under nominal": {
+			clusterQueues: baseCQs,
+			admitted: []kueue.Workload{
+				*unitWl.Clone().Name("a1").SimpleReserveQuota("a", "default", now).Obj(),
+				*unitWl.Clone().Name("a2").SimpleReserveQuota("a", "default", now).Obj(),
+				*unitWl.Clone().Name("a3").SimpleReserveQuota("a", "default", now).Obj(),
+				*unitWl.Clone().Name("b1").SimpleReserveQuota("b", "default", now).Obj(),
+				*unitWl.Clone().Name("b2").SimpleReserveQuota("b", "default", now).Obj(),
+				*unitWl.Clone().Name("b3").SimpleReserveQuota("b", "default", now).Obj(),
+				*unitWl.Clone().Name("c1").SimpleReserveQuota("c", "default", now).Obj(),
+				*unitWl.Clone().Name("c2").SimpleReserveQuota("c", "default", now).Obj(),
+				*unitWl.Clone().Name("c3").SimpleReserveQuota("c", "default", now).Obj(),
+			},
+			incoming: unitWl.Clone().Name("c_incoming").Obj(),
+			targetCQ: "c",
+		},
+		"can't preempt when it would switch the imbalance": {
+			clusterQueues: baseCQs,
+			admitted: []kueue.Workload{
+				*unitWl.Clone().Name("a1").SimpleReserveQuota("a", "default", now).Obj(),
+				*unitWl.Clone().Name("a2").SimpleReserveQuota("a", "default", now).Obj(),
+				*unitWl.Clone().Name("a3").SimpleReserveQuota("a", "default", now).Obj(),
+				*unitWl.Clone().Name("b1").SimpleReserveQuota("b", "default", now).Obj(),
+				*unitWl.Clone().Name("b2").SimpleReserveQuota("b", "default", now).Obj(),
+				*unitWl.Clone().Name("b3").SimpleReserveQuota("b", "default", now).Obj(),
+				*unitWl.Clone().Name("b4").SimpleReserveQuota("b", "default", now).Obj(),
+				*unitWl.Clone().Name("b5").SimpleReserveQuota("b", "default", now).Obj(),
+			},
+			incoming: utiltesting.MakeWorkload("a_incoming", "").Request(corev1.ResourceCPU, "2").Obj(),
+			targetCQ: "a",
+		},
+		"can preempt lower priority workloads from same CQ": {
+			clusterQueues: baseCQs,
+			admitted: []kueue.Workload{
+				*unitWl.Clone().Name("a1_low").Priority(-1).SimpleReserveQuota("a", "default", now).Obj(),
+				*unitWl.Clone().Name("a2_low").Priority(-1).SimpleReserveQuota("a", "default", now).Obj(),
+				*unitWl.Clone().Name("a3").SimpleReserveQuota("a", "default", now).Obj(),
+				*unitWl.Clone().Name("a4").SimpleReserveQuota("a", "default", now).Obj(),
+				*unitWl.Clone().Name("b1").SimpleReserveQuota("b", "default", now).Obj(),
+				*unitWl.Clone().Name("b2").SimpleReserveQuota("b", "default", now).Obj(),
+				*unitWl.Clone().Name("b3").SimpleReserveQuota("b", "default", now).Obj(),
+				*unitWl.Clone().Name("b4").SimpleReserveQuota("b", "default", now).Obj(),
+				*unitWl.Clone().Name("b5").SimpleReserveQuota("b", "default", now).Obj(),
+			},
+			incoming: utiltesting.MakeWorkload("a_incoming", "").Request(corev1.ResourceCPU, "2").Obj(),
+			targetCQ: "a",
+			wantPreempted: sets.New(
+				targetKeyReason("/a1_low", kueue.InClusterQueueReason),
+				targetKeyReason("/a2_low", kueue.InClusterQueueReason),
+			),
+		},
+		"can preempt a combination of same CQ and highest user": {
+			clusterQueues: baseCQs,
+			admitted: []kueue.Workload{
+				*unitWl.Clone().Name("a_low").Priority(-1).SimpleReserveQuota("a", "default", now).Obj(),
+				*unitWl.Clone().Name("a2").SimpleReserveQuota("a", "default", now).Obj(),
+				*unitWl.Clone().Name("a3").SimpleReserveQuota("a", "default", now).Obj(),
+				*unitWl.Clone().Name("b1").SimpleReserveQuota("b", "default", now).Obj(),
+				*unitWl.Clone().Name("b2").SimpleReserveQuota("b", "default", now).Obj(),
+				*unitWl.Clone().Name("b3").SimpleReserveQuota("b", "default", now).Obj(),
+				*unitWl.Clone().Name("b4").SimpleReserveQuota("b", "default", now).Obj(),
+				*unitWl.Clone().Name("b5").SimpleReserveQuota("b", "default", now).Obj(),
+				*unitWl.Clone().Name("b6").SimpleReserveQuota("b", "default", now).Obj(),
+			},
+			incoming: utiltesting.MakeWorkload("a_incoming", "").Request(corev1.ResourceCPU, "2").Obj(),
+			targetCQ: "a",
+			wantPreempted: sets.New(
+				targetKeyReason("/a_low", kueue.InClusterQueueReason),
+				targetKeyReason("/b1", kueue.InCohortFairSharingReason),
+			),
+		},
+		"preempt huge workload if there is no other option, as long as the target CQ gets a lower share": {
+			clusterQueues: baseCQs,
+			admitted: []kueue.Workload{
+				*utiltesting.MakeWorkload("b1", "").Request(corev1.ResourceCPU, "9").SimpleReserveQuota("b", "default", now).Obj(),
+			},
+			incoming:      utiltesting.MakeWorkload("a_incoming", "").Request(corev1.ResourceCPU, "2").Obj(),
+			targetCQ:      "a",
+			wantPreempted: sets.New(targetKeyReason("/b1", kueue.InCohortFairSharingReason)),
+		},
+		"can't preempt huge workload if the incoming is also huge": {
+			clusterQueues: baseCQs,
+			admitted: []kueue.Workload{
+				*utiltesting.MakeWorkload("a1", "").Request(corev1.ResourceCPU, "2").SimpleReserveQuota("a", "default", now).Obj(),
+				*utiltesting.MakeWorkload("b1", "").Request(corev1.ResourceCPU, "7").SimpleReserveQuota("b", "default", now).Obj(),
+			},
+			incoming: utiltesting.MakeWorkload("a_incoming", "").Request(corev1.ResourceCPU, "5").Obj(),
+			targetCQ: "a",
+		},
+		"can't preempt 2 smaller workloads if the incoming is huge": {
+			clusterQueues: baseCQs,
+			admitted: []kueue.Workload{
+				*utiltesting.MakeWorkload("b1", "").Request(corev1.ResourceCPU, "2").SimpleReserveQuota("b", "default", now).Obj(),
+				*utiltesting.MakeWorkload("b2", "").Request(corev1.ResourceCPU, "2").SimpleReserveQuota("b", "default", now).Obj(),
+				*utiltesting.MakeWorkload("b3", "").Request(corev1.ResourceCPU, "3").SimpleReserveQuota("b", "default", now).Obj(),
+			},
+			incoming: utiltesting.MakeWorkload("a_incoming", "").Request(corev1.ResourceCPU, "6").Obj(),
+			targetCQ: "a",
+		},
+		"preempt from target and others even if over nominal": {
+			clusterQueues: baseCQs,
+			admitted: []kueue.Workload{
+				*utiltesting.MakeWorkload("a1_low", "").Priority(-1).Request(corev1.ResourceCPU, "2").SimpleReserveQuota("a", "default", now).Obj(),
+				*utiltesting.MakeWorkload("a2_low", "").Priority(-1).Request(corev1.ResourceCPU, "1").SimpleReserveQuota("a", "default", now).Obj(),
+				*utiltesting.MakeWorkload("b1", "").Request(corev1.ResourceCPU, "3").SimpleReserveQuota("b", "default", now).Obj(),
+				*utiltesting.MakeWorkload("b2", "").Request(corev1.ResourceCPU, "3").SimpleReserveQuota("b", "default", now).Obj(),
+			},
+			incoming: utiltesting.MakeWorkload("a_incoming", "").Request(corev1.ResourceCPU, "4").Obj(),
+			targetCQ: "a",
+			wantPreempted: sets.New(
+				targetKeyReason("/a1_low", kueue.InClusterQueueReason),
+				targetKeyReason("/b1", kueue.InCohortFairSharingReason),
+			),
+		},
+		"prefer to preempt workloads that don't make the target CQ have the biggest share": {
+			clusterQueues: baseCQs,
+			admitted: []kueue.Workload{
+				*utiltesting.MakeWorkload("b1", "").Request(corev1.ResourceCPU, "2").SimpleReserveQuota("b", "default", now).Obj(),
+				*utiltesting.MakeWorkload("b2", "").Request(corev1.ResourceCPU, "1").SimpleReserveQuota("b", "default", now).Obj(),
+				*utiltesting.MakeWorkload("b3", "").Request(corev1.ResourceCPU, "2").SimpleReserveQuota("b", "default", now).Obj(),
+				*utiltesting.MakeWorkload("c1", "").Request(corev1.ResourceCPU, "1").SimpleReserveQuota("c", "default", now).Obj(),
+			},
+			incoming: utiltesting.MakeWorkload("a_incoming", "").Request(corev1.ResourceCPU, "3.5").Obj(),
+			targetCQ: "a",
+			// It would have been possible to preempt "/b1" under rule S2-b, but S2-a was possible first.
+			wantPreempted: sets.New(targetKeyReason("/b2", kueue.InCohortFairSharingReason)),
+		},
+		"preempt from different cluster queues if the end result has a smaller max share": {
+			clusterQueues: baseCQs,
+			admitted: []kueue.Workload{
+				*utiltesting.MakeWorkload("b1", "").Request(corev1.ResourceCPU, "2").SimpleReserveQuota("b", "default", now).Obj(),
+				*utiltesting.MakeWorkload("b2", "").Request(corev1.ResourceCPU, "2.5").SimpleReserveQuota("b", "default", now).Obj(),
+				*utiltesting.MakeWorkload("c1", "").Request(corev1.ResourceCPU, "2").SimpleReserveQuota("c", "default", now).Obj(),
+				*utiltesting.MakeWorkload("c2", "").Request(corev1.ResourceCPU, "2.5").SimpleReserveQuota("c", "default", now).Obj(),
+			},
+			incoming: utiltesting.MakeWorkload("a_incoming", "").Request(corev1.ResourceCPU, "3.5").Obj(),
+			targetCQ: "a",
+			wantPreempted: sets.New(
+				targetKeyReason("/b1", kueue.InCohortFairSharingReason),
+				targetKeyReason("/c1", kueue.InCohortFairSharingReason),
+			),
+		},
+		"scenario above does not flap": {
+			clusterQueues: baseCQs,
+			admitted: []kueue.Workload{
+				*utiltesting.MakeWorkload("a1", "").Request(corev1.ResourceCPU, "3.5").SimpleReserveQuota("a", "default", now).Obj(),
+				*utiltesting.MakeWorkload("b2", "").Request(corev1.ResourceCPU, "2.5").SimpleReserveQuota("b", "default", now).Obj(),
+				*utiltesting.MakeWorkload("c2", "").Request(corev1.ResourceCPU, "2.5").SimpleReserveQuota("c", "default", now).Obj(),
+			},
+			incoming: utiltesting.MakeWorkload("b_incoming", "").Request(corev1.ResourceCPU, "2").Obj(),
+			targetCQ: "b",
+		},
+		"cannot preempt if it would make the candidate CQ go under nominal after preempting one element": {
+			clusterQueues: baseCQs,
+			admitted: []kueue.Workload{
+				*utiltesting.MakeWorkload("b1", "").Request(corev1.ResourceCPU, "3").SimpleReserveQuota("b", "default", now).Obj(),
+				*utiltesting.MakeWorkload("b2", "").Request(corev1.ResourceCPU, "3").SimpleReserveQuota("b", "default", now).Obj(),
+				*utiltesting.MakeWorkload("c1", "").Request(corev1.ResourceCPU, "3").SimpleReserveQuota("c", "default", now).Obj(),
+			},
+			incoming: utiltesting.MakeWorkload("a_incoming", "").Request(corev1.ResourceCPU, "4").Obj(),
+			targetCQ: "a",
+		},
+		"workloads under priority threshold can always be preempted": {
+			clusterQueues: baseCQs,
+			admitted: []kueue.Workload{
+				*unitWl.Clone().Name("a1").SimpleReserveQuota("a", "default", now).Obj(),
+				*unitWl.Clone().Name("a2").SimpleReserveQuota("a", "default", now).Obj(),
+				*unitWl.Clone().Name("a3").SimpleReserveQuota("a", "default", now).Obj(),
+				*unitWl.Clone().Name("b1").SimpleReserveQuota("b", "default", now).Obj(),
+				*unitWl.Clone().Name("b2").SimpleReserveQuota("b", "default", now).Obj(),
+				*unitWl.Clone().Name("b3").SimpleReserveQuota("b", "default", now).Obj(),
+				*unitWl.Clone().Name("preemptible1").Priority(-3).SimpleReserveQuota("preemptible", "default", now).Obj(),
+				*unitWl.Clone().Name("preemptible2").Priority(-3).SimpleReserveQuota("preemptible", "default", now).Obj(),
+				*unitWl.Clone().Name("preemptible3").Priority(-3).SimpleReserveQuota("preemptible", "default", now).Obj(),
+			},
+			incoming: utiltesting.MakeWorkload("a_incoming", "").Request(corev1.ResourceCPU, "2").Obj(),
+			targetCQ: "a",
+			wantPreempted: sets.New(
+				targetKeyReason("/preemptible1", kueue.InCohortFairSharingReason),
+				targetKeyReason("/preemptible2", kueue.InCohortReclaimWhileBorrowingReason),
+			),
+		},
+		"preempt lower priority first, even if big": {
+			clusterQueues: baseCQs,
+			strategies:    []config.PreemptionStrategy{config.LessThanInitialShare},
+			admitted: []kueue.Workload{
+				*utiltesting.MakeWorkload("a1", "").Request(corev1.ResourceCPU, "3").SimpleReserveQuota("a", "default", now).Obj(),
+				*utiltesting.MakeWorkload("b_low", "").Priority(0).Request(corev1.ResourceCPU, "5").SimpleReserveQuota("b", "default", now).Obj(),
+				*utiltesting.MakeWorkload("b_high", "").Priority(1).Request(corev1.ResourceCPU, "1").SimpleReserveQuota("b", "default", now).Obj(),
+			},
+			incoming:      utiltesting.MakeWorkload("a_incoming", "").Request(corev1.ResourceCPU, "1").Obj(),
+			targetCQ:      "a",
+			wantPreempted: sets.New(targetKeyReason("/b_low", kueue.InCohortFairSharingReason)),
+		},
+		"preempt workload that doesn't transfer the imbalance, even if high priority": {
+			clusterQueues: baseCQs,
+			strategies:    []config.PreemptionStrategy{config.LessThanOrEqualToFinalShare},
+			admitted: []kueue.Workload{
+				*utiltesting.MakeWorkload("a1", "").Request(corev1.ResourceCPU, "3").SimpleReserveQuota("a", "default", now).Obj(),
+				*utiltesting.MakeWorkload("b_low", "").Priority(0).Request(corev1.ResourceCPU, "5").SimpleReserveQuota("b", "default", now).Obj(),
+				*utiltesting.MakeWorkload("b_high", "").Priority(1).Request(corev1.ResourceCPU, "1").SimpleReserveQuota("b", "default", now).Obj(),
+			},
+			incoming:      utiltesting.MakeWorkload("a_incoming", "").Request(corev1.ResourceCPU, "1").Obj(),
+			targetCQ:      "a",
+			wantPreempted: sets.New(targetKeyReason("/b_high", kueue.InCohortFairSharingReason)),
+		},
+		"CQ with higher weight can preempt more": {
+			clusterQueues: []*kueue.ClusterQueue{
+				utiltesting.MakeClusterQueue("a").
+					Cohort("all").
+					ResourceGroup(*utiltesting.MakeFlavorQuotas("default").
+						Resource(corev1.ResourceCPU, "3").Obj()).
+					Preemption(kueue.ClusterQueuePreemption{
+						WithinClusterQueue:  kueue.PreemptionPolicyLowerPriority,
+						ReclaimWithinCohort: kueue.PreemptionPolicyAny,
+					}).
+					FairWeight(resource.MustParse("2")).
+					Obj(),
+				utiltesting.MakeClusterQueue("b").
+					Cohort("all").
+					ResourceGroup(*utiltesting.MakeFlavorQuotas("default").
+						Resource(corev1.ResourceCPU, "3").Obj()).
+					Preemption(kueue.ClusterQueuePreemption{
+						WithinClusterQueue:  kueue.PreemptionPolicyLowerPriority,
+						ReclaimWithinCohort: kueue.PreemptionPolicyAny,
+					}).
+					Obj(),
+				utiltesting.MakeClusterQueue("c").
+					Cohort("all").
+					ResourceGroup(*utiltesting.MakeFlavorQuotas("default").
+						Resource(corev1.ResourceCPU, "3").Obj()).
+					Preemption(kueue.ClusterQueuePreemption{
+						WithinClusterQueue:  kueue.PreemptionPolicyLowerPriority,
+						ReclaimWithinCohort: kueue.PreemptionPolicyAny,
+					}).
+					Obj(),
+			},
+			admitted: []kueue.Workload{
+				*unitWl.Clone().Name("a1").SimpleReserveQuota("a", "default", now).Obj(),
+				*unitWl.Clone().Name("a2").SimpleReserveQuota("a", "default", now).Obj(),
+				*unitWl.Clone().Name("a3").SimpleReserveQuota("a", "default", now).Obj(),
+				*unitWl.Clone().Name("b1").SimpleReserveQuota("b", "default", now).Obj(),
+				*unitWl.Clone().Name("b2").SimpleReserveQuota("b", "default", now).Obj(),
+				*unitWl.Clone().Name("b3").SimpleReserveQuota("b", "default", now).Obj(),
+				*unitWl.Clone().Name("b4").SimpleReserveQuota("b", "default", now).Obj(),
+				*unitWl.Clone().Name("b5").SimpleReserveQuota("b", "default", now).Obj(),
+				*unitWl.Clone().Name("b6").SimpleReserveQuota("b", "default", now).Obj(),
+			},
+			incoming: utiltesting.MakeWorkload("a_incoming", "").Request(corev1.ResourceCPU, "2").Obj(),
+			targetCQ: "a",
+			wantPreempted: sets.New(
+				targetKeyReason("/b1", kueue.InCohortFairSharingReason),
+				targetKeyReason("/b2", kueue.InCohortFairSharingReason),
+			),
+		},
+		"can preempt anything borrowing from CQ with 0 weight": {
+			clusterQueues: []*kueue.ClusterQueue{
+				utiltesting.MakeClusterQueue("a").
+					Cohort("all").
+					ResourceGroup(*utiltesting.MakeFlavorQuotas("default").
+						Resource(corev1.ResourceCPU, "3").Obj()).
+					Preemption(kueue.ClusterQueuePreemption{
+						WithinClusterQueue:  kueue.PreemptionPolicyLowerPriority,
+						ReclaimWithinCohort: kueue.PreemptionPolicyAny,
+					}).
+					Obj(),
+				utiltesting.MakeClusterQueue("b").
+					Cohort("all").
+					ResourceGroup(*utiltesting.MakeFlavorQuotas("default").
+						Resource(corev1.ResourceCPU, "3").Obj()).
+					Preemption(kueue.ClusterQueuePreemption{
+						WithinClusterQueue:  kueue.PreemptionPolicyLowerPriority,
+						ReclaimWithinCohort: kueue.PreemptionPolicyAny,
+					}).
+					FairWeight(resource.MustParse("0")).
+					Obj(),
+				utiltesting.MakeClusterQueue("c").
+					Cohort("all").
+					ResourceGroup(*utiltesting.MakeFlavorQuotas("default").
+						Resource(corev1.ResourceCPU, "3").Obj()).
+					Preemption(kueue.ClusterQueuePreemption{
+						WithinClusterQueue:  kueue.PreemptionPolicyLowerPriority,
+						ReclaimWithinCohort: kueue.PreemptionPolicyAny,
+					}).
+					Obj(),
+			},
+			admitted: []kueue.Workload{
+				*unitWl.Clone().Name("a1").SimpleReserveQuota("a", "default", now).Obj(),
+				*unitWl.Clone().Name("a2").SimpleReserveQuota("a", "default", now).Obj(),
+				*unitWl.Clone().Name("a3").SimpleReserveQuota("a", "default", now).Obj(),
+				*unitWl.Clone().Name("b1").SimpleReserveQuota("b", "default", now).Obj(),
+				*unitWl.Clone().Name("b2").SimpleReserveQuota("b", "default", now).Obj(),
+				*unitWl.Clone().Name("b3").SimpleReserveQuota("b", "default", now).Obj(),
+				*unitWl.Clone().Name("b4").SimpleReserveQuota("b", "default", now).Obj(),
+				*unitWl.Clone().Name("b5").SimpleReserveQuota("b", "default", now).Obj(),
+				*unitWl.Clone().Name("b6").SimpleReserveQuota("b", "default", now).Obj(),
+			},
+			incoming: utiltesting.MakeWorkload("a_incoming", "").Request(corev1.ResourceCPU, "3").Obj(),
+			targetCQ: "a",
+			wantPreempted: sets.New(
+				targetKeyReason("/b1", kueue.InCohortFairSharingReason),
+				targetKeyReason("/b2", kueue.InCohortFairSharingReason),
+				targetKeyReason("/b3", kueue.InCohortFairSharingReason),
+			),
+		},
+		"can't preempt nominal from CQ with 0 weight": {
+			clusterQueues: []*kueue.ClusterQueue{
+				utiltesting.MakeClusterQueue("a").
+					Cohort("all").
+					ResourceGroup(*utiltesting.MakeFlavorQuotas("default").
+						Resource(corev1.ResourceCPU, "3").Obj()).
+					Preemption(kueue.ClusterQueuePreemption{
+						WithinClusterQueue:  kueue.PreemptionPolicyLowerPriority,
+						ReclaimWithinCohort: kueue.PreemptionPolicyAny,
+					}).
+					Obj(),
+				utiltesting.MakeClusterQueue("b").
+					Cohort("all").
+					ResourceGroup(*utiltesting.MakeFlavorQuotas("default").
+						Resource(corev1.ResourceCPU, "3").Obj()).
+					Preemption(kueue.ClusterQueuePreemption{
+						WithinClusterQueue:  kueue.PreemptionPolicyLowerPriority,
+						ReclaimWithinCohort: kueue.PreemptionPolicyAny,
+					}).
+					FairWeight(resource.MustParse("0")).
+					Obj(),
+			},
+			admitted: []kueue.Workload{
+				*unitWl.Clone().Name("a1").SimpleReserveQuota("a", "default", now).Obj(),
+				*unitWl.Clone().Name("a2").SimpleReserveQuota("a", "default", now).Obj(),
+				*unitWl.Clone().Name("a3").SimpleReserveQuota("a", "default", now).Obj(),
+				*unitWl.Clone().Name("b1").SimpleReserveQuota("b", "default", now).Obj(),
+				*unitWl.Clone().Name("b2").SimpleReserveQuota("b", "default", now).Obj(),
+				*unitWl.Clone().Name("b3").SimpleReserveQuota("b", "default", now).Obj(),
+			},
+			incoming: unitWl.Clone().Name("a_incoming").Obj(),
+			targetCQ: "a",
+		},
+	}
+	for name, tc := range cases {
+		t.Run(name, func(t *testing.T) {
+			ctx, log := utiltesting.ContextWithLog(t)
+			// Set name as UID so that candidates sorting is predictable.
+			for i := range tc.admitted {
+				tc.admitted[i].UID = types.UID(tc.admitted[i].Name)
+			}
+			cl := utiltesting.NewClientBuilder().
+				WithLists(&kueue.WorkloadList{Items: tc.admitted}).
+				Build()
+			cqCache := cache.New(cl)
+			for _, flv := range flavors {
+				cqCache.AddOrUpdateResourceFlavor(flv)
+			}
+			for _, cq := range tc.clusterQueues {
+				if err := cqCache.AddClusterQueue(ctx, cq); err != nil {
+					t.Fatalf("Couldn't add ClusterQueue to cache: %v", err)
+				}
+			}
+
+			broadcaster := record.NewBroadcaster()
+			scheme := runtime.NewScheme()
+			recorder := broadcaster.NewRecorder(scheme, corev1.EventSource{Component: constants.AdmissionName})
+			preemptor := New(cl, workload.Ordering{}, recorder, config.FairSharing{
+				Enable:               true,
+				PreemptionStrategies: tc.strategies,
+			}, clocktesting.NewFakeClock(now))
+
+			snapshot, err := cqCache.Snapshot(ctx)
+			if err != nil {
+				t.Fatalf("unexpected error while building snapshot: %v", err)
+			}
+			wlInfo := workload.NewInfo(tc.incoming)
+			wlInfo.ClusterQueue = tc.targetCQ
+			targets := preemptor.GetTargets(log, *wlInfo, singlePodSetAssignment(
+				flavorassigner.ResourceAssignment{
+					corev1.ResourceCPU: &flavorassigner.FlavorAssignment{
+						Name: "default", Mode: flavorassigner.Preempt,
+					},
+				},
+			), snapshot)
+			gotTargets := sets.New(slices.Map(targets, func(t **Target) string {
+				return targetKeyReason(workload.Key((*t).WorkloadInfo.Obj), (*t).Reason)
+			})...)
+			if diff := cmp.Diff(tc.wantPreempted, gotTargets, cmpopts.EquateEmpty()); diff != "" {
+				t.Errorf("Issued preemptions (-want,+got):\n%s", diff)
+			}
+		})
+	}
+}
+
+func targetKeyReason(key, reason string) string {
+	return fmt.Sprintf("%s:%s", key, reason)
 }
 
 func TestCandidatesOrdering(t *testing.T) {
@@ -1435,15 +2097,25 @@
 			Obj()),
 		workload.NewInfo(utiltesting.MakeWorkload("low", "").
 			ReserveQuota(utiltesting.MakeAdmission("self").Obj()).
-			Priority(10).
 			Priority(-10).
 			Obj()),
 		workload.NewInfo(utiltesting.MakeWorkload("other", "").
 			ReserveQuota(utiltesting.MakeAdmission("other").Obj()).
 			Priority(10).
 			Obj()),
-		workload.NewInfo(utiltesting.MakeWorkload("old", "").
-			ReserveQuota(utiltesting.MakeAdmission("self").Obj()).
+		workload.NewInfo(utiltesting.MakeWorkload("evicted", "").
+			SetOrReplaceCondition(metav1.Condition{
+				Type:   kueue.WorkloadEvicted,
+				Status: metav1.ConditionTrue,
+			}).
+			Obj()),
+		workload.NewInfo(utiltesting.MakeWorkload("old-a", "").
+			UID("old-a").
+			ReserveQuotaAt(utiltesting.MakeAdmission("self").Obj(), now).
+			Obj()),
+		workload.NewInfo(utiltesting.MakeWorkload("old-b", "").
+			UID("old-b").
+			ReserveQuotaAt(utiltesting.MakeAdmission("self").Obj(), now).
 			Obj()),
 		workload.NewInfo(utiltesting.MakeWorkload("current", "").
 			ReserveQuota(utiltesting.MakeAdmission("self").Obj()).
@@ -1459,7 +2131,7 @@
 	for i, c := range candidates {
 		gotNames[i] = workload.Key(c.Obj)
 	}
-	wantCandidates := []string{"/other", "/low", "/current", "/old", "/high"}
+	wantCandidates := []string{"/evicted", "/other", "/low", "/current", "/old-a", "/old-b", "/high"}
 	if diff := cmp.Diff(wantCandidates, gotNames); diff != "" {
 		t.Errorf("Sorted with wrong order (-want,+got):\n%s", diff)
 	}
@@ -1470,6 +2142,7 @@
 		PodSets: []flavorassigner.PodSetAssignment{{
 			Name:    kueue.DefaultPodSetName,
 			Flavors: assignments,
+			Count:   1,
 		}},
 	}
 }