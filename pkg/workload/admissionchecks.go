--- conflicted
+++ resolved
@@ -29,7 +29,7 @@
 // SyncAdmittedCondition sync the state of the Admitted condition
 // with the state of QuotaReserved and AdmissionChecks.
 // Return true if any change was done.
-func SyncAdmittedCondition(w *kueue.Workload) bool {
+func SyncAdmittedCondition(w *kueue.Workload, now time.Time) bool {
 	hasReservation := HasQuotaReservation(w)
 	hasAllChecksReady := HasAllChecksReady(w)
 	isAdmitted := IsAdmitted(w)
@@ -38,15 +38,16 @@
 		return false
 	}
 	newCondition := metav1.Condition{
-		Type:    kueue.WorkloadAdmitted,
-		Status:  metav1.ConditionTrue,
-		Reason:  "Admitted",
-		Message: "The workload is admitted",
+		Type:               kueue.WorkloadAdmitted,
+		Status:             metav1.ConditionTrue,
+		Reason:             "Admitted",
+		Message:            "The workload is admitted",
+		ObservedGeneration: w.Generation,
 	}
 	switch {
 	case !hasReservation && !hasAllChecksReady:
 		newCondition.Status = metav1.ConditionFalse
-		newCondition.Reason = "NoReservationNoChecks"
+		newCondition.Reason = "NoReservationUnsatisfiedChecks"
 		newCondition.Message = "The workload has no reservation and not all checks ready"
 	case !hasReservation:
 		newCondition.Status = metav1.ConditionFalse
@@ -54,12 +55,24 @@
 		newCondition.Message = "The workload has no reservation"
 	case !hasAllChecksReady:
 		newCondition.Status = metav1.ConditionFalse
-		newCondition.Reason = "NoChecks"
+		newCondition.Reason = "UnsatisfiedChecks"
 		newCondition.Message = "The workload has not all checks ready"
 	}
 
-	apimeta.SetStatusCondition(&w.Status.Conditions, newCondition)
-	return true
+	// Accumulate the admitted time if needed
+	if isAdmitted && newCondition.Status == metav1.ConditionFalse {
+		oldCondition := apimeta.FindStatusCondition(w.Status.Conditions, kueue.WorkloadAdmitted)
+		// in practice the oldCondition cannot be nil, however we should try to avoid nil ptr deref.
+		if oldCondition != nil {
+			d := int32(now.Sub(oldCondition.LastTransitionTime.Time).Seconds())
+			if w.Status.AccumulatedPastExexcutionTimeSeconds != nil {
+				*w.Status.AccumulatedPastExexcutionTimeSeconds += d
+			} else {
+				w.Status.AccumulatedPastExexcutionTimeSeconds = &d
+			}
+		}
+	}
+	return apimeta.SetStatusCondition(&w.Status.Conditions, newCondition)
 }
 
 // FindAdmissionCheck - returns a pointer to the check identified by checkName if found in checks.
@@ -73,8 +86,6 @@
 	return nil
 }
 
-<<<<<<< HEAD
-=======
 // ResetChecksOnEviction sets all AdmissionChecks to Pending
 func ResetChecksOnEviction(w *kueue.Workload, now time.Time) bool {
 	checks := w.Status.AdmissionChecks
@@ -94,7 +105,6 @@
 	return updated
 }
 
->>>>>>> cb285cf2
 // SetAdmissionCheckState - adds or updates newCheck in the provided checks list.
 func SetAdmissionCheckState(checks *[]kueue.AdmissionCheckState, newCheck kueue.AdmissionCheckState) {
 	if checks == nil {
@@ -121,13 +131,13 @@
 	existingCondition.PodSetUpdates = newCheck.PodSetUpdates
 }
 
-// GetRejectedChecks returns the list of Rejected admission checks
-func GetRejectedChecks(wl *kueue.Workload) []string {
-	rejectedChecks := make([]string, 0, len(wl.Status.AdmissionChecks))
+// RejectedChecks returns the list of Rejected admission checks
+func RejectedChecks(wl *kueue.Workload) []kueue.AdmissionCheckState {
+	rejectedChecks := make([]kueue.AdmissionCheckState, 0, len(wl.Status.AdmissionChecks))
 	for i := range wl.Status.AdmissionChecks {
 		ac := wl.Status.AdmissionChecks[i]
 		if ac.State == kueue.CheckStateRejected {
-			rejectedChecks = append(rejectedChecks, ac.Name)
+			rejectedChecks = append(rejectedChecks, ac)
 		}
 	}
 	return rejectedChecks
@@ -160,11 +170,22 @@
 	return mustHaveChecks.Len() == 0
 }
 
-// HasRetryOrRejectedChecks returns true if any of the workloads checks are Retry or Rejected
-func HasRetryOrRejectedChecks(wl *kueue.Workload) bool {
+// HasRetryChecks returns true if any of the workloads checks is Retry
+func HasRetryChecks(wl *kueue.Workload) bool {
 	for i := range wl.Status.AdmissionChecks {
 		state := wl.Status.AdmissionChecks[i].State
-		if state == kueue.CheckStateRetry || state == kueue.CheckStateRejected {
+		if state == kueue.CheckStateRetry {
+			return true
+		}
+	}
+	return false
+}
+
+// HasRejectedChecks returns true if any of the workloads checks is Rejected
+func HasRejectedChecks(wl *kueue.Workload) bool {
+	for i := range wl.Status.AdmissionChecks {
+		state := wl.Status.AdmissionChecks[i].State
+		if state == kueue.CheckStateRejected {
 			return true
 		}
 	}
