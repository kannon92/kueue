/*
Copyright 2023 The Kubernetes Authors.

Licensed under the Apache License, Version 2.0 (the "License");
you may not use this file except in compliance with the License.
You may obtain a copy of the License at

    http://www.apache.org/licenses/LICENSE-2.0

Unless required by applicable law or agreed to in writing, software
distributed under the License is distributed on an "AS IS" BASIS,
WITHOUT WARRANTIES OR CONDITIONS OF ANY KIND, either express or implied.
See the License for the specific language governing permissions and
limitations under the License.
*/

package config

import (
	"fmt"
	"testing"

	"github.com/google/go-cmp/cmp"
	"github.com/google/go-cmp/cmp/cmpopts"
	metav1 "k8s.io/apimachinery/pkg/apis/meta/v1"
	"k8s.io/apimachinery/pkg/util/validation/field"
	"k8s.io/utils/ptr"

	configapi "sigs.k8s.io/kueue/apis/config/v1beta1"
	"sigs.k8s.io/kueue/pkg/features"
)

func TestValidate(t *testing.T) {
	defaultQueueVisibility := &configapi.QueueVisibility{
		UpdateIntervalSeconds: configapi.DefaultQueueVisibilityUpdateIntervalSeconds,
		ClusterQueues: &configapi.ClusterQueueVisibility{
			MaxCount: configapi.DefaultClusterQueuesMaxCount,
		},
	}
<<<<<<< HEAD

	defaultPodIntegrationOptions := &configapi.PodIntegrationOptions{
		NamespaceSelector: &metav1.LabelSelector{
			MatchExpressions: []metav1.LabelSelectorRequirement{
				{
					Key:      "kubernetes.io/metadata.name",
					Operator: metav1.LabelSelectorOpNotIn,
					Values:   []string{"kube-system", "kueue-system"},
				},
=======
	systemNamespacesSelector := &metav1.LabelSelector{
		MatchExpressions: []metav1.LabelSelectorRequirement{
			{
				Key:      "kubernetes.io/metadata.name",
				Operator: metav1.LabelSelectorOpNotIn,
				Values:   []string{"kube-system", "kueue-system"},
>>>>>>> cb285cf2
			},
		},
	}
	defaultPodIntegrationOptions := &configapi.PodIntegrationOptions{
		NamespaceSelector: systemNamespacesSelector,
		PodSelector:       &metav1.LabelSelector{},
	}

	defaultIntegrations := &configapi.Integrations{
		Frameworks: []string{"batch/job"},
		PodOptions: defaultPodIntegrationOptions,
	}

	testCases := map[string]struct {
		cfg                    *configapi.Configuration
		wantErr                field.ErrorList
		managedJobsFeatureGate bool
	}{
		"empty": {
			cfg: &configapi.Configuration{},
			wantErr: field.ErrorList{
				&field.Error{
					Type:  field.ErrorTypeRequired,
					Field: "integrations",
				},
			},
		},
		"invalid queue visibility UpdateIntervalSeconds": {
			cfg: &configapi.Configuration{
				QueueVisibility: &configapi.QueueVisibility{
					UpdateIntervalSeconds: 0,
				},
				Integrations: defaultIntegrations,
			},
			wantErr: field.ErrorList{
				field.Invalid(field.NewPath("queueVisibility").Child("updateIntervalSeconds"), 0, fmt.Sprintf("greater than or equal to %d", queueVisibilityClusterQueuesUpdateIntervalSeconds)),
			},
		},
		"invalid queue visibility cluster queue max count": {
			cfg: &configapi.Configuration{
				QueueVisibility: &configapi.QueueVisibility{
					ClusterQueues: &configapi.ClusterQueueVisibility{
						MaxCount: 4001,
					},
					UpdateIntervalSeconds: 1,
				},
				Integrations: defaultIntegrations,
			},
			wantErr: field.ErrorList{
				field.Invalid(field.NewPath("queueVisibility").Child("clusterQueues").Child("maxCount"), 4001, fmt.Sprintf("must be less than %d", queueVisibilityClusterQueuesMaxValue)),
			},
		},
<<<<<<< HEAD
		"nil PodIntegrationOptions": {
=======
		"negative queue visibility cluster queue max cont": {
			cfg: &configapi.Configuration{
				QueueVisibility: &configapi.QueueVisibility{
					ClusterQueues: &configapi.ClusterQueueVisibility{
						MaxCount: -1,
					},
					UpdateIntervalSeconds: 1,
				},
				Integrations: defaultIntegrations,
			},
			wantErr: field.ErrorList{
				&field.Error{
					Type:  field.ErrorTypeInvalid,
					Field: "queueVisibility.clusterQueues.maxCount",
				},
			},
		},
		"empty integrations.frameworks": {
			cfg: &configapi.Configuration{
				Integrations: &configapi.Integrations{},
			},
			wantErr: field.ErrorList{
				&field.Error{
					Type:  field.ErrorTypeRequired,
					Field: "integrations.frameworks",
				},
			},
		},
		"unregistered integrations.frameworks": {
			cfg: &configapi.Configuration{
				Integrations: &configapi.Integrations{
					Frameworks: []string{"unregistered/jobframework"},
				},
			},
			wantErr: field.ErrorList{
				&field.Error{
					Type:  field.ErrorTypeNotSupported,
					Field: "integrations.frameworks[0]",
				},
			},
		},
		"duplicate integrations.frameworks": {
			cfg: &configapi.Configuration{
				Integrations: &configapi.Integrations{
					Frameworks: []string{
						"batch/job",
						"batch/job",
					},
				},
			},
			wantErr: field.ErrorList{
				&field.Error{
					Type:  field.ErrorTypeDuplicate,
					Field: "integrations.frameworks[1]",
				},
			},
		},
		"duplicate frameworks between integrations.frameworks and integrations.externalFrameworks": {
			cfg: &configapi.Configuration{
				Integrations: &configapi.Integrations{
					Frameworks:         []string{"batch/job"},
					ExternalFrameworks: []string{"Job.v1.batch"},
				},
			},
			wantErr: field.ErrorList{
				&field.Error{
					Type:  field.ErrorTypeDuplicate,
					Field: "integrations.externalFrameworks[0]",
				},
			},
		},
		"invalid format integrations.externalFrameworks": {
			cfg: &configapi.Configuration{
				Integrations: &configapi.Integrations{
					Frameworks:         []string{"batch/job"},
					ExternalFrameworks: []string{"invalid"},
				},
			},
			wantErr: field.ErrorList{
				&field.Error{
					Type:  field.ErrorTypeInvalid,
					Field: "integrations.externalFrameworks[0]",
				},
			},
		},
		"duplicate integrations.externalFrameworks": {
			cfg: &configapi.Configuration{
				Integrations: &configapi.Integrations{
					Frameworks: []string{"batch/job"},
					ExternalFrameworks: []string{
						"Foo.v1.example.com",
						"Foo.v1.example.com",
					},
				},
			},
			wantErr: field.ErrorList{
				&field.Error{
					Type:  field.ErrorTypeDuplicate,
					Field: "integrations.externalFrameworks[1]",
				},
			},
		},
		"nil PodIntegrationOptions without managedJobsNamespaceSelector": {
>>>>>>> cb285cf2
			cfg: &configapi.Configuration{
				QueueVisibility: defaultQueueVisibility,
				Integrations: &configapi.Integrations{
					Frameworks: []string{"pod"},
					PodOptions: nil,
				},
			},
			wantErr: field.ErrorList{
				&field.Error{
					Type:  field.ErrorTypeRequired,
					Field: "integrations.podOptions",
				},
			},
		},
		"nil PodIntegrationOptions.NamespaceSelector without managedJobsNamespaceSelector": {
			cfg: &configapi.Configuration{
				QueueVisibility: defaultQueueVisibility,
				Integrations: &configapi.Integrations{
					Frameworks: []string{"pod"},
					PodOptions: &configapi.PodIntegrationOptions{
						NamespaceSelector: nil,
					},
				},
			},
			wantErr: field.ErrorList{
				&field.Error{
					Type:  field.ErrorTypeRequired,
					Field: "integrations.podOptions.namespaceSelector",
				},
			},
		},
		"emptyLabelSelector": {
			cfg: &configapi.Configuration{
				Namespace:       ptr.To("kueue-system"),
				QueueVisibility: defaultQueueVisibility,
				Integrations: &configapi.Integrations{
					Frameworks: []string{"pod"},
					PodOptions: &configapi.PodIntegrationOptions{
						NamespaceSelector: &metav1.LabelSelector{},
					},
				},
			},
			wantErr: field.ErrorList{
				&field.Error{
					Type:  field.ErrorTypeInvalid,
					Field: "integrations.podOptions.namespaceSelector",
				},
				&field.Error{
					Type:  field.ErrorTypeInvalid,
					Field: "integrations.podOptions.namespaceSelector",
				},
			},
		},
		"valid managedJobsNamespaceSelector ": {
			cfg: &configapi.Configuration{
				QueueVisibility:              defaultQueueVisibility,
				ManagedJobsNamespaceSelector: systemNamespacesSelector,
				Integrations:                 defaultIntegrations,
			},
			wantErr:                nil,
			managedJobsFeatureGate: true,
		},

		"prohibited namespace in MatchLabels": {
			cfg: &configapi.Configuration{
				QueueVisibility: defaultQueueVisibility,
				Integrations: &configapi.Integrations{
					Frameworks: []string{"pod"},
					PodOptions: &configapi.PodIntegrationOptions{
						NamespaceSelector: &metav1.LabelSelector{
							MatchLabels: map[string]string{
								"kubernetes.io/metadata.name": "kube-system",
							},
						},
					},
				},
			},
			wantErr: field.ErrorList{
				&field.Error{
					Type:  field.ErrorTypeInvalid,
					Field: "integrations.podOptions.namespaceSelector",
				},
			},
		},
		"prohibited namespace in MatchLabels managedJobsNamespaceSelector": {
			cfg: &configapi.Configuration{
				QueueVisibility: defaultQueueVisibility,
				ManagedJobsNamespaceSelector: &metav1.LabelSelector{
					MatchLabels: map[string]string{
						"kubernetes.io/metadata.name": "kube-system",
					},
				},
				Integrations: defaultIntegrations,
			},
			wantErr: field.ErrorList{
				&field.Error{
					Type:  field.ErrorTypeInvalid,
					Field: "managedJobsNamespaceSelector",
				},
			},
			managedJobsFeatureGate: true,
		},
		"prohibited namespace in MatchExpressions with operator In": {
			cfg: &configapi.Configuration{
				QueueVisibility: defaultQueueVisibility,
				Integrations: &configapi.Integrations{
					Frameworks: []string{"pod"},
					PodOptions: &configapi.PodIntegrationOptions{
						NamespaceSelector: &metav1.LabelSelector{
							MatchExpressions: []metav1.LabelSelectorRequirement{
								{
									Key:      "kubernetes.io/metadata.name",
									Operator: metav1.LabelSelectorOpIn,
									Values:   []string{"kube-system"},
								},
							},
						},
					},
				},
			},
			wantErr: field.ErrorList{
				&field.Error{
					Type:  field.ErrorTypeInvalid,
					Field: "integrations.podOptions.namespaceSelector",
				},
			},
		},
		"prohibited namespace in MatchExpressions with operator In managedJobsNamespaceSelector": {
			cfg: &configapi.Configuration{
				QueueVisibility: defaultQueueVisibility,
				ManagedJobsNamespaceSelector: &metav1.LabelSelector{
					MatchExpressions: []metav1.LabelSelectorRequirement{
						{
							Key:      "kubernetes.io/metadata.name",
							Operator: metav1.LabelSelectorOpIn,
							Values:   []string{"kube-system"},
						},
					},
				},
				Integrations: defaultIntegrations,
			},
			wantErr: field.ErrorList{
				&field.Error{
					Type:  field.ErrorTypeInvalid,
					Field: "managedJobsNamespaceSelector",
				},
			},
			managedJobsFeatureGate: true,
		},
		"prohibited namespace in MatchExpressions with operator NotIn": {
			cfg: &configapi.Configuration{
				QueueVisibility: defaultQueueVisibility,
				Integrations: &configapi.Integrations{
					Frameworks: []string{"pod"},
					PodOptions: &configapi.PodIntegrationOptions{
						NamespaceSelector: &metav1.LabelSelector{
							MatchExpressions: []metav1.LabelSelectorRequirement{
								{
									Key:      "kubernetes.io/metadata.name",
									Operator: metav1.LabelSelectorOpNotIn,
									Values:   []string{"kube-system", "kueue-system"},
								},
							},
						},
					},
				},
			},
			wantErr: nil,
		},
<<<<<<< HEAD
=======
		"prohibited namespace in MatchExpressions with operator NotIn managedJobsNamespaceSelector": {
			cfg: &configapi.Configuration{
				QueueVisibility: defaultQueueVisibility,
				ManagedJobsNamespaceSelector: &metav1.LabelSelector{
					MatchExpressions: []metav1.LabelSelectorRequirement{
						{
							Key:      "kubernetes.io/metadata.name",
							Operator: metav1.LabelSelectorOpNotIn,
							Values:   []string{"kube-system", "kueue-system"},
						},
					},
				},
				Integrations: defaultIntegrations,
			},
			wantErr:                nil,
			managedJobsFeatureGate: true,
		},
		"no supported waitForPodsReady.requeuingStrategy.timestamp": {
			cfg: &configapi.Configuration{
				Integrations: defaultIntegrations,
				WaitForPodsReady: &configapi.WaitForPodsReady{
					Enable: true,
					RequeuingStrategy: &configapi.RequeuingStrategy{
						Timestamp: ptr.To[configapi.RequeuingTimestamp]("NoSupported"),
					},
				},
			},
			wantErr: field.ErrorList{
				&field.Error{
					Type:  field.ErrorTypeNotSupported,
					Field: "waitForPodsReady.requeuingStrategy.timestamp",
				},
			},
		},
		"negative waitForPodsReady.timeout": {
			cfg: &configapi.Configuration{
				Integrations: defaultIntegrations,
				WaitForPodsReady: &configapi.WaitForPodsReady{
					Enable: true,
					Timeout: &metav1.Duration{
						Duration: -1,
					},
				},
			},
			wantErr: field.ErrorList{
				&field.Error{
					Type:  field.ErrorTypeInvalid,
					Field: "waitForPodsReady.timeout",
				},
			},
		},
		"valid waitForPodsReady": {
			cfg: &configapi.Configuration{
				Integrations: defaultIntegrations,
				WaitForPodsReady: &configapi.WaitForPodsReady{
					Enable: true,
					Timeout: &metav1.Duration{
						Duration: 50,
					},
					BlockAdmission: ptr.To(false),
					RequeuingStrategy: &configapi.RequeuingStrategy{
						Timestamp:          ptr.To(configapi.CreationTimestamp),
						BackoffLimitCount:  ptr.To[int32](10),
						BackoffBaseSeconds: ptr.To[int32](30),
						BackoffMaxSeconds:  ptr.To[int32](1800),
					},
				},
			},
		},
		"negative waitForPodsReady.requeuingStrategy.backoffLimitCount": {
			cfg: &configapi.Configuration{
				Integrations: defaultIntegrations,
				WaitForPodsReady: &configapi.WaitForPodsReady{
					Enable: true,
					RequeuingStrategy: &configapi.RequeuingStrategy{
						BackoffLimitCount: ptr.To[int32](-1),
					},
				},
			},
			wantErr: field.ErrorList{
				&field.Error{
					Type:  field.ErrorTypeInvalid,
					Field: "waitForPodsReady.requeuingStrategy.backoffLimitCount",
				},
			},
		},
		"negative waitForPodsReady.requeuingStrategy.backoffBaseSeconds": {
			cfg: &configapi.Configuration{
				Integrations: defaultIntegrations,
				WaitForPodsReady: &configapi.WaitForPodsReady{
					Enable: true,
					RequeuingStrategy: &configapi.RequeuingStrategy{
						BackoffBaseSeconds: ptr.To[int32](-1),
					},
				},
			},
			wantErr: field.ErrorList{
				&field.Error{
					Type:  field.ErrorTypeInvalid,
					Field: "waitForPodsReady.requeuingStrategy.backoffBaseSeconds",
				},
			},
		},
		"negative waitForPodsReady.requeuingStrategy.backoffMaxSeconds": {
			cfg: &configapi.Configuration{
				Integrations: defaultIntegrations,
				WaitForPodsReady: &configapi.WaitForPodsReady{
					Enable: true,
					RequeuingStrategy: &configapi.RequeuingStrategy{
						BackoffMaxSeconds: ptr.To[int32](-1),
					},
				},
			},
			wantErr: field.ErrorList{
				&field.Error{
					Type:  field.ErrorTypeInvalid,
					Field: "waitForPodsReady.requeuingStrategy.backoffMaxSeconds",
				},
			},
		},
		"negative multiKueue.gcInterval": {
			cfg: &configapi.Configuration{
				Integrations: defaultIntegrations,
				MultiKueue: &configapi.MultiKueue{
					GCInterval: &metav1.Duration{
						Duration: -time.Second,
					},
				},
			},
			wantErr: field.ErrorList{
				&field.Error{
					Type:  field.ErrorTypeInvalid,
					Field: "multiKueue.gcInterval",
				},
			},
		},
		"negative multiKueue.workerLostTimeout": {
			cfg: &configapi.Configuration{
				Integrations: defaultIntegrations,
				MultiKueue: &configapi.MultiKueue{
					WorkerLostTimeout: &metav1.Duration{
						Duration: -time.Second,
					},
				},
			},
			wantErr: field.ErrorList{
				&field.Error{
					Type:  field.ErrorTypeInvalid,
					Field: "multiKueue.workerLostTimeout",
				},
			},
		},
		"invalid .multiKueue.origin label value": {
			cfg: &configapi.Configuration{
				Integrations: defaultIntegrations,
				MultiKueue: &configapi.MultiKueue{
					Origin: ptr.To("=]"),
				},
			},
			wantErr: field.ErrorList{
				&field.Error{
					Type:  field.ErrorTypeInvalid,
					Field: "multiKueue.origin",
				},
			},
		},
		"valid .multiKueue configuration": {
			cfg: &configapi.Configuration{
				Integrations: defaultIntegrations,
				MultiKueue: &configapi.MultiKueue{
					GCInterval: &metav1.Duration{
						Duration: time.Second,
					},
					Origin: ptr.To("valid"),
					WorkerLostTimeout: &metav1.Duration{
						Duration: 2 * time.Second,
					},
				},
			},
		},
		"unsupported preemption strategy": {
			cfg: &configapi.Configuration{
				Integrations: defaultIntegrations,
				FairSharing: &configapi.FairSharing{
					Enable:               true,
					PreemptionStrategies: []configapi.PreemptionStrategy{configapi.LessThanOrEqualToFinalShare, "UNKNOWN", configapi.LessThanInitialShare, configapi.LessThanOrEqualToFinalShare},
				},
			},
			wantErr: field.ErrorList{
				&field.Error{
					Type:  field.ErrorTypeNotSupported,
					Field: "fairSharing.preemptionStrategies",
				},
			},
		},
		"valid preemption strategy": {
			cfg: &configapi.Configuration{
				Integrations: defaultIntegrations,
				FairSharing: &configapi.FairSharing{
					Enable:               true,
					PreemptionStrategies: []configapi.PreemptionStrategy{configapi.LessThanOrEqualToFinalShare, configapi.LessThanInitialShare},
				},
			},
		},
		"invalid .internalCertManagement.webhookSecretName": {
			cfg: &configapi.Configuration{
				Integrations: defaultIntegrations,
				InternalCertManagement: &configapi.InternalCertManagement{
					Enable:            ptr.To(true),
					WebhookSecretName: ptr.To(":)"),
				},
			},
			wantErr: field.ErrorList{
				&field.Error{
					Type:  field.ErrorTypeInvalid,
					Field: "internalCertManagement.webhookSecretName",
				},
			},
		},
		"invalid .internalCertManagement.webhookServiceName": {
			cfg: &configapi.Configuration{
				Integrations: defaultIntegrations,
				InternalCertManagement: &configapi.InternalCertManagement{
					Enable:             ptr.To(true),
					WebhookServiceName: ptr.To("0-invalid"),
				},
			},
			wantErr: field.ErrorList{
				&field.Error{
					Type:  field.ErrorTypeInvalid,
					Field: "internalCertManagement.webhookServiceName",
				},
			},
		},
		"disabled .internalCertManagement with invalid .internalCertManagement.webhookServiceName": {
			cfg: &configapi.Configuration{
				Integrations: defaultIntegrations,
				InternalCertManagement: &configapi.InternalCertManagement{
					Enable:             ptr.To(false),
					WebhookServiceName: ptr.To("0-invalid"),
				},
			},
		},
		"valid .internalCertManagement": {
			cfg: &configapi.Configuration{
				Integrations: defaultIntegrations,
				InternalCertManagement: &configapi.InternalCertManagement{
					Enable:             ptr.To(true),
					WebhookServiceName: ptr.To("webhook-svc"),
					WebhookSecretName:  ptr.To("webhook-sec"),
				},
			},
		},
		"invalid .resources.transformations.strategy": {
			cfg: &configapi.Configuration{
				Integrations: defaultIntegrations,
				Resources: &configapi.Resources{
					Transformations: []configapi.ResourceTransformation{
						{
							Input:    corev1.ResourceCPU,
							Strategy: ptr.To(configapi.ResourceTransformationStrategy("invalid")),
						},
					},
				},
			},
			wantErr: field.ErrorList{
				&field.Error{
					Type:  field.ErrorTypeNotSupported,
					Field: "resources.transformations[0].strategy",
				},
			},
		},

		"invalid .resources.transformations.inputs": {
			cfg: &configapi.Configuration{
				Integrations: defaultIntegrations,
				Resources: &configapi.Resources{
					Transformations: []configapi.ResourceTransformation{
						{
							Input:    corev1.ResourceCPU,
							Strategy: ptr.To(configapi.Retain),
						},
						{
							Input:    corev1.ResourceMemory,
							Strategy: ptr.To(configapi.Retain),
						},
						{
							Input:    corev1.ResourceCPU,
							Strategy: ptr.To(configapi.Retain),
						},
					},
				},
			},
			wantErr: field.ErrorList{
				&field.Error{
					Type:  field.ErrorTypeDuplicate,
					Field: "resources.transformations[2].input",
				},
			},
		},

		"valid .resources.transformations": {
			cfg: &configapi.Configuration{
				Integrations: defaultIntegrations,
				Resources: &configapi.Resources{
					Transformations: []configapi.ResourceTransformation{
						{
							Input:    corev1.ResourceCPU,
							Strategy: ptr.To(configapi.Retain),
						},
						{
							Input:    corev1.ResourceMemory,
							Strategy: ptr.To(configapi.Replace),
						},
					},
				},
			},
		},
>>>>>>> cb285cf2
	}

	for name, tc := range testCases {
		t.Run(name, func(t *testing.T) {
<<<<<<< HEAD
			if diff := cmp.Diff(tc.wantErr, validate(tc.cfg), cmpopts.IgnoreFields(field.Error{}, "BadValue", "Detail")); diff != "" {
=======
			features.SetFeatureGateDuringTest(t, features.ManagedJobsNamespaceSelector, tc.managedJobsFeatureGate)
			if diff := cmp.Diff(tc.wantErr, validate(tc.cfg, testScheme), cmpopts.IgnoreFields(field.Error{}, "BadValue", "Detail")); diff != "" {
>>>>>>> cb285cf2
				t.Errorf("Unexpected returned error (-want,+got):\n%s", diff)
			}
		})
	}
}<|MERGE_RESOLUTION|>--- conflicted
+++ resolved
@@ -19,11 +19,15 @@
 import (
 	"fmt"
 	"testing"
+	"time"
 
 	"github.com/google/go-cmp/cmp"
 	"github.com/google/go-cmp/cmp/cmpopts"
+	corev1 "k8s.io/api/core/v1"
 	metav1 "k8s.io/apimachinery/pkg/apis/meta/v1"
+	"k8s.io/apimachinery/pkg/runtime"
 	"k8s.io/apimachinery/pkg/util/validation/field"
+	clientgoscheme "k8s.io/client-go/kubernetes/scheme"
 	"k8s.io/utils/ptr"
 
 	configapi "sigs.k8s.io/kueue/apis/config/v1beta1"
@@ -31,30 +35,26 @@
 )
 
 func TestValidate(t *testing.T) {
+	testScheme := runtime.NewScheme()
+	if err := configapi.AddToScheme(testScheme); err != nil {
+		t.Fatal(err)
+	}
+	if err := clientgoscheme.AddToScheme(testScheme); err != nil {
+		t.Fatal(err)
+	}
+
 	defaultQueueVisibility := &configapi.QueueVisibility{
 		UpdateIntervalSeconds: configapi.DefaultQueueVisibilityUpdateIntervalSeconds,
 		ClusterQueues: &configapi.ClusterQueueVisibility{
 			MaxCount: configapi.DefaultClusterQueuesMaxCount,
 		},
 	}
-<<<<<<< HEAD
-
-	defaultPodIntegrationOptions := &configapi.PodIntegrationOptions{
-		NamespaceSelector: &metav1.LabelSelector{
-			MatchExpressions: []metav1.LabelSelectorRequirement{
-				{
-					Key:      "kubernetes.io/metadata.name",
-					Operator: metav1.LabelSelectorOpNotIn,
-					Values:   []string{"kube-system", "kueue-system"},
-				},
-=======
 	systemNamespacesSelector := &metav1.LabelSelector{
 		MatchExpressions: []metav1.LabelSelectorRequirement{
 			{
 				Key:      "kubernetes.io/metadata.name",
 				Operator: metav1.LabelSelectorOpNotIn,
 				Values:   []string{"kube-system", "kueue-system"},
->>>>>>> cb285cf2
 			},
 		},
 	}
@@ -62,7 +62,6 @@
 		NamespaceSelector: systemNamespacesSelector,
 		PodSelector:       &metav1.LabelSelector{},
 	}
-
 	defaultIntegrations := &configapi.Integrations{
 		Frameworks: []string{"batch/job"},
 		PodOptions: defaultPodIntegrationOptions,
@@ -93,7 +92,7 @@
 				field.Invalid(field.NewPath("queueVisibility").Child("updateIntervalSeconds"), 0, fmt.Sprintf("greater than or equal to %d", queueVisibilityClusterQueuesUpdateIntervalSeconds)),
 			},
 		},
-		"invalid queue visibility cluster queue max count": {
+		"invalid queue visibility cluster queue max count due to exceeding maximal value": {
 			cfg: &configapi.Configuration{
 				QueueVisibility: &configapi.QueueVisibility{
 					ClusterQueues: &configapi.ClusterQueueVisibility{
@@ -107,9 +106,6 @@
 				field.Invalid(field.NewPath("queueVisibility").Child("clusterQueues").Child("maxCount"), 4001, fmt.Sprintf("must be less than %d", queueVisibilityClusterQueuesMaxValue)),
 			},
 		},
-<<<<<<< HEAD
-		"nil PodIntegrationOptions": {
-=======
 		"negative queue visibility cluster queue max cont": {
 			cfg: &configapi.Configuration{
 				QueueVisibility: &configapi.QueueVisibility{
@@ -213,7 +209,6 @@
 			},
 		},
 		"nil PodIntegrationOptions without managedJobsNamespaceSelector": {
->>>>>>> cb285cf2
 			cfg: &configapi.Configuration{
 				QueueVisibility: defaultQueueVisibility,
 				Integrations: &configapi.Integrations{
@@ -383,8 +378,6 @@
 			},
 			wantErr: nil,
 		},
-<<<<<<< HEAD
-=======
 		"prohibited namespace in MatchExpressions with operator NotIn managedJobsNamespaceSelector": {
 			cfg: &configapi.Configuration{
 				QueueVisibility: defaultQueueVisibility,
@@ -703,17 +696,12 @@
 				},
 			},
 		},
->>>>>>> cb285cf2
 	}
 
 	for name, tc := range testCases {
 		t.Run(name, func(t *testing.T) {
-<<<<<<< HEAD
-			if diff := cmp.Diff(tc.wantErr, validate(tc.cfg), cmpopts.IgnoreFields(field.Error{}, "BadValue", "Detail")); diff != "" {
-=======
 			features.SetFeatureGateDuringTest(t, features.ManagedJobsNamespaceSelector, tc.managedJobsFeatureGate)
 			if diff := cmp.Diff(tc.wantErr, validate(tc.cfg, testScheme), cmpopts.IgnoreFields(field.Error{}, "BadValue", "Detail")); diff != "" {
->>>>>>> cb285cf2
 				t.Errorf("Unexpected returned error (-want,+got):\n%s", diff)
 			}
 		})
