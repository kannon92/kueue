/*
Copyright 2022 The Kubernetes Authors.

Licensed under the Apache License, Version 2.0 (the "License");
you may not use this file except in compliance with the License.
You may obtain a copy of the License at

    http://www.apache.org/licenses/LICENSE-2.0

Unless required by applicable law or agreed to in writing, software
distributed under the License is distributed on an "AS IS" BASIS,
WITHOUT WARRANTIES OR CONDITIONS OF ANY KIND, either express or implied.
See the License for the specific language governing permissions and
limitations under the License.
*/

package queue

import (
	"context"
	"errors"
	"fmt"
	"sync"

	"k8s.io/apimachinery/pkg/api/equality"
	apierrors "k8s.io/apimachinery/pkg/api/errors"
	"k8s.io/apimachinery/pkg/util/sets"
	ctrl "sigs.k8s.io/controller-runtime"
	"sigs.k8s.io/controller-runtime/pkg/client"

	kueue "sigs.k8s.io/kueue/apis/kueue/v1beta1"
	utilindexer "sigs.k8s.io/kueue/pkg/controller/core/indexer"
<<<<<<< HEAD
=======
	"sigs.k8s.io/kueue/pkg/features"
	"sigs.k8s.io/kueue/pkg/hierarchy"
>>>>>>> cb285cf2
	"sigs.k8s.io/kueue/pkg/metrics"
	"sigs.k8s.io/kueue/pkg/workload"
)

var (
	errQueueDoesNotExist         = errors.New("queue doesn't exist")
	errClusterQueueDoesNotExist  = errors.New("clusterQueue doesn't exist")
	errClusterQueueAlreadyExists = errors.New("clusterQueue already exists")
)

type Manager struct {
	sync.RWMutex
	cond sync.Cond

	client        client.Client
	statusChecker StatusChecker
	clusterQueues map[string]ClusterQueue
	localQueues   map[string]*LocalQueue

	snapshotsMutex sync.RWMutex
	snapshots      map[string][]kueue.ClusterQueuePendingWorkload

	// Key is cohort's name. Value is a set of associated ClusterQueue names.
	cohorts map[string]sets.Set[string]
}

func NewManager(client client.Client, checker StatusChecker) *Manager {
	m := &Manager{
		client:         client,
		statusChecker:  checker,
		localQueues:    make(map[string]*LocalQueue),
		clusterQueues:  make(map[string]ClusterQueue),
		cohorts:        make(map[string]sets.Set[string]),
		snapshotsMutex: sync.RWMutex{},
		snapshots:      make(map[string][]kueue.ClusterQueuePendingWorkload, 0),
	}
	m.cond.L = &m.RWMutex
	return m
}

func (m *Manager) AddClusterQueue(ctx context.Context, cq *kueue.ClusterQueue) error {
	m.Lock()
	defer m.Unlock()

	if _, ok := m.clusterQueues[cq.Name]; ok {
		return errClusterQueueAlreadyExists
	}

	cqImpl, err := newClusterQueue(cq)
	if err != nil {
		return err
	}
	m.clusterQueues[cq.Name] = cqImpl

	cohort := cq.Spec.Cohort
	if cohort != "" {
		m.addCohort(cohort, cq.Name)
	}

	// Iterate through existing queues, as queues corresponding to this cluster
	// queue might have been added earlier.
	var queues kueue.LocalQueueList
	if err := m.client.List(ctx, &queues, client.MatchingFields{utilindexer.QueueClusterQueueKey: cq.Name}); err != nil {
		return fmt.Errorf("listing queues pointing to the cluster queue: %w", err)
	}
	addedWorkloads := false
	for _, q := range queues.Items {
		qImpl := m.localQueues[Key(&q)]
		if qImpl != nil {
			added := cqImpl.AddFromLocalQueue(qImpl)
			addedWorkloads = addedWorkloads || added
		}
	}

	queued := m.queueAllInadmissibleWorkloadsInCohort(ctx, cqImpl)
	m.reportPendingWorkloads(cq.Name, cqImpl)

	// needs to be iterated over again here incase inadmissible workloads were added by requeueWorkloadsCQ
	if features.Enabled(features.LocalQueueMetrics) {
		for _, q := range queues.Items {
			qImpl := m.localQueues[Key(&q)]
			if qImpl != nil {
				m.reportLQPendingWorkloads(qImpl)
			}
		}
	}

	if queued || addedWorkloads {
		m.Broadcast()
	}
	return nil
}

func (m *Manager) UpdateClusterQueue(ctx context.Context, cq *kueue.ClusterQueue) error {
	m.Lock()
	defer m.Unlock()
	cqImpl, ok := m.clusterQueues[cq.Name]
	if !ok {
		return errClusterQueueDoesNotExist
	}

	oldCohort := cqImpl.Cohort()
	// TODO(#8): recreate heap based on a change of queueing policy.
	if err := cqImpl.Update(cq); err != nil {
		return err
	}
	newCohort := cqImpl.Cohort()
	if oldCohort != newCohort {
		m.updateCohort(oldCohort, newCohort, cq.Name)
	}

	// TODO(#8): Selectively move workloads based on the exact event.
	if m.queueAllInadmissibleWorkloadsInCohort(ctx, cqImpl) {
		m.reportPendingWorkloads(cq.Name, cqImpl)
		if features.Enabled(features.LocalQueueMetrics) {
			for _, q := range m.localQueues {
				if q.ClusterQueue == cq.Name {
					m.reportLQPendingWorkloads(q)
				}
			}
		}
		m.Broadcast()
	}

	return nil
}

func (m *Manager) DeleteClusterQueue(cq *kueue.ClusterQueue) {
	m.Lock()
	defer m.Unlock()
	cqImpl := m.clusterQueues[cq.Name]
	if cqImpl == nil {
		return
	}
	delete(m.clusterQueues, cq.Name)
	metrics.ClearQueueSystemMetrics(cq.Name)

	cohort := cq.Spec.Cohort
	m.deleteCohort(cohort, cq.Name)
}

func (m *Manager) AddLocalQueue(ctx context.Context, q *kueue.LocalQueue) error {
	m.Lock()
	defer m.Unlock()

	key := Key(q)
	if _, ok := m.localQueues[key]; ok {
		return fmt.Errorf("queue %q already exists", q.Name)
	}
	qImpl := newLocalQueue(q)
	m.localQueues[key] = qImpl
	// Iterate through existing workloads, as workloads corresponding to this
	// queue might have been added earlier.
	var workloads kueue.WorkloadList
	if err := m.client.List(ctx, &workloads, client.MatchingFields{utilindexer.WorkloadQueueKey: q.Name}, client.InNamespace(q.Namespace)); err != nil {
		return fmt.Errorf("listing workloads that match the queue: %w", err)
	}
	for _, w := range workloads.Items {
		w := w
		if workload.HasQuotaReservation(&w) {
			continue
		}
		workload.AdjustResources(ctx, m.client, &w)
		qImpl.AddOrUpdate(workload.NewInfo(&w))
	}
	cq := m.clusterQueues[qImpl.ClusterQueue]
	if cq != nil && cq.AddFromLocalQueue(qImpl) {
		m.Broadcast()
	}
	return nil
}

func (m *Manager) UpdateLocalQueue(q *kueue.LocalQueue) error {
	m.Lock()
	defer m.Unlock()
	qImpl, ok := m.localQueues[Key(q)]
	if !ok {
		return errQueueDoesNotExist
	}
	if qImpl.ClusterQueue != string(q.Spec.ClusterQueue) {
		oldCQ := m.clusterQueues[qImpl.ClusterQueue]
		if oldCQ != nil {
			oldCQ.DeleteFromLocalQueue(qImpl)
		}
		newCQ := m.clusterQueues[string(q.Spec.ClusterQueue)]
		if newCQ != nil && newCQ.AddFromLocalQueue(qImpl) {
			m.Broadcast()
		}
	}
	qImpl.update(q)
	return nil
}

func (m *Manager) DeleteLocalQueue(q *kueue.LocalQueue) {
	m.Lock()
	defer m.Unlock()
	key := Key(q)
	qImpl := m.localQueues[key]
	if qImpl == nil {
		return
	}
	cq := m.clusterQueues[qImpl.ClusterQueue]
	if cq != nil {
		cq.DeleteFromLocalQueue(qImpl)
	}
	if features.Enabled(features.LocalQueueMetrics) {
		metrics.ClearLocalQueueMetrics(metrics.LQRefFromLocalQueueKey(key))
	}
	delete(m.localQueues, key)
}

func (m *Manager) PendingWorkloads(q *kueue.LocalQueue) (int32, error) {
	m.RLock()
	defer m.RUnlock()

	qImpl, ok := m.localQueues[Key(q)]
	if !ok {
		return 0, errQueueDoesNotExist
	}

	return int32(len(qImpl.items)), nil
}

func (m *Manager) Pending(cq *kueue.ClusterQueue) int {
	m.RLock()
	defer m.RUnlock()
	return m.clusterQueues[cq.Name].Pending()
}

func (m *Manager) QueueForWorkloadExists(wl *kueue.Workload) bool {
	m.RLock()
	defer m.RUnlock()
	_, ok := m.localQueues[workload.QueueKey(wl)]
	return ok
}

// ClusterQueueForWorkload returns the name of the ClusterQueue where the
// workload should be queued and whether it exists.
// Returns empty string if the queue doesn't exist.
func (m *Manager) ClusterQueueForWorkload(wl *kueue.Workload) (string, bool) {
	m.RLock()
	defer m.RUnlock()
	q, ok := m.localQueues[workload.QueueKey(wl)]
	if !ok {
		return "", false
	}
	_, ok = m.clusterQueues[q.ClusterQueue]
	return q.ClusterQueue, ok
}

// AddOrUpdateWorkload adds or updates workload to the corresponding queue.
// Returns whether the queue existed.
func (m *Manager) AddOrUpdateWorkload(w *kueue.Workload) bool {
	m.Lock()
	defer m.Unlock()
	return m.addOrUpdateWorkload(w)
}

func (m *Manager) addOrUpdateWorkload(w *kueue.Workload) bool {
	qKey := workload.QueueKey(w)
	q := m.localQueues[qKey]
	if q == nil {
		return false
	}
	wInfo := workload.NewInfo(w)
	q.AddOrUpdate(wInfo)
	cq := m.clusterQueues[q.ClusterQueue]
	if cq == nil {
		return false
	}
	cq.PushOrUpdate(wInfo)
	if features.Enabled(features.LocalQueueMetrics) {
		m.reportLQPendingWorkloads(q)
	}
	m.reportPendingWorkloads(q.ClusterQueue, cq)
	m.Broadcast()
	return true
}

// RequeueWorkload requeues the workload ensuring that the queue and the
// workload still exist in the client cache and not admitted. It won't
// requeue if the workload is already in the queue (possible if the workload was updated).
func (m *Manager) RequeueWorkload(ctx context.Context, info *workload.Info, reason RequeueReason) bool {
	m.Lock()
	defer m.Unlock()

	var w kueue.Workload
	// Always get the newest workload to avoid requeuing the out-of-date obj.
	err := m.client.Get(ctx, client.ObjectKeyFromObject(info.Obj), &w)
	// Since the client is cached, the only possible error is NotFound
	if apierrors.IsNotFound(err) || workload.HasQuotaReservation(&w) {
		return false
	}

	q := m.localQueues[workload.QueueKey(&w)]
	if q == nil {
		return false
	}
	info.Update(&w)
	q.AddOrUpdate(info)
	cq := m.clusterQueues[q.ClusterQueue]
	if cq == nil {
		return false
	}

	added := cq.RequeueIfNotPresent(info, reason)
	m.reportPendingWorkloads(q.ClusterQueue, cq)
	if features.Enabled(features.LocalQueueMetrics) {
		m.reportLQPendingWorkloads(q)
	}
	if added {
		m.Broadcast()
	}
	return added
}

func (m *Manager) DeleteWorkload(w *kueue.Workload) {
	m.Lock()
	m.deleteWorkloadFromQueueAndClusterQueue(w, workload.QueueKey(w))
	m.Unlock()
}

func (m *Manager) deleteWorkloadFromQueueAndClusterQueue(w *kueue.Workload, qKey string) {
	q := m.localQueues[qKey]
	if q == nil {
		return
	}
	delete(q.items, workload.Key(w))
	cq := m.clusterQueues[q.ClusterQueue]
	if cq != nil {
		cq.Delete(w)
		m.reportPendingWorkloads(q.ClusterQueue, cq)
	}
	if features.Enabled(features.LocalQueueMetrics) {
		m.reportLQPendingWorkloads(q)
	}
}

// QueueAssociatedInadmissibleWorkloadsAfter requeues into the heaps all
// previously inadmissible workloads in the same ClusterQueue and cohort (if
// they exist) as the provided admitted workload to the heaps.
// An optional action can be executed at the beginning of the function,
// while holding the lock, to provide atomicity with the operations in the
// queues.
func (m *Manager) QueueAssociatedInadmissibleWorkloadsAfter(ctx context.Context, w *kueue.Workload, action func()) {
	m.Lock()
	defer m.Unlock()
	if action != nil {
		action()
	}

	q := m.localQueues[workload.QueueKey(w)]
	if q == nil {
		return
	}
	cq := m.clusterQueues[q.ClusterQueue]
	if cq == nil {
		return
	}

	if m.queueAllInadmissibleWorkloadsInCohort(ctx, cq) {
		m.Broadcast()
	}
}

// QueueInadmissibleWorkloads moves all inadmissibleWorkloads in
// corresponding ClusterQueues to heap. If at least one workload queued,
// we will broadcast the event.
func (m *Manager) QueueInadmissibleWorkloads(ctx context.Context, cqNames sets.Set[string]) {
	m.Lock()
	defer m.Unlock()
	if len(cqNames) == 0 {
		return
	}

	var queued bool
	for name := range cqNames {
		cq, exists := m.clusterQueues[name]
		if !exists {
			continue
		}
		if m.queueAllInadmissibleWorkloadsInCohort(ctx, cq) {
			queued = true
		}
	}

	if queued {
		m.Broadcast()
	}
}

// queueAllInadmissibleWorkloadsInCohort moves all workloads in the same
// cohort with this ClusterQueue from inadmissibleWorkloads to heap. If the
// cohort of this ClusterQueue is empty, it just moves all workloads in this
// ClusterQueue. If at least one workload is moved, returns true, otherwise
// returns false.
// The events listed below could make workloads in the same cohort admissible.
// Then queueAllInadmissibleWorkloadsInCohort need to be invoked.
// 1. delete events for any admitted workload in the cohort.
// 2. add events of any cluster queue in the cohort.
// 3. update events of any cluster queue in the cohort.
func (m *Manager) queueAllInadmissibleWorkloadsInCohort(ctx context.Context, cq ClusterQueue) bool {
	cohort := cq.Cohort()
	if cohort == "" {
		return cq.QueueInadmissibleWorkloads(ctx, m.client)
	}

	queued := false
	for cqName := range m.cohorts[cohort] {
		if clusterQueue, ok := m.clusterQueues[cqName]; ok {
			queued = clusterQueue.QueueInadmissibleWorkloads(ctx, m.client) || queued
		}
	}
	return queued
}

// UpdateWorkload updates the workload to the corresponding queue or adds it if
// it didn't exist. Returns whether the queue existed.
func (m *Manager) UpdateWorkload(oldW, w *kueue.Workload) bool {
	m.Lock()
	defer m.Unlock()
	if oldW.Spec.QueueName != w.Spec.QueueName {
		m.deleteWorkloadFromQueueAndClusterQueue(w, workload.QueueKey(oldW))
	}
	return m.addOrUpdateWorkload(w)
}

// CleanUpOnContext tracks the context. When closed, it wakes routines waiting
// on elements to be available. It should be called before doing any calls to
// Heads.
func (m *Manager) CleanUpOnContext(ctx context.Context) {
	<-ctx.Done()
	m.Broadcast()
}

// Heads returns the heads of the queues, along with their associated ClusterQueue.
// It blocks if the queues empty until they have elements or the context terminates.
func (m *Manager) Heads(ctx context.Context) []workload.Info {
	m.Lock()
	defer m.Unlock()
	log := ctrl.LoggerFrom(ctx)
	for {
		workloads := m.heads()
		log.V(3).Info("Obtained ClusterQueue heads", "count", len(workloads))
		if len(workloads) != 0 {
			return workloads
		}
		select {
		case <-ctx.Done():
			return nil
		default:
			m.cond.Wait()
		}
	}
}

// Dump is a dump of the queues and it's elements (unordered).
// Only use for testing purposes.
func (m *Manager) Dump() map[string]sets.Set[string] {
	m.Lock()
	defer m.Unlock()
	if len(m.clusterQueues) == 0 {
		return nil
	}
	dump := make(map[string]sets.Set[string], len(m.clusterQueues))
	for key, cq := range m.clusterQueues {
		if elements, ok := cq.Dump(); ok {
			dump[key] = elements
		}
	}
	if len(dump) == 0 {
		return nil
	}
	return dump
}

// DumpInadmissible is a dump of the inadmissible workloads list.
// Only use for testing purposes.
func (m *Manager) DumpInadmissible() map[string]sets.Set[string] {
	m.Lock()
	defer m.Unlock()
	if len(m.clusterQueues) == 0 {
		return nil
	}
	dump := make(map[string]sets.Set[string], len(m.clusterQueues))
	for key, cq := range m.clusterQueues {
		if elements, ok := cq.DumpInadmissible(); ok {
			dump[key] = elements
		}
	}
	if len(dump) == 0 {
		return nil
	}
	return dump
}

func (m *Manager) heads() []workload.Info {
	var workloads []workload.Info
	for cqName, cq := range m.clusterQueues {
		// Cache might be nil in tests, if cache is nil, we'll skip the check.
		if m.statusChecker != nil && !m.statusChecker.ClusterQueueActive(cqName) {
			continue
		}
		wl := cq.Pop()
		if wl == nil {
			continue
		}
		m.reportPendingWorkloads(cqName, cq)
		wlCopy := *wl
		wlCopy.ClusterQueue = cqName
		workloads = append(workloads, wlCopy)
		q := m.localQueues[workload.QueueKey(wl.Obj)]
		delete(q.items, workload.Key(wl.Obj))
		if features.Enabled(features.LocalQueueMetrics) {
			m.reportLQPendingWorkloads(q)
		}
	}
	return workloads
}

func (m *Manager) addCohort(cohort string, cqName string) {
	if m.cohorts[cohort] == nil {
		m.cohorts[cohort] = make(sets.Set[string])
	}
	m.cohorts[cohort].Insert(cqName)
}

func (m *Manager) deleteCohort(cohort string, cqName string) {
	if cohort == "" {
		return
	}
	if m.cohorts[cohort] != nil {
		m.cohorts[cohort].Delete(cqName)
		if len(m.cohorts[cohort]) == 0 {
			delete(m.cohorts, cohort)
		}
	}
}

func (m *Manager) updateCohort(oldCohort string, newCohort string, cqName string) {
	m.deleteCohort(oldCohort, cqName)
	m.addCohort(newCohort, cqName)
}

func (m *Manager) Broadcast() {
	m.cond.Broadcast()
}

<<<<<<< HEAD
func (m *Manager) reportPendingWorkloads(cqName string, cq ClusterQueue) {
=======
func (m *Manager) reportLQPendingWorkloads(lq *LocalQueue) {
	active := m.PendingActiveInLocalQueue(lq)
	inadmissible := m.PendingInadmissibleInLocalQueue(lq)
	if m.statusChecker != nil && !m.statusChecker.ClusterQueueActive(lq.ClusterQueue) {
		inadmissible += active
		active = 0
	}
	metrics.ReportLocalQueuePendingWorkloads(metrics.LQRefFromLocalQueueKey(lq.Key), active, inadmissible)
}

func (m *Manager) reportPendingWorkloads(cqName string, cq *ClusterQueue) {
>>>>>>> cb285cf2
	active := cq.PendingActive()
	inadmissible := cq.PendingInadmissible()
	if m.statusChecker != nil && !m.statusChecker.ClusterQueueActive(cqName) {
		inadmissible += active
		active = 0
	}
	metrics.ReportPendingWorkloads(cqName, active, inadmissible)
}

func (m *Manager) GetClusterQueueNames() []string {
	m.RLock()
	defer m.RUnlock()
	clusterQueueNames := make([]string, 0, len(m.clusterQueues))
	for k := range m.clusterQueues {
		clusterQueueNames = append(clusterQueueNames, k)
	}
	return clusterQueueNames
}

func (m *Manager) getClusterQueue(cqName string) ClusterQueue {
	m.RLock()
	defer m.RUnlock()
<<<<<<< HEAD
	return m.clusterQueues[cqName]
=======
	return m.hm.ClusterQueues[cqName]
}

func (m *Manager) getClusterQueueLockless(cqName string) (val *ClusterQueue, ok bool) {
	val, ok = m.hm.ClusterQueues[cqName]
	return
}

func (m *Manager) PendingWorkloadsInfo(cqName string) []*workload.Info {
	cq := m.getClusterQueue(cqName)
	if cq == nil {
		return nil
	}
	return cq.Snapshot()
}

// ClusterQueueFromLocalQueue returns ClusterQueue name and whether it's found,
// given a QueueKey(namespace/localQueueName) as the parameter
func (m *Manager) ClusterQueueFromLocalQueue(localQueueKey string) (string, bool) {
	m.RLock()
	defer m.RUnlock()
	if lq, ok := m.localQueues[localQueueKey]; ok {
		return lq.ClusterQueue, true
	}
	return "", false
}

func QueueKey(namespace, name string) string {
	return fmt.Sprintf("%s/%s", namespace, name)
>>>>>>> cb285cf2
}

// UpdateSnapshot computes the new snapshot and replaces if it differs from the
// previous version. It returns true if the snapshot was actually updated.
func (m *Manager) UpdateSnapshot(cqName string, maxCount int32) bool {
	cq := m.getClusterQueue(cqName)
	if cq == nil {
		return false
	}
	newSnapshot := make([]kueue.ClusterQueuePendingWorkload, 0)
	for index, info := range cq.Snapshot() {
		if int32(index) >= maxCount {
			break
		}
		if info == nil {
			continue
		}
		newSnapshot = append(newSnapshot, kueue.ClusterQueuePendingWorkload{
			Name:      info.Obj.Name,
			Namespace: info.Obj.Namespace,
		})
	}
	prevSnapshot := m.GetSnapshot(cqName)
	if !equality.Semantic.DeepEqual(prevSnapshot, newSnapshot) {
		m.setSnapshot(cqName, newSnapshot)
		return true
	}
	return false
}

func (m *Manager) setSnapshot(cqName string, workloads []kueue.ClusterQueuePendingWorkload) {
	m.snapshotsMutex.Lock()
	defer m.snapshotsMutex.Unlock()
	m.snapshots[cqName] = workloads
}

func (m *Manager) GetSnapshot(cqName string) []kueue.ClusterQueuePendingWorkload {
	m.snapshotsMutex.RLock()
	defer m.snapshotsMutex.RUnlock()
	return m.snapshots[cqName]
}

func (m *Manager) DeleteSnapshot(cq *kueue.ClusterQueue) {
	m.snapshotsMutex.Lock()
	defer m.snapshotsMutex.Unlock()
	delete(m.snapshots, cq.Name)
}<|MERGE_RESOLUTION|>--- conflicted
+++ resolved
@@ -28,22 +28,56 @@
 	ctrl "sigs.k8s.io/controller-runtime"
 	"sigs.k8s.io/controller-runtime/pkg/client"
 
+	config "sigs.k8s.io/kueue/apis/config/v1beta1"
+	kueuealpha "sigs.k8s.io/kueue/apis/kueue/v1alpha1"
 	kueue "sigs.k8s.io/kueue/apis/kueue/v1beta1"
 	utilindexer "sigs.k8s.io/kueue/pkg/controller/core/indexer"
-<<<<<<< HEAD
-=======
 	"sigs.k8s.io/kueue/pkg/features"
 	"sigs.k8s.io/kueue/pkg/hierarchy"
->>>>>>> cb285cf2
 	"sigs.k8s.io/kueue/pkg/metrics"
 	"sigs.k8s.io/kueue/pkg/workload"
 )
 
 var (
-	errQueueDoesNotExist         = errors.New("queue doesn't exist")
-	errClusterQueueDoesNotExist  = errors.New("clusterQueue doesn't exist")
+	ErrQueueDoesNotExist         = errors.New("queue doesn't exist")
+	ErrClusterQueueDoesNotExist  = errors.New("clusterQueue doesn't exist")
 	errClusterQueueAlreadyExists = errors.New("clusterQueue already exists")
 )
+
+type options struct {
+	podsReadyRequeuingTimestamp config.RequeuingTimestamp
+	workloadInfoOptions         []workload.InfoOption
+}
+
+// Option configures the manager.
+type Option func(*options)
+
+var defaultOptions = options{
+	podsReadyRequeuingTimestamp: config.EvictionTimestamp,
+	workloadInfoOptions:         []workload.InfoOption{},
+}
+
+// WithPodsReadyRequeuingTimestamp sets the timestamp that is used for ordering
+// workloads that have been requeued due to the PodsReady condition.
+func WithPodsReadyRequeuingTimestamp(ts config.RequeuingTimestamp) Option {
+	return func(o *options) {
+		o.podsReadyRequeuingTimestamp = ts
+	}
+}
+
+// WithExcludedResourcePrefixes sets the list of excluded resource prefixes
+func WithExcludedResourcePrefixes(excludedPrefixes []string) Option {
+	return func(o *options) {
+		o.workloadInfoOptions = append(o.workloadInfoOptions, workload.WithExcludedResourcePrefixes(excludedPrefixes))
+	}
+}
+
+// WithResourceTransformations sets the resource transformations.
+func WithResourceTransformations(transforms []config.ResourceTransformation) Option {
+	return func(o *options) {
+		o.workloadInfoOptions = append(o.workloadInfoOptions, workload.WithResourceTransformations(transforms))
+	}
+}
 
 type Manager struct {
 	sync.RWMutex
@@ -51,48 +85,69 @@
 
 	client        client.Client
 	statusChecker StatusChecker
-	clusterQueues map[string]ClusterQueue
 	localQueues   map[string]*LocalQueue
 
 	snapshotsMutex sync.RWMutex
 	snapshots      map[string][]kueue.ClusterQueuePendingWorkload
 
-	// Key is cohort's name. Value is a set of associated ClusterQueue names.
-	cohorts map[string]sets.Set[string]
-}
-
-func NewManager(client client.Client, checker StatusChecker) *Manager {
+	workloadOrdering workload.Ordering
+
+	workloadInfoOptions []workload.InfoOption
+
+	hm hierarchy.Manager[*ClusterQueue, *cohort]
+}
+
+func NewManager(client client.Client, checker StatusChecker, opts ...Option) *Manager {
+	options := defaultOptions
+	for _, opt := range opts {
+		opt(&options)
+	}
 	m := &Manager{
 		client:         client,
 		statusChecker:  checker,
 		localQueues:    make(map[string]*LocalQueue),
-		clusterQueues:  make(map[string]ClusterQueue),
-		cohorts:        make(map[string]sets.Set[string]),
 		snapshotsMutex: sync.RWMutex{},
 		snapshots:      make(map[string][]kueue.ClusterQueuePendingWorkload, 0),
+		workloadOrdering: workload.Ordering{
+			PodsReadyRequeuingTimestamp: options.podsReadyRequeuingTimestamp,
+		},
+		workloadInfoOptions: options.workloadInfoOptions,
+		hm:                  hierarchy.NewManager[*ClusterQueue, *cohort](newCohort),
 	}
 	m.cond.L = &m.RWMutex
 	return m
 }
 
+func (m *Manager) AddOrUpdateCohort(ctx context.Context, cohort *kueuealpha.Cohort) {
+	m.Lock()
+	defer m.Unlock()
+	m.hm.AddCohort(cohort.Name)
+	m.hm.UpdateCohortEdge(cohort.Name, cohort.Spec.Parent)
+	if m.requeueWorkloadsCohort(ctx, m.hm.Cohorts[cohort.Name]) {
+		m.Broadcast()
+	}
+}
+
+func (m *Manager) DeleteCohort(cohortName string) {
+	m.Lock()
+	defer m.Unlock()
+	m.hm.DeleteCohort(cohortName)
+}
+
 func (m *Manager) AddClusterQueue(ctx context.Context, cq *kueue.ClusterQueue) error {
 	m.Lock()
 	defer m.Unlock()
 
-	if _, ok := m.clusterQueues[cq.Name]; ok {
+	if _, ok := m.hm.ClusterQueues[cq.Name]; ok {
 		return errClusterQueueAlreadyExists
 	}
 
-	cqImpl, err := newClusterQueue(cq)
+	cqImpl, err := newClusterQueue(cq, m.workloadOrdering)
 	if err != nil {
 		return err
 	}
-	m.clusterQueues[cq.Name] = cqImpl
-
-	cohort := cq.Spec.Cohort
-	if cohort != "" {
-		m.addCohort(cohort, cq.Name)
-	}
+	m.hm.AddClusterQueue(cqImpl)
+	m.hm.UpdateClusterQueueEdge(cq.Name, cq.Spec.Cohort)
 
 	// Iterate through existing queues, as queues corresponding to this cluster
 	// queue might have been added earlier.
@@ -109,7 +164,7 @@
 		}
 	}
 
-	queued := m.queueAllInadmissibleWorkloadsInCohort(ctx, cqImpl)
+	queued := m.requeueWorkloadsCQ(ctx, cqImpl)
 	m.reportPendingWorkloads(cq.Name, cqImpl)
 
 	// needs to be iterated over again here incase inadmissible workloads were added by requeueWorkloadsCQ
@@ -128,26 +183,24 @@
 	return nil
 }
 
-func (m *Manager) UpdateClusterQueue(ctx context.Context, cq *kueue.ClusterQueue) error {
-	m.Lock()
-	defer m.Unlock()
-	cqImpl, ok := m.clusterQueues[cq.Name]
+func (m *Manager) UpdateClusterQueue(ctx context.Context, cq *kueue.ClusterQueue, specUpdated bool) error {
+	m.Lock()
+	defer m.Unlock()
+	cqImpl, ok := m.hm.ClusterQueues[cq.Name]
 	if !ok {
-		return errClusterQueueDoesNotExist
-	}
-
-	oldCohort := cqImpl.Cohort()
+		return ErrClusterQueueDoesNotExist
+	}
+
+	oldActive := cqImpl.Active()
 	// TODO(#8): recreate heap based on a change of queueing policy.
 	if err := cqImpl.Update(cq); err != nil {
 		return err
 	}
-	newCohort := cqImpl.Cohort()
-	if oldCohort != newCohort {
-		m.updateCohort(oldCohort, newCohort, cq.Name)
-	}
+	m.hm.UpdateClusterQueueEdge(cq.Name, cq.Spec.Cohort)
 
 	// TODO(#8): Selectively move workloads based on the exact event.
-	if m.queueAllInadmissibleWorkloadsInCohort(ctx, cqImpl) {
+	// If any workload becomes admissible or the queue becomes active.
+	if (specUpdated && m.requeueWorkloadsCQ(ctx, cqImpl)) || (!oldActive && cqImpl.Active()) {
 		m.reportPendingWorkloads(cq.Name, cqImpl)
 		if features.Enabled(features.LocalQueueMetrics) {
 			for _, q := range m.localQueues {
@@ -158,22 +211,18 @@
 		}
 		m.Broadcast()
 	}
-
 	return nil
 }
 
 func (m *Manager) DeleteClusterQueue(cq *kueue.ClusterQueue) {
 	m.Lock()
 	defer m.Unlock()
-	cqImpl := m.clusterQueues[cq.Name]
+	cqImpl := m.hm.ClusterQueues[cq.Name]
 	if cqImpl == nil {
 		return
 	}
-	delete(m.clusterQueues, cq.Name)
-	metrics.ClearQueueSystemMetrics(cq.Name)
-
-	cohort := cq.Spec.Cohort
-	m.deleteCohort(cohort, cq.Name)
+	m.hm.DeleteClusterQueue(cq.Name)
+	metrics.ClearClusterQueueMetrics(cq.Name)
 }
 
 func (m *Manager) AddLocalQueue(ctx context.Context, q *kueue.LocalQueue) error {
@@ -193,14 +242,13 @@
 		return fmt.Errorf("listing workloads that match the queue: %w", err)
 	}
 	for _, w := range workloads.Items {
-		w := w
 		if workload.HasQuotaReservation(&w) {
 			continue
 		}
 		workload.AdjustResources(ctx, m.client, &w)
-		qImpl.AddOrUpdate(workload.NewInfo(&w))
-	}
-	cq := m.clusterQueues[qImpl.ClusterQueue]
+		qImpl.AddOrUpdate(workload.NewInfo(&w, m.workloadInfoOptions...))
+	}
+	cq := m.hm.ClusterQueues[qImpl.ClusterQueue]
 	if cq != nil && cq.AddFromLocalQueue(qImpl) {
 		m.Broadcast()
 	}
@@ -212,14 +260,14 @@
 	defer m.Unlock()
 	qImpl, ok := m.localQueues[Key(q)]
 	if !ok {
-		return errQueueDoesNotExist
+		return ErrQueueDoesNotExist
 	}
 	if qImpl.ClusterQueue != string(q.Spec.ClusterQueue) {
-		oldCQ := m.clusterQueues[qImpl.ClusterQueue]
+		oldCQ := m.hm.ClusterQueues[qImpl.ClusterQueue]
 		if oldCQ != nil {
 			oldCQ.DeleteFromLocalQueue(qImpl)
 		}
-		newCQ := m.clusterQueues[string(q.Spec.ClusterQueue)]
+		newCQ := m.hm.ClusterQueues[string(q.Spec.ClusterQueue)]
 		if newCQ != nil && newCQ.AddFromLocalQueue(qImpl) {
 			m.Broadcast()
 		}
@@ -236,7 +284,7 @@
 	if qImpl == nil {
 		return
 	}
-	cq := m.clusterQueues[qImpl.ClusterQueue]
+	cq := m.hm.ClusterQueues[qImpl.ClusterQueue]
 	if cq != nil {
 		cq.DeleteFromLocalQueue(qImpl)
 	}
@@ -252,16 +300,22 @@
 
 	qImpl, ok := m.localQueues[Key(q)]
 	if !ok {
-		return 0, errQueueDoesNotExist
+		return 0, ErrQueueDoesNotExist
 	}
 
 	return int32(len(qImpl.items)), nil
 }
 
-func (m *Manager) Pending(cq *kueue.ClusterQueue) int {
+func (m *Manager) Pending(cq *kueue.ClusterQueue) (int, error) {
 	m.RLock()
 	defer m.RUnlock()
-	return m.clusterQueues[cq.Name].Pending()
+
+	cqImpl, ok := m.hm.ClusterQueues[cq.Name]
+	if !ok {
+		return 0, ErrClusterQueueDoesNotExist
+	}
+
+	return cqImpl.Pending(), nil
 }
 
 func (m *Manager) QueueForWorkloadExists(wl *kueue.Workload) bool {
@@ -281,7 +335,7 @@
 	if !ok {
 		return "", false
 	}
-	_, ok = m.clusterQueues[q.ClusterQueue]
+	_, ok = m.hm.ClusterQueues[q.ClusterQueue]
 	return q.ClusterQueue, ok
 }
 
@@ -290,18 +344,18 @@
 func (m *Manager) AddOrUpdateWorkload(w *kueue.Workload) bool {
 	m.Lock()
 	defer m.Unlock()
-	return m.addOrUpdateWorkload(w)
-}
-
-func (m *Manager) addOrUpdateWorkload(w *kueue.Workload) bool {
+	return m.AddOrUpdateWorkloadWithoutLock(w)
+}
+
+func (m *Manager) AddOrUpdateWorkloadWithoutLock(w *kueue.Workload) bool {
 	qKey := workload.QueueKey(w)
 	q := m.localQueues[qKey]
 	if q == nil {
 		return false
 	}
-	wInfo := workload.NewInfo(w)
+	wInfo := workload.NewInfo(w, m.workloadInfoOptions...)
 	q.AddOrUpdate(wInfo)
-	cq := m.clusterQueues[q.ClusterQueue]
+	cq := m.hm.ClusterQueues[q.ClusterQueue]
 	if cq == nil {
 		return false
 	}
@@ -335,7 +389,7 @@
 	}
 	info.Update(&w)
 	q.AddOrUpdate(info)
-	cq := m.clusterQueues[q.ClusterQueue]
+	cq := m.hm.ClusterQueues[q.ClusterQueue]
 	if cq == nil {
 		return false
 	}
@@ -363,7 +417,7 @@
 		return
 	}
 	delete(q.items, workload.Key(w))
-	cq := m.clusterQueues[q.ClusterQueue]
+	cq := m.hm.ClusterQueues[q.ClusterQueue]
 	if cq != nil {
 		cq.Delete(w)
 		m.reportPendingWorkloads(q.ClusterQueue, cq)
@@ -390,12 +444,12 @@
 	if q == nil {
 		return
 	}
-	cq := m.clusterQueues[q.ClusterQueue]
+	cq := m.hm.ClusterQueues[q.ClusterQueue]
 	if cq == nil {
 		return
 	}
 
-	if m.queueAllInadmissibleWorkloadsInCohort(ctx, cq) {
+	if m.requeueWorkloadsCQ(ctx, cq) {
 		m.Broadcast()
 	}
 }
@@ -412,11 +466,11 @@
 
 	var queued bool
 	for name := range cqNames {
-		cq, exists := m.clusterQueues[name]
+		cq, exists := m.hm.ClusterQueues[name]
 		if !exists {
 			continue
 		}
-		if m.queueAllInadmissibleWorkloadsInCohort(ctx, cq) {
+		if m.requeueWorkloadsCQ(ctx, cq) {
 			queued = true
 		}
 	}
@@ -426,27 +480,54 @@
 	}
 }
 
-// queueAllInadmissibleWorkloadsInCohort moves all workloads in the same
+// requeueWorkloadsCQ moves all workloads in the same
 // cohort with this ClusterQueue from inadmissibleWorkloads to heap. If the
 // cohort of this ClusterQueue is empty, it just moves all workloads in this
 // ClusterQueue. If at least one workload is moved, returns true, otherwise
 // returns false.
 // The events listed below could make workloads in the same cohort admissible.
-// Then queueAllInadmissibleWorkloadsInCohort need to be invoked.
+// Then requeueWorkloadsCQ need to be invoked.
 // 1. delete events for any admitted workload in the cohort.
 // 2. add events of any cluster queue in the cohort.
 // 3. update events of any cluster queue in the cohort.
-func (m *Manager) queueAllInadmissibleWorkloadsInCohort(ctx context.Context, cq ClusterQueue) bool {
-	cohort := cq.Cohort()
-	if cohort == "" {
-		return cq.QueueInadmissibleWorkloads(ctx, m.client)
-	}
-
+// 4. update of cohort.
+//
+// WARNING: must hold a read-lock on the manager when calling,
+// or otherwise risk encountering an infinite loop if a Cohort
+// cycle is introduced.
+func (m *Manager) requeueWorkloadsCQ(ctx context.Context, cq *ClusterQueue) bool {
+	if cq.HasParent() {
+		return m.requeueWorkloadsCohort(ctx, cq.Parent())
+	}
+	return cq.QueueInadmissibleWorkloads(ctx, m.client)
+}
+
+// moveWorkloadsCohorts checks for a cycle, the moves all inadmissible
+// workloads in the Cohort tree. If a cycle exists, or no workloads were
+// moved, it returns false.
+//
+// WARNING: must hold a read-lock on the manager when calling,
+// or otherwise risk encountering an infinite loop if a Cohort
+// cycle is introduced.
+func (m *Manager) requeueWorkloadsCohort(ctx context.Context, cohort *cohort) bool {
+	log := ctrl.LoggerFrom(ctx)
+
+	if m.hm.CycleChecker.HasCycle(cohort) {
+		log.V(2).Info("Attempted to move workloads from Cohort which has cycle", "cohort", cohort.GetName())
+		return false
+	}
+	root := cohort.getRootUnsafe()
+	log.V(2).Info("Attempting to move workloads", "cohort", cohort.Name, "root", root.Name)
+	return requeueWorkloadsCohortSubtree(ctx, m, root)
+}
+
+func requeueWorkloadsCohortSubtree(ctx context.Context, m *Manager, cohort *cohort) bool {
 	queued := false
-	for cqName := range m.cohorts[cohort] {
-		if clusterQueue, ok := m.clusterQueues[cqName]; ok {
-			queued = clusterQueue.QueueInadmissibleWorkloads(ctx, m.client) || queued
-		}
+	for _, clusterQueue := range cohort.ChildCQs() {
+		queued = clusterQueue.QueueInadmissibleWorkloads(ctx, m.client) || queued
+	}
+	for _, childCohort := range cohort.ChildCohorts() {
+		queued = requeueWorkloadsCohortSubtree(ctx, m, childCohort) || queued
 	}
 	return queued
 }
@@ -459,7 +540,7 @@
 	if oldW.Spec.QueueName != w.Spec.QueueName {
 		m.deleteWorkloadFromQueueAndClusterQueue(w, workload.QueueKey(oldW))
 	}
-	return m.addOrUpdateWorkload(w)
+	return m.AddOrUpdateWorkloadWithoutLock(w)
 }
 
 // CleanUpOnContext tracks the context. When closed, it wakes routines waiting
@@ -491,49 +572,9 @@
 	}
 }
 
-// Dump is a dump of the queues and it's elements (unordered).
-// Only use for testing purposes.
-func (m *Manager) Dump() map[string]sets.Set[string] {
-	m.Lock()
-	defer m.Unlock()
-	if len(m.clusterQueues) == 0 {
-		return nil
-	}
-	dump := make(map[string]sets.Set[string], len(m.clusterQueues))
-	for key, cq := range m.clusterQueues {
-		if elements, ok := cq.Dump(); ok {
-			dump[key] = elements
-		}
-	}
-	if len(dump) == 0 {
-		return nil
-	}
-	return dump
-}
-
-// DumpInadmissible is a dump of the inadmissible workloads list.
-// Only use for testing purposes.
-func (m *Manager) DumpInadmissible() map[string]sets.Set[string] {
-	m.Lock()
-	defer m.Unlock()
-	if len(m.clusterQueues) == 0 {
-		return nil
-	}
-	dump := make(map[string]sets.Set[string], len(m.clusterQueues))
-	for key, cq := range m.clusterQueues {
-		if elements, ok := cq.DumpInadmissible(); ok {
-			dump[key] = elements
-		}
-	}
-	if len(dump) == 0 {
-		return nil
-	}
-	return dump
-}
-
 func (m *Manager) heads() []workload.Info {
 	var workloads []workload.Info
-	for cqName, cq := range m.clusterQueues {
+	for cqName, cq := range m.hm.ClusterQueues {
 		// Cache might be nil in tests, if cache is nil, we'll skip the check.
 		if m.statusChecker != nil && !m.statusChecker.ClusterQueueActive(cqName) {
 			continue
@@ -555,37 +596,10 @@
 	return workloads
 }
 
-func (m *Manager) addCohort(cohort string, cqName string) {
-	if m.cohorts[cohort] == nil {
-		m.cohorts[cohort] = make(sets.Set[string])
-	}
-	m.cohorts[cohort].Insert(cqName)
-}
-
-func (m *Manager) deleteCohort(cohort string, cqName string) {
-	if cohort == "" {
-		return
-	}
-	if m.cohorts[cohort] != nil {
-		m.cohorts[cohort].Delete(cqName)
-		if len(m.cohorts[cohort]) == 0 {
-			delete(m.cohorts, cohort)
-		}
-	}
-}
-
-func (m *Manager) updateCohort(oldCohort string, newCohort string, cqName string) {
-	m.deleteCohort(oldCohort, cqName)
-	m.addCohort(newCohort, cqName)
-}
-
 func (m *Manager) Broadcast() {
 	m.cond.Broadcast()
 }
 
-<<<<<<< HEAD
-func (m *Manager) reportPendingWorkloads(cqName string, cq ClusterQueue) {
-=======
 func (m *Manager) reportLQPendingWorkloads(lq *LocalQueue) {
 	active := m.PendingActiveInLocalQueue(lq)
 	inadmissible := m.PendingInadmissibleInLocalQueue(lq)
@@ -597,7 +611,6 @@
 }
 
 func (m *Manager) reportPendingWorkloads(cqName string, cq *ClusterQueue) {
->>>>>>> cb285cf2
 	active := cq.PendingActive()
 	inadmissible := cq.PendingInadmissible()
 	if m.statusChecker != nil && !m.statusChecker.ClusterQueueActive(cqName) {
@@ -610,19 +623,16 @@
 func (m *Manager) GetClusterQueueNames() []string {
 	m.RLock()
 	defer m.RUnlock()
-	clusterQueueNames := make([]string, 0, len(m.clusterQueues))
-	for k := range m.clusterQueues {
+	clusterQueueNames := make([]string, 0, len(m.hm.ClusterQueues))
+	for k := range m.hm.ClusterQueues {
 		clusterQueueNames = append(clusterQueueNames, k)
 	}
 	return clusterQueueNames
 }
 
-func (m *Manager) getClusterQueue(cqName string) ClusterQueue {
+func (m *Manager) getClusterQueue(cqName string) *ClusterQueue {
 	m.RLock()
 	defer m.RUnlock()
-<<<<<<< HEAD
-	return m.clusterQueues[cqName]
-=======
 	return m.hm.ClusterQueues[cqName]
 }
 
@@ -652,7 +662,6 @@
 
 func QueueKey(namespace, name string) string {
 	return fmt.Sprintf("%s/%s", namespace, name)
->>>>>>> cb285cf2
 }
 
 // UpdateSnapshot computes the new snapshot and replaces if it differs from the
