/*
Copyright 2022 The Kubernetes Authors.

Licensed under the Apache License, Version 2.0 (the "License");
you may not use this file except in compliance with the License.
You may obtain a copy of the License at

    http://www.apache.org/licenses/LICENSE-2.0

Unless required by applicable law or agreed to in writing, software
distributed under the License is distributed on an "AS IS" BASIS,
WITHOUT WARRANTIES OR CONDITIONS OF ANY KIND, either express or implied.
See the License for the specific language governing permissions and
limitations under the License.
*/

package queue

import (
	"context"
	"errors"
	"strings"
	"testing"
	"time"

	"github.com/google/go-cmp/cmp"
	"github.com/google/go-cmp/cmp/cmpopts"
	corev1 "k8s.io/api/core/v1"
	metav1 "k8s.io/apimachinery/pkg/apis/meta/v1"
	"k8s.io/apimachinery/pkg/runtime"
	"k8s.io/apimachinery/pkg/util/sets"
	"sigs.k8s.io/controller-runtime/pkg/client"

	kueue "sigs.k8s.io/kueue/apis/kueue/v1beta1"
	utiltesting "sigs.k8s.io/kueue/pkg/util/testing"
	"sigs.k8s.io/kueue/pkg/workload"
)

const headsTimeout = 3 * time.Second

// TestAddLocalQueueOrphans verifies that pods added before adding the queue are
// present when the queue is added.
func TestAddLocalQueueOrphans(t *testing.T) {
	kClient := utiltesting.NewFakeClient(
		utiltesting.MakeWorkload("a", "earth").Queue("foo").Obj(),
		utiltesting.MakeWorkload("b", "earth").Queue("bar").Obj(),
		utiltesting.MakeWorkload("c", "earth").Queue("foo").Obj(),
		utiltesting.MakeWorkload("d", "earth").Queue("foo").
			ReserveQuota(utiltesting.MakeAdmission("cq").Obj()).Obj(),
		utiltesting.MakeWorkload("a", "moon").Queue("foo").Obj(),
	)
	manager := NewManager(kClient, nil)
	q := utiltesting.MakeLocalQueue("foo", "earth").Obj()
	if err := manager.AddLocalQueue(context.Background(), q); err != nil {
		t.Fatalf("Failed adding queue: %v", err)
	}
	qImpl := manager.localQueues[Key(q)]
	workloadNames := workloadNamesFromLQ(qImpl)
	if diff := cmp.Diff(sets.New("earth/a", "earth/c"), workloadNames); diff != "" {
		t.Errorf("Unexpected items in queue foo (-want,+got):\n%s", diff)
	}
}

// TestAddClusterQueueOrphans verifies that when a ClusterQueue is recreated,
// it adopts the existing workloads.
func TestAddClusterQueueOrphans(t *testing.T) {
	scheme := runtime.NewScheme()
	if err := kueue.AddToScheme(scheme); err != nil {
		t.Fatalf("Failed adding kueue scheme: %v", err)
	}
	now := time.Now()
	queues := []*kueue.LocalQueue{
		utiltesting.MakeLocalQueue("foo", "").ClusterQueue("cq").Obj(),
		utiltesting.MakeLocalQueue("bar", "").ClusterQueue("cq").Obj(),
	}
	kClient := utiltesting.NewFakeClient(
		utiltesting.MakeWorkload("a", "").Queue("foo").Creation(now.Add(time.Second)).Obj(),
		utiltesting.MakeWorkload("b", "").Queue("bar").Creation(now).Obj(),
		utiltesting.MakeWorkload("c", "").Queue("foo").
			ReserveQuota(utiltesting.MakeAdmission("cq").Obj()).Obj(),
		utiltesting.MakeWorkload("d", "").Queue("baz").Obj(),
		queues[0],
		queues[1],
	)
	ctx := context.Background()
	manager := NewManager(kClient, nil)
	cq := utiltesting.MakeClusterQueue("cq").Obj()
	if err := manager.AddClusterQueue(ctx, cq); err != nil {
		t.Fatalf("Failed adding cluster queue %s: %v", cq.Name, err)
	}
	for _, q := range queues {
		if err := manager.AddLocalQueue(ctx, q); err != nil {
			t.Fatalf("Failed adding queue %s: %v", q.Name, err)
		}
	}

	wantActiveWorkloads := map[string]sets.Set[string]{
		"cq": sets.New("/a", "/b"),
	}
	if diff := cmp.Diff(wantActiveWorkloads, manager.Dump()); diff != "" {
		t.Errorf("Unexpected active workloads after creating all objects (-want,+got):\n%s", diff)
	}

	// Recreating the ClusterQueue.
	manager.DeleteClusterQueue(cq)
	wantActiveWorkloads = nil
	if diff := cmp.Diff(wantActiveWorkloads, manager.Dump()); diff != "" {
		t.Errorf("Unexpected active workloads after deleting ClusterQueue (-want,+got):\n%s", diff)
	}

	if err := manager.AddClusterQueue(ctx, cq); err != nil {
		t.Fatalf("Could not re-add ClusterQueue: %v", err)
	}
	workloads := popNamesFromCQ(manager.clusterQueues["cq"])
	wantWorkloads := []string{"/b", "/a"}
	if diff := cmp.Diff(wantWorkloads, workloads); diff != "" {
		t.Errorf("Workloads popped in the wrong order from clusterQueue:\n%s", diff)
	}
}

// TestUpdateClusterQueue tests that a ClusterQueue transfers cohorts on update.
// Inadmissible workloads should become active.
func TestUpdateClusterQueue(t *testing.T) {
	clusterQueues := []*kueue.ClusterQueue{
		utiltesting.MakeClusterQueue("cq1").Cohort("alpha").Obj(),
		utiltesting.MakeClusterQueue("cq2").Cohort("beta").Obj(),
	}
	queues := []*kueue.LocalQueue{
		utiltesting.MakeLocalQueue("foo", defaultNamespace).ClusterQueue("cq1").Obj(),
		utiltesting.MakeLocalQueue("bar", defaultNamespace).ClusterQueue("cq2").Obj(),
	}
	now := time.Now()
	workloads := []*kueue.Workload{
		utiltesting.MakeWorkload("a", defaultNamespace).Queue("foo").Creation(now.Add(time.Second)).Obj(),
		utiltesting.MakeWorkload("b", defaultNamespace).Queue("bar").Creation(now).Obj(),
	}
	// Setup.
	ctx := context.Background()
	cl := utiltesting.NewFakeClient(
		&corev1.Namespace{ObjectMeta: metav1.ObjectMeta{Name: defaultNamespace}},
	)
	manager := NewManager(cl, nil)
	for _, cq := range clusterQueues {
		if err := manager.AddClusterQueue(ctx, cq); err != nil {
			t.Fatalf("Failed adding clusterQueue %s: %v", cq.Name, err)
		}
	}
	for _, q := range queues {
		if err := manager.AddLocalQueue(ctx, q); err != nil {
			t.Fatalf("Failed adding queue %s: %v", q.Name, err)
		}
	}
	// Add inadmissible workloads.
	for _, w := range workloads {
		if err := cl.Create(ctx, w); err != nil {
			t.Fatalf("Failed adding workload to client: %v", err)
		}
		manager.RequeueWorkload(ctx, workload.NewInfo(w), RequeueReasonGeneric)
	}

	// Put cq2 in the same cohort as cq1.
	clusterQueues[1].Spec.Cohort = clusterQueues[0].Spec.Cohort
	if err := manager.UpdateClusterQueue(ctx, clusterQueues[1]); err != nil {
		t.Fatalf("Failed to update ClusterQueue: %v", err)
	}

	wantCohorts := map[string]sets.Set[string]{
		"alpha": sets.New("cq1", "cq2"),
	}
	if diff := cmp.Diff(manager.cohorts, wantCohorts); diff != "" {
		t.Errorf("Unexpected ClusterQueues in cohorts (-want,+got):\n%s", diff)
	}

	// Verify all workloads are active after the update.
	activeWorkloads := manager.Dump()
	wantActiveWorkloads := map[string]sets.Set[string]{
		"cq1": sets.New("default/a"),
		"cq2": sets.New("default/b"),
	}
	if diff := cmp.Diff(wantActiveWorkloads, activeWorkloads); diff != "" {
		t.Errorf("Unexpected active workloads (-want +got):\n%s", diff)
	}
}

<<<<<<< HEAD
=======
func TestRequeueWorkloadsCohortCycle(t *testing.T) {
	cohorts := []*kueuealpha.Cohort{
		utiltesting.MakeCohort("cohort-a").Parent("cohort-b").Obj(),
		utiltesting.MakeCohort("cohort-b").Parent("cohort-c").Obj(),
		utiltesting.MakeCohort("cohort-c").Parent("cohort-a").Obj(),
	}
	cq := utiltesting.MakeClusterQueue("cq1").Cohort("cohort-a").Obj()
	lq := utiltesting.MakeLocalQueue("foo", defaultNamespace).ClusterQueue("cq1").Obj()
	wl := utiltesting.MakeWorkload("a", defaultNamespace).Queue("foo").Creation(time.Now()).Obj()
	// Setup.
	ctx := context.Background()
	cl := utiltesting.NewFakeClient(
		&corev1.Namespace{ObjectMeta: metav1.ObjectMeta{Name: defaultNamespace}},
	)
	manager := NewManager(cl, nil)
	for _, cohort := range cohorts {
		manager.AddOrUpdateCohort(ctx, cohort)
	}
	if err := manager.AddClusterQueue(ctx, cq); err != nil {
		t.Fatalf("Failed adding clusterQueue %s: %v", cq.Name, err)
	}
	if err := manager.AddLocalQueue(ctx, lq); err != nil {
		t.Fatalf("Failed adding queue %s: %v", lq.Name, err)
	}
	if err := cl.Create(ctx, wl); err != nil {
		t.Fatalf("Failed adding workload to client: %v", err)
	}
	// This test will pass with the removal of this line.
	// Update once we find a solution to #3066.
	manager.RequeueWorkload(ctx, workload.NewInfo(wl), RequeueReasonGeneric)

	// This method is where we do a cycle check. We call it to ensure
	// it behaves properly when a cycle exists
	if manager.requeueWorkloadsCohort(ctx, manager.hm.Cohorts["cohort-a"]) {
		t.Fatal("Expected moveWorkloadsCohort to return false")
	}
}

// TestClusterQueueToActive tests that managers cond gets a broadcast when
// a cluster queue becomes active.
func TestClusterQueueToActive(t *testing.T) {
	stoppedCq := utiltesting.MakeClusterQueue("cq1").Cohort("alpha").Condition(kueue.ClusterQueueActive, metav1.ConditionFalse, "ByTest", "by test").Obj()
	runningCq := utiltesting.MakeClusterQueue("cq1").Cohort("alpha").Condition(kueue.ClusterQueueActive, metav1.ConditionTrue, "ByTest", "by test").Obj()
	ctx := context.Background()
	cl := utiltesting.NewFakeClient(
		&corev1.Namespace{ObjectMeta: metav1.ObjectMeta{Name: defaultNamespace}},
	)
	manager := NewManager(cl, nil)

	wgCounterStart := sync.WaitGroup{}
	wgCounterStart.Add(1)
	wgCounterEnd := sync.WaitGroup{}
	wgCounterEnd.Add(1)
	condRec := make(chan struct{})
	counterCtx, counterCancel := context.WithCancel(ctx)
	defer counterCancel()
	go func() {
		manager.cond.L.Lock()
		defer manager.cond.L.Unlock()
		wgCounterStart.Done()
		defer wgCounterEnd.Done()
		manager.cond.Wait()
		select {
		case <-counterCtx.Done():
			// the context was canceled before cond.Wait()
		default:
			condRec <- struct{}{}
		}
	}()
	wgCounterStart.Wait()
	go manager.CleanUpOnContext(counterCtx)

	if err := manager.AddClusterQueue(ctx, stoppedCq); err != nil {
		t.Fatalf("Failed adding clusterQueue %v", err)
	}

	if err := manager.UpdateClusterQueue(ctx, runningCq, false); err != nil {
		t.Fatalf("Failed to update ClusterQueue: %v", err)
	}

	gotCondBeforeCleanup := false
	select {
	case <-condRec:
		gotCondBeforeCleanup = true
	case <-time.After(100 * time.Millisecond):
		// nothing
	}

	counterCancel()
	wgCounterEnd.Wait()

	if !gotCondBeforeCleanup {
		t.Fatalf("m.Broadcast was not called before cleanup")
	}
}

>>>>>>> cb285cf2
// TestUpdateLocalQueue tests that workloads are transferred between clusterQueues
// when the queue points to a different clusterQueue.
func TestUpdateLocalQueue(t *testing.T) {
	clusterQueues := []*kueue.ClusterQueue{
		utiltesting.MakeClusterQueue("cq1").Obj(),
		utiltesting.MakeClusterQueue("cq2").Obj(),
	}
	queues := []*kueue.LocalQueue{
		utiltesting.MakeLocalQueue("foo", "").ClusterQueue("cq1").Obj(),
		utiltesting.MakeLocalQueue("bar", "").ClusterQueue("cq2").Obj(),
	}
	now := time.Now()
	workloads := []*kueue.Workload{
		utiltesting.MakeWorkload("a", "").Queue("foo").Creation(now.Add(time.Second)).Obj(),
		utiltesting.MakeWorkload("b", "").Queue("bar").Creation(now).Obj(),
	}
	// Setup.
	scheme := runtime.NewScheme()
	if err := kueue.AddToScheme(scheme); err != nil {
		t.Fatalf("Failed adding kueue scheme: %s", err)
	}
	ctx := context.Background()
	manager := NewManager(utiltesting.NewFakeClient(), nil)
	for _, cq := range clusterQueues {
		if err := manager.AddClusterQueue(ctx, cq); err != nil {
			t.Fatalf("Failed adding clusterQueue %s: %v", cq.Name, err)
		}
	}
	for _, q := range queues {
		if err := manager.AddLocalQueue(ctx, q); err != nil {
			t.Fatalf("Failed adding queue %s: %v", q.Name, err)
		}
	}
	for _, w := range workloads {
		manager.AddOrUpdateWorkload(w)
	}

	// Update cluster queue of first queue.
	queues[0].Spec.ClusterQueue = "cq2"
	if err := manager.UpdateLocalQueue(queues[0]); err != nil {
		t.Fatalf("Failed updating queue: %v", err)
	}

	// Verification.
	workloadOrders := make(map[string][]string)
	for name, cq := range manager.clusterQueues {
		workloadOrders[name] = popNamesFromCQ(cq)
	}
	wantWorkloadOrders := map[string][]string{
		"cq1": nil,
		"cq2": {"/b", "/a"},
	}
	if diff := cmp.Diff(wantWorkloadOrders, workloadOrders); diff != "" {
		t.Errorf("workloads popped in the wrong order from clusterQueues:\n%s", diff)
	}
}

// TestDeleteLocalQueue tests that when a LocalQueue is deleted, all its
// workloads are not listed in the ClusterQueue.
func TestDeleteLocalQueue(t *testing.T) {
	cq := utiltesting.MakeClusterQueue("cq").Obj()
	q := utiltesting.MakeLocalQueue("foo", "").ClusterQueue("cq").Obj()
	wl := utiltesting.MakeWorkload("a", "").Queue("foo").Obj()

	ctx := context.Background()
	cl := utiltesting.NewFakeClient(wl)
	manager := NewManager(cl, nil)

	if err := manager.AddClusterQueue(ctx, cq); err != nil {
		t.Fatalf("Could not create ClusterQueue: %v", err)
	}
	if err := manager.AddLocalQueue(ctx, q); err != nil {
		t.Fatalf("Could not create LocalQueue: %v", err)
	}

	wantActiveWorkloads := map[string]sets.Set[string]{
		"cq": sets.New("/a"),
	}
	if diff := cmp.Diff(wantActiveWorkloads, manager.Dump()); diff != "" {
		t.Errorf("Unexpected workloads after setup (-want,+got):\n%s", diff)
	}

	manager.DeleteLocalQueue(q)
	wantActiveWorkloads = nil
	if diff := cmp.Diff(wantActiveWorkloads, manager.Dump()); diff != "" {
		t.Errorf("Unexpected workloads after deleting LocalQueue (-want,+got):\n%s", diff)
	}
}

func TestAddWorkload(t *testing.T) {
	manager := NewManager(utiltesting.NewFakeClient(), nil)
	cq := utiltesting.MakeClusterQueue("cq").Obj()
	if err := manager.AddClusterQueue(context.Background(), cq); err != nil {
		t.Fatalf("Failed adding clusterQueue %s: %v", cq.Name, err)
	}
	queues := []*kueue.LocalQueue{
		utiltesting.MakeLocalQueue("foo", "earth").ClusterQueue("cq").Obj(),
		utiltesting.MakeLocalQueue("bar", "mars").Obj(),
	}
	for _, q := range queues {
		if err := manager.AddLocalQueue(context.Background(), q); err != nil {
			t.Fatalf("Failed adding queue %s: %v", q.Name, err)
		}
	}
	cases := []struct {
		workload  *kueue.Workload
		wantAdded bool
	}{
		{
			workload: &kueue.Workload{
				ObjectMeta: metav1.ObjectMeta{
					Namespace: "earth",
					Name:      "existing_queue",
				},
				Spec: kueue.WorkloadSpec{QueueName: "foo"},
			},
			wantAdded: true,
		},
		{
			workload: &kueue.Workload{
				ObjectMeta: metav1.ObjectMeta{
					Namespace: "earth",
					Name:      "non_existing_queue",
				},
				Spec: kueue.WorkloadSpec{QueueName: "baz"},
			},
		},
		{
			workload: &kueue.Workload{
				ObjectMeta: metav1.ObjectMeta{
					Namespace: "mars",
					Name:      "non_existing_cluster_queue",
				},
				Spec: kueue.WorkloadSpec{QueueName: "bar"},
			},
		},
		{
			workload: &kueue.Workload{
				ObjectMeta: metav1.ObjectMeta{
					Namespace: "mars",
					Name:      "wrong_namespace",
				},
				Spec: kueue.WorkloadSpec{QueueName: "foo"},
			},
		},
	}
	for _, tc := range cases {
		t.Run(tc.workload.Name, func(t *testing.T) {
			if added := manager.AddOrUpdateWorkload(tc.workload); added != tc.wantAdded {
				t.Errorf("AddWorkload returned %t, want %t", added, tc.wantAdded)
			}
		})
	}
}

func TestStatus(t *testing.T) {
	ctx := context.Background()
	scheme := runtime.NewScheme()
	if err := kueue.AddToScheme(scheme); err != nil {
		t.Fatalf("Failed adding kueue scheme: %s", err)
	}
	now := time.Now().Truncate(time.Second)

	queues := []kueue.LocalQueue{
		{
			ObjectMeta: metav1.ObjectMeta{Name: "foo"},
			Spec: kueue.LocalQueueSpec{
				ClusterQueue: "fooCq",
			},
		},
		{
			ObjectMeta: metav1.ObjectMeta{Name: "bar"},
			Spec: kueue.LocalQueueSpec{
				ClusterQueue: "barCq",
			},
		},
	}
	workloads := []kueue.Workload{
		{
			ObjectMeta: metav1.ObjectMeta{
				Name:              "a",
				CreationTimestamp: metav1.NewTime(now.Add(time.Hour)),
			},
			Spec: kueue.WorkloadSpec{QueueName: "foo"},
		},
		{
			ObjectMeta: metav1.ObjectMeta{
				Name:              "b",
				CreationTimestamp: metav1.NewTime(now),
			},
			Spec: kueue.WorkloadSpec{QueueName: "bar"},
		},
		{
			ObjectMeta: metav1.ObjectMeta{
				Name:              "c",
				CreationTimestamp: metav1.NewTime(now),
			},
			Spec: kueue.WorkloadSpec{QueueName: "foo"},
		},
		{
			ObjectMeta: metav1.ObjectMeta{
				Name:              "d",
				CreationTimestamp: metav1.NewTime(now),
			},
			Spec: kueue.WorkloadSpec{QueueName: "foo"},
		},
	}

	manager := NewManager(utiltesting.NewFakeClient(), nil)
	for _, q := range queues {
		if err := manager.AddLocalQueue(ctx, &q); err != nil {
			t.Errorf("Failed adding queue: %s", err)
		}
	}
	for _, wl := range workloads {
		wl := wl
		manager.AddOrUpdateWorkload(&wl)
	}

	cases := map[string]struct {
		queue      *kueue.LocalQueue
		wantStatus int32
		wantErr    error
	}{
		"foo": {
			queue:      &queues[0],
			wantStatus: 3,
			wantErr:    nil,
		},
		"bar": {
			queue:      &queues[1],
			wantStatus: 1,
			wantErr:    nil,
		},
		"fake": {
			queue:      &kueue.LocalQueue{ObjectMeta: metav1.ObjectMeta{Name: "fake"}},
			wantStatus: 0,
			wantErr:    errQueueDoesNotExist,
		},
	}
	for name, tc := range cases {
		t.Run(name, func(t *testing.T) {
			status, err := manager.PendingWorkloads(tc.queue)
			if !errors.Is(err, tc.wantErr) {
				t.Errorf("Should have failed with: %s", err)
			}
			if diff := cmp.Diff(tc.wantStatus, status); diff != "" {
				t.Errorf("Status func returned wrong queue status: %s", diff)
			}
		})
	}
}

func TestRequeueWorkloadStrictFIFO(t *testing.T) {
	cq := utiltesting.MakeClusterQueue("cq").Obj()
	queues := []*kueue.LocalQueue{
		utiltesting.MakeLocalQueue("foo", "").ClusterQueue("cq").Obj(),
		utiltesting.MakeLocalQueue("bar", "").Obj(),
	}
	cases := []struct {
		workload     *kueue.Workload
		inClient     bool
		inQueue      bool
		wantRequeued bool
	}{
		{
			workload: &kueue.Workload{
				ObjectMeta: metav1.ObjectMeta{Name: "existing_queue_and_obj"},
				Spec:       kueue.WorkloadSpec{QueueName: "foo"},
			},
			inClient:     true,
			wantRequeued: true,
		},
		{
			workload: &kueue.Workload{
				ObjectMeta: metav1.ObjectMeta{Name: "non_existing_queue"},
				Spec:       kueue.WorkloadSpec{QueueName: "baz"},
			},
			inClient: true,
		},
		{
			workload: &kueue.Workload{
				ObjectMeta: metav1.ObjectMeta{Name: "non_existing_cluster_queue"},
				Spec:       kueue.WorkloadSpec{QueueName: "bar"},
			},
			inClient: true,
		},
		{
			workload: &kueue.Workload{
				ObjectMeta: metav1.ObjectMeta{Name: "not_in_client"},
				Spec:       kueue.WorkloadSpec{QueueName: "foo"},
			},
		},
		{
			workload: &kueue.Workload{
				ObjectMeta: metav1.ObjectMeta{Name: "already_in_queue"},
				Spec:       kueue.WorkloadSpec{QueueName: "foo"},
			},
			inClient: true,
			inQueue:  true,
		},
		{
			workload: &kueue.Workload{
				ObjectMeta: metav1.ObjectMeta{Name: "already_admitted"},
				Spec: kueue.WorkloadSpec{
					QueueName: "foo",
				},
				Status: kueue.WorkloadStatus{
					Admission: &kueue.Admission{},
				},
			},
			inClient: true,
			inQueue:  true,
		},
	}
	for _, tc := range cases {
		t.Run(tc.workload.Name, func(t *testing.T) {
			cl := utiltesting.NewFakeClient()
			manager := NewManager(cl, nil)
			ctx := context.Background()
			if err := manager.AddClusterQueue(ctx, cq); err != nil {
				t.Fatalf("Failed adding cluster queue %s: %v", cq.Name, err)
			}
			for _, q := range queues {
				if err := manager.AddLocalQueue(ctx, q); err != nil {
					t.Fatalf("Failed adding queue %s: %v", q.Name, err)
				}
			}
			// Adding workload to client after the queues are created, otherwise it
			// will be in the queue.
			if tc.inClient {
				if err := cl.Create(ctx, tc.workload); err != nil {
					t.Fatalf("Failed adding workload to client: %v", err)
				}
			}
			if tc.inQueue {
				_ = manager.AddOrUpdateWorkload(tc.workload)
			}
			info := workload.NewInfo(tc.workload)
			if requeued := manager.RequeueWorkload(ctx, info, RequeueReasonGeneric); requeued != tc.wantRequeued {
				t.Errorf("RequeueWorkload returned %t, want %t", requeued, tc.wantRequeued)
			}
		})
	}
}

func TestUpdateWorkload(t *testing.T) {
	scheme := runtime.NewScheme()
	if err := kueue.AddToScheme(scheme); err != nil {
		t.Fatalf("Failed adding kueue scheme: %s", err)
	}
	now := time.Now()
	cases := map[string]struct {
		clusterQueues    []*kueue.ClusterQueue
		queues           []*kueue.LocalQueue
		workloads        []*kueue.Workload
		update           func(*kueue.Workload)
		wantUpdated      bool
		wantQueueOrder   map[string][]string
		wantQueueMembers map[string]sets.Set[string]
	}{
		"in queue": {
			clusterQueues: []*kueue.ClusterQueue{
				utiltesting.MakeClusterQueue("cq").Obj(),
			},
			queues: []*kueue.LocalQueue{
				utiltesting.MakeLocalQueue("foo", "").ClusterQueue("cq").Obj(),
			},
			workloads: []*kueue.Workload{
				utiltesting.MakeWorkload("a", "").Queue("foo").Creation(now).Obj(),
				utiltesting.MakeWorkload("b", "").Queue("foo").Creation(now.Add(time.Second)).Obj(),
			},
			update: func(w *kueue.Workload) {
				w.CreationTimestamp = metav1.NewTime(now.Add(time.Minute))
			},
			wantUpdated: true,
			wantQueueOrder: map[string][]string{
				"cq": {"/b", "/a"},
			},
			wantQueueMembers: map[string]sets.Set[string]{
				"/foo": sets.New("/a", "/b"),
			},
		},
		"between queues": {
			clusterQueues: []*kueue.ClusterQueue{
				utiltesting.MakeClusterQueue("cq").Obj(),
			},
			queues: []*kueue.LocalQueue{
				utiltesting.MakeLocalQueue("foo", "").ClusterQueue("cq").Obj(),
				utiltesting.MakeLocalQueue("bar", "").ClusterQueue("cq").Obj(),
			},
			workloads: []*kueue.Workload{
				utiltesting.MakeWorkload("a", "").Queue("foo").Obj(),
			},
			update: func(w *kueue.Workload) {
				w.Spec.QueueName = "bar"
			},
			wantUpdated: true,
			wantQueueOrder: map[string][]string{
				"cq": {"/a"},
			},
			wantQueueMembers: map[string]sets.Set[string]{
				"/foo": nil,
				"/bar": sets.New("/a"),
			},
		},
		"between cluster queues": {
			clusterQueues: []*kueue.ClusterQueue{
				utiltesting.MakeClusterQueue("cq1").Obj(),
				utiltesting.MakeClusterQueue("cq2").Obj(),
			},
			queues: []*kueue.LocalQueue{
				utiltesting.MakeLocalQueue("foo", "").ClusterQueue("cq1").Obj(),
				utiltesting.MakeLocalQueue("bar", "").ClusterQueue("cq2").Obj(),
			},
			workloads: []*kueue.Workload{
				utiltesting.MakeWorkload("a", "").Queue("foo").Obj(),
			},
			update: func(w *kueue.Workload) {
				w.Spec.QueueName = "bar"
			},
			wantUpdated: true,
			wantQueueOrder: map[string][]string{
				"cq1": nil,
				"cq2": {"/a"},
			},
			wantQueueMembers: map[string]sets.Set[string]{
				"/foo": nil,
				"/bar": sets.New("/a"),
			},
		},
		"to non existent queue": {
			clusterQueues: []*kueue.ClusterQueue{
				utiltesting.MakeClusterQueue("cq").Obj(),
			},
			queues: []*kueue.LocalQueue{
				utiltesting.MakeLocalQueue("foo", "").ClusterQueue("cq").Obj(),
			},
			workloads: []*kueue.Workload{
				utiltesting.MakeWorkload("a", "").Queue("foo").Obj(),
			},
			update: func(w *kueue.Workload) {
				w.Spec.QueueName = "bar"
			},
			wantQueueOrder: map[string][]string{
				"cq": nil,
			},
			wantQueueMembers: map[string]sets.Set[string]{
				"/foo": nil,
			},
		},
		"from non existing queue": {
			clusterQueues: []*kueue.ClusterQueue{
				utiltesting.MakeClusterQueue("cq").Obj(),
			},
			queues: []*kueue.LocalQueue{
				utiltesting.MakeLocalQueue("foo", "").ClusterQueue("cq").Obj(),
			},
			workloads: []*kueue.Workload{
				utiltesting.MakeWorkload("a", "").Queue("bar").Obj(),
			},
			update: func(w *kueue.Workload) {
				w.Spec.QueueName = "foo"
			},
			wantUpdated: true,
			wantQueueOrder: map[string][]string{
				"cq": {"/a"},
			},
			wantQueueMembers: map[string]sets.Set[string]{
				"/foo": sets.New("/a"),
			},
		},
	}
	for name, tc := range cases {
		t.Run(name, func(t *testing.T) {
			manager := NewManager(utiltesting.NewFakeClient(), nil)
			ctx := context.Background()
			for _, cq := range tc.clusterQueues {
				if err := manager.AddClusterQueue(ctx, cq); err != nil {
					t.Fatalf("Adding cluster queue %s: %v", cq.Name, err)
				}
			}
			for _, q := range tc.queues {
				if err := manager.AddLocalQueue(ctx, q); err != nil {
					t.Fatalf("Adding queue %q: %v", q.Name, err)
				}
			}
			for _, w := range tc.workloads {
				manager.AddOrUpdateWorkload(w)
			}
			wl := tc.workloads[0].DeepCopy()
			tc.update(wl)
			if updated := manager.UpdateWorkload(tc.workloads[0], wl); updated != tc.wantUpdated {
				t.Errorf("UpdatedWorkload returned %t, want %t", updated, tc.wantUpdated)
			}
			q := manager.localQueues[workload.QueueKey(wl)]
			if q != nil {
				key := workload.Key(wl)
				item := q.items[key]
				if item == nil {
					t.Errorf("Object not stored in queue")
				} else if diff := cmp.Diff(wl, item.Obj); diff != "" {
					t.Errorf("Object stored in queue differs (-want,+got):\n%s", diff)
				}
				cq := manager.clusterQueues[q.ClusterQueue]
				if cq != nil {
					item := cq.Info(key)
					if item == nil {
						t.Errorf("Object not stored in clusterQueue")
					} else if diff := cmp.Diff(wl, item.Obj); diff != "" {
						t.Errorf("Object stored in clusterQueue differs (-want,+got):\n%s", diff)
					}
				}
			}
			queueOrder := make(map[string][]string)
			for name, cq := range manager.clusterQueues {
				queueOrder[name] = popNamesFromCQ(cq)
			}
			if diff := cmp.Diff(tc.wantQueueOrder, queueOrder); diff != "" {
				t.Errorf("Elements popped in the wrong order from clusterQueues (-want,+got):\n%s", diff)
			}
			queueMembers := make(map[string]sets.Set[string])
			for name, q := range manager.localQueues {
				queueMembers[name] = workloadNamesFromLQ(q)
			}
			if diff := cmp.Diff(tc.wantQueueMembers, queueMembers); diff != "" {
				t.Errorf("Elements present in wrong queues (-want,+got):\n%s", diff)
			}
		})
	}
}

func TestHeads(t *testing.T) {
	scheme := runtime.NewScheme()
	if err := kueue.AddToScheme(scheme); err != nil {
		t.Fatalf("Failed adding kueue scheme: %s", err)
	}
	now := time.Now().Truncate(time.Second)

	clusterQueues := []*kueue.ClusterQueue{
		utiltesting.MakeClusterQueue("active-fooCq").Obj(),
		utiltesting.MakeClusterQueue("active-barCq").Obj(),
		utiltesting.MakeClusterQueue("pending-bazCq").Obj(),
	}
	queues := []*kueue.LocalQueue{
		utiltesting.MakeLocalQueue("foo", "").ClusterQueue("active-fooCq").Obj(),
		utiltesting.MakeLocalQueue("bar", "").ClusterQueue("active-barCq").Obj(),
		utiltesting.MakeLocalQueue("baz", "").ClusterQueue("pending-bazCq").Obj(),
	}
	tests := []struct {
		name          string
		workloads     []*kueue.Workload
		wantWorkloads sets.Set[string]
	}{
		{
			name:          "empty clusterQueues",
			workloads:     []*kueue.Workload{},
			wantWorkloads: sets.Set[string]{},
		},
		{
			name: "active clusterQueues",
			workloads: []*kueue.Workload{
				utiltesting.MakeWorkload("a", "").Creation(now).Queue("foo").Obj(),
				utiltesting.MakeWorkload("b", "").Creation(now).Queue("bar").Obj(),
			},
			wantWorkloads: sets.New("a", "b"),
		},
		{
			name: "active clusterQueues with multiple workloads",
			workloads: []*kueue.Workload{
				utiltesting.MakeWorkload("a1", "").Creation(now).Queue("foo").Obj(),
				utiltesting.MakeWorkload("a2", "").Creation(now.Add(time.Hour)).Queue("foo").Obj(),
				utiltesting.MakeWorkload("b", "").Creation(now).Queue("bar").Obj(),
			},
			wantWorkloads: sets.New("a1", "b"),
		},
		{
			name: "inactive clusterQueues",
			workloads: []*kueue.Workload{
				utiltesting.MakeWorkload("a", "").Creation(now).Queue("foo").Obj(),
				utiltesting.MakeWorkload("b", "").Creation(now).Queue("bar").Obj(),
				utiltesting.MakeWorkload("c", "").Creation(now.Add(time.Hour)).Queue("baz").Obj(),
			},
			wantWorkloads: sets.New("a", "b"),
		},
	}
	for _, tc := range tests {
		t.Run(tc.name, func(t *testing.T) {
			ctx, cancel := context.WithTimeout(context.Background(), headsTimeout)
			defer cancel()
			fakeC := &fakeStatusChecker{}
			manager := NewManager(utiltesting.NewFakeClient(), fakeC)
			for _, cq := range clusterQueues {
				if err := manager.AddClusterQueue(ctx, cq); err != nil {
					t.Fatalf("Failed adding clusterQueue %s to manager: %v", cq.Name, err)
				}
			}
			for _, q := range queues {
				if err := manager.AddLocalQueue(ctx, q); err != nil {
					t.Fatalf("Failed adding queue %s: %s", q.Name, err)
				}
			}

			go manager.CleanUpOnContext(ctx)
			for _, wl := range tc.workloads {
				manager.AddOrUpdateWorkload(wl)
			}

			wlNames := sets.New[string]()
			heads := manager.Heads(ctx)
			for _, h := range heads {
				wlNames.Insert(h.Obj.Name)
			}
			if diff := cmp.Diff(tc.wantWorkloads, wlNames); diff != "" {
				t.Errorf("GetHeads returned wrong heads (-want,+got):\n%s", diff)
			}
		})
	}
}

var ignoreTypeMeta = cmpopts.IgnoreTypes(metav1.TypeMeta{})

// TestHeadAsync ensures that Heads call is blocked until the queues are filled
// asynchronously.
func TestHeadsAsync(t *testing.T) {
	now := time.Now().Truncate(time.Second)
	clusterQueues := []*kueue.ClusterQueue{
		utiltesting.MakeClusterQueue("fooCq").Obj(),
		utiltesting.MakeClusterQueue("barCq").Obj(),
	}
	wl := kueue.Workload{
		ObjectMeta: metav1.ObjectMeta{
			Name:              "a",
			CreationTimestamp: metav1.NewTime(now),
		},
		Spec: kueue.WorkloadSpec{QueueName: "foo"},
	}
	var newWl kueue.Workload
	queues := []kueue.LocalQueue{
		{
			ObjectMeta: metav1.ObjectMeta{Name: "foo"},
			Spec: kueue.LocalQueueSpec{
				ClusterQueue: "fooCq",
			},
		},
		{
			ObjectMeta: metav1.ObjectMeta{Name: "bar"},
			Spec: kueue.LocalQueueSpec{
				ClusterQueue: "barCq",
			},
		},
	}
	cases := map[string]struct {
		initialObjs []client.Object
		op          func(context.Context, *Manager)
		wantHeads   []workload.Info
	}{
		"AddClusterQueue": {
			initialObjs: []client.Object{&wl, &queues[0]},
			op: func(ctx context.Context, mgr *Manager) {
				if err := mgr.AddLocalQueue(ctx, &queues[0]); err != nil {
					t.Errorf("Failed adding queue: %s", err)
				}
				mgr.AddOrUpdateWorkload(&wl)
				go func() {
					if err := mgr.AddClusterQueue(ctx, clusterQueues[0]); err != nil {
						t.Errorf("Failed adding clusterQueue: %v", err)
					}
				}()
			},
			wantHeads: []workload.Info{
				{
					Obj:          &wl,
					ClusterQueue: "fooCq",
				},
			},
		},
		"AddLocalQueue": {
			initialObjs: []client.Object{&wl},
			op: func(ctx context.Context, mgr *Manager) {
				if err := mgr.AddClusterQueue(ctx, clusterQueues[0]); err != nil {
					t.Errorf("Failed adding clusterQueue: %v", err)
				}
				go func() {
					if err := mgr.AddLocalQueue(ctx, &queues[0]); err != nil {
						t.Errorf("Failed adding queue: %s", err)
					}
				}()
			},
			wantHeads: []workload.Info{
				{
					Obj:          &wl,
					ClusterQueue: "fooCq",
				},
			},
		},
		"AddWorkload": {
			op: func(ctx context.Context, mgr *Manager) {
				if err := mgr.AddClusterQueue(ctx, clusterQueues[0]); err != nil {
					t.Errorf("Failed adding clusterQueue: %v", err)
				}
				if err := mgr.AddLocalQueue(ctx, &queues[0]); err != nil {
					t.Errorf("Failed adding queue: %s", err)
				}
				go func() {
					mgr.AddOrUpdateWorkload(&wl)
				}()
			},
			wantHeads: []workload.Info{
				{
					Obj:          &wl,
					ClusterQueue: "fooCq",
				},
			},
		},
		"UpdateWorkload": {
			op: func(ctx context.Context, mgr *Manager) {
				if err := mgr.AddClusterQueue(ctx, clusterQueues[0]); err != nil {
					t.Errorf("Failed adding clusterQueue: %v", err)
				}
				if err := mgr.AddLocalQueue(ctx, &queues[0]); err != nil {
					t.Errorf("Failed adding queue: %s", err)
				}
				go func() {
					wlCopy := wl.DeepCopy()
					wlCopy.ResourceVersion = "old"
					mgr.UpdateWorkload(wlCopy, &wl)
				}()
			},
			wantHeads: []workload.Info{
				{
					Obj:          &wl,
					ClusterQueue: "fooCq",
				},
			},
		},
		"RequeueWorkload": {
			initialObjs: []client.Object{&wl},
			op: func(ctx context.Context, mgr *Manager) {
				if err := mgr.AddClusterQueue(ctx, clusterQueues[0]); err != nil {
					t.Errorf("Failed adding clusterQueue: %v", err)
				}
				if err := mgr.AddLocalQueue(ctx, &queues[0]); err != nil {
					t.Errorf("Failed adding queue: %s", err)
				}
				// Remove the initial workload from the manager.
				mgr.Heads(ctx)
				go func() {
					mgr.RequeueWorkload(ctx, workload.NewInfo(&wl), RequeueReasonFailedAfterNomination)
				}()
			},
			wantHeads: []workload.Info{
				{
					Obj:          &wl,
					ClusterQueue: "fooCq",
				},
			},
		},
		"RequeueWithOutOfDateWorkload": {
			initialObjs: []client.Object{&wl},
			op: func(ctx context.Context, mgr *Manager) {
				if err := mgr.AddClusterQueue(ctx, clusterQueues[0]); err != nil {
					t.Errorf("Failed adding clusterQueue: %v", err)
				}
				if err := mgr.AddLocalQueue(ctx, &queues[0]); err != nil {
					t.Errorf("Failed adding queue: %s", err)
				}

				newWl = wl
				newWl.Annotations = map[string]string{"foo": "bar"}
				if err := mgr.client.Update(ctx, &newWl, &client.UpdateOptions{}); err != nil {
					t.Errorf("Failed to update the workload; %s", err)
				}
				// Remove the initial workload from the manager.
				mgr.Heads(ctx)
				go func() {
					mgr.RequeueWorkload(ctx, workload.NewInfo(&wl), RequeueReasonFailedAfterNomination)
				}()
			},
			wantHeads: []workload.Info{
				{
					Obj:          &newWl,
					ClusterQueue: "fooCq",
				},
			},
		},
		"RequeueWithQueueChangedWorkload": {
			initialObjs: []client.Object{&wl},
			op: func(ctx context.Context, mgr *Manager) {
				for _, cq := range clusterQueues {
					if err := mgr.AddClusterQueue(ctx, cq); err != nil {
						t.Errorf("Failed adding clusterQueue: %v", err)
					}
				}
				for _, q := range queues {
					if err := mgr.AddLocalQueue(ctx, &q); err != nil {
						t.Errorf("Failed adding queue: %s", err)
					}
				}

				newWl = wl
				newWl.Spec.QueueName = "bar"
				if err := mgr.client.Update(ctx, &newWl, &client.UpdateOptions{}); err != nil {
					t.Errorf("Failed to update the workload; %s", err)
				}
				// Remove the initial workload from the manager.
				mgr.Heads(ctx)
				go func() {
					mgr.RequeueWorkload(ctx, workload.NewInfo(&wl), RequeueReasonFailedAfterNomination)
				}()
			},
			wantHeads: []workload.Info{
				{
					Obj:          &newWl,
					ClusterQueue: "barCq",
				},
			},
		},
	}
	for name, tc := range cases {
		t.Run(name, func(t *testing.T) {
			ctx, cancel := context.WithTimeout(context.Background(), headsTimeout)
			defer cancel()
			client := utiltesting.NewFakeClient(tc.initialObjs...)
			manager := NewManager(client, nil)
			go manager.CleanUpOnContext(ctx)
			tc.op(ctx, manager)
			heads := manager.Heads(ctx)
			if diff := cmp.Diff(tc.wantHeads, heads, ignoreTypeMeta); diff != "" {
				t.Errorf("GetHeads returned wrong heads (-want,+got):\n%s", diff)
			}
		})
	}
}

// TestHeadsCancelled ensures that the Heads call returns when the context is closed.
func TestHeadsCancelled(t *testing.T) {
	manager := NewManager(utiltesting.NewFakeClient(), nil)
	ctx, cancel := context.WithCancel(context.Background())
	go func() {
		cancel()
	}()
	manager.CleanUpOnContext(ctx)
	heads := manager.Heads(ctx)
	if len(heads) != 0 {
		t.Errorf("GetHeads returned elements, expected none")
	}
}

// popNamesFromCQ pops all the workloads from the clusterQueue and returns
// the keyed names in the order they are popped.
func popNamesFromCQ(cq ClusterQueue) []string {
	var names []string
	for w := cq.Pop(); w != nil; w = cq.Pop() {
		names = append(names, workload.Key(w.Obj))
	}
	return names
}

// workloadNamesFromLQ returns all the names of the workloads in a localQueue.
func workloadNamesFromLQ(q *LocalQueue) sets.Set[string] {
	names := sets.New[string]()
	for k := range q.items {
		names.Insert(k)
	}
	return names
}

type fakeStatusChecker struct{}

func (c *fakeStatusChecker) ClusterQueueActive(name string) bool {
	return strings.Contains(name, "active-")
}<|MERGE_RESOLUTION|>--- conflicted
+++ resolved
@@ -20,6 +20,7 @@
 	"context"
 	"errors"
 	"strings"
+	"sync"
 	"testing"
 	"time"
 
@@ -31,12 +32,18 @@
 	"k8s.io/apimachinery/pkg/util/sets"
 	"sigs.k8s.io/controller-runtime/pkg/client"
 
+	kueuealpha "sigs.k8s.io/kueue/apis/kueue/v1alpha1"
 	kueue "sigs.k8s.io/kueue/apis/kueue/v1beta1"
 	utiltesting "sigs.k8s.io/kueue/pkg/util/testing"
 	"sigs.k8s.io/kueue/pkg/workload"
 )
 
 const headsTimeout = 3 * time.Second
+
+var cmpDump = []cmp.Option{
+	cmpopts.SortSlices(func(a, b string) bool { return a < b }),
+	cmpopts.IgnoreFields(metav1.Condition{}, "LastTransitionTime"),
+}
 
 // TestAddLocalQueueOrphans verifies that pods added before adding the queue are
 // present when the queue is added.
@@ -94,24 +101,24 @@
 		}
 	}
 
-	wantActiveWorkloads := map[string]sets.Set[string]{
-		"cq": sets.New("/a", "/b"),
-	}
-	if diff := cmp.Diff(wantActiveWorkloads, manager.Dump()); diff != "" {
+	wantActiveWorkloads := map[string][]string{
+		"cq": {"/a", "/b"},
+	}
+	if diff := cmp.Diff(wantActiveWorkloads, manager.Dump(), cmpDump...); diff != "" {
 		t.Errorf("Unexpected active workloads after creating all objects (-want,+got):\n%s", diff)
 	}
 
 	// Recreating the ClusterQueue.
 	manager.DeleteClusterQueue(cq)
 	wantActiveWorkloads = nil
-	if diff := cmp.Diff(wantActiveWorkloads, manager.Dump()); diff != "" {
+	if diff := cmp.Diff(wantActiveWorkloads, manager.Dump(), cmpDump...); diff != "" {
 		t.Errorf("Unexpected active workloads after deleting ClusterQueue (-want,+got):\n%s", diff)
 	}
 
 	if err := manager.AddClusterQueue(ctx, cq); err != nil {
 		t.Fatalf("Could not re-add ClusterQueue: %v", err)
 	}
-	workloads := popNamesFromCQ(manager.clusterQueues["cq"])
+	workloads := popNamesFromCQ(manager.hm.ClusterQueues["cq"])
 	wantWorkloads := []string{"/b", "/a"}
 	if diff := cmp.Diff(wantWorkloads, workloads); diff != "" {
 		t.Errorf("Workloads popped in the wrong order from clusterQueue:\n%s", diff)
@@ -144,6 +151,8 @@
 		if err := manager.AddClusterQueue(ctx, cq); err != nil {
 			t.Fatalf("Failed adding clusterQueue %s: %v", cq.Name, err)
 		}
+		// Increase the popCycle to ensure that the workload will be added as inadmissible.
+		manager.getClusterQueue(cq.Name).popCycle++
 	}
 	for _, q := range queues {
 		if err := manager.AddLocalQueue(ctx, q); err != nil {
@@ -158,32 +167,55 @@
 		manager.RequeueWorkload(ctx, workload.NewInfo(w), RequeueReasonGeneric)
 	}
 
+	// Verify that all workloads are marked as inadmissible after creation.
+	inadmissibleWorkloads := manager.DumpInadmissible()
+	wantInadmissibleWorkloads := map[string][]string{
+		"cq1": {"default/a"},
+		"cq2": {"default/b"},
+	}
+	if diff := cmp.Diff(wantInadmissibleWorkloads, inadmissibleWorkloads); diff != "" {
+		t.Errorf("Unexpected set of inadmissible workloads (-want +got):\n%s", diff)
+	}
+	activeWorkloads := manager.Dump()
+	if diff := cmp.Diff(map[string][]string(nil), activeWorkloads); diff != "" {
+		t.Errorf("Unexpected active workloads (-want +got):\n%s", diff)
+	}
+
 	// Put cq2 in the same cohort as cq1.
 	clusterQueues[1].Spec.Cohort = clusterQueues[0].Spec.Cohort
-	if err := manager.UpdateClusterQueue(ctx, clusterQueues[1]); err != nil {
+	if err := manager.UpdateClusterQueue(ctx, clusterQueues[1], true); err != nil {
 		t.Fatalf("Failed to update ClusterQueue: %v", err)
 	}
 
 	wantCohorts := map[string]sets.Set[string]{
 		"alpha": sets.New("cq1", "cq2"),
 	}
-	if diff := cmp.Diff(manager.cohorts, wantCohorts); diff != "" {
+	gotCohorts := make(map[string]sets.Set[string])
+	for name, cohort := range manager.hm.Cohorts {
+		gotCohorts[name] = sets.New[string]()
+		for _, cq := range cohort.ChildCQs() {
+			gotCohorts[name].Insert(cq.GetName())
+		}
+	}
+	if diff := cmp.Diff(gotCohorts, wantCohorts); diff != "" {
 		t.Errorf("Unexpected ClusterQueues in cohorts (-want,+got):\n%s", diff)
 	}
 
-	// Verify all workloads are active after the update.
-	activeWorkloads := manager.Dump()
-	wantActiveWorkloads := map[string]sets.Set[string]{
-		"cq1": sets.New("default/a"),
-		"cq2": sets.New("default/b"),
+	// Verify that all workloads are active after the update.
+	inadmissibleWorkloads = manager.DumpInadmissible()
+	if diff := cmp.Diff(map[string][]string(nil), inadmissibleWorkloads); diff != "" {
+		t.Errorf("Unexpected set of inadmissible workloads (-want +got):\n%s", diff)
+	}
+	activeWorkloads = manager.Dump()
+	wantActiveWorkloads := map[string][]string{
+		"cq1": {"default/a"},
+		"cq2": {"default/b"},
 	}
 	if diff := cmp.Diff(wantActiveWorkloads, activeWorkloads); diff != "" {
 		t.Errorf("Unexpected active workloads (-want +got):\n%s", diff)
 	}
 }
 
-<<<<<<< HEAD
-=======
 func TestRequeueWorkloadsCohortCycle(t *testing.T) {
 	cohorts := []*kueuealpha.Cohort{
 		utiltesting.MakeCohort("cohort-a").Parent("cohort-b").Obj(),
@@ -280,7 +312,6 @@
 	}
 }
 
->>>>>>> cb285cf2
 // TestUpdateLocalQueue tests that workloads are transferred between clusterQueues
 // when the queue points to a different clusterQueue.
 func TestUpdateLocalQueue(t *testing.T) {
@@ -326,7 +357,7 @@
 
 	// Verification.
 	workloadOrders := make(map[string][]string)
-	for name, cq := range manager.clusterQueues {
+	for name, cq := range manager.hm.ClusterQueues {
 		workloadOrders[name] = popNamesFromCQ(cq)
 	}
 	wantWorkloadOrders := map[string][]string{
@@ -356,16 +387,16 @@
 		t.Fatalf("Could not create LocalQueue: %v", err)
 	}
 
-	wantActiveWorkloads := map[string]sets.Set[string]{
-		"cq": sets.New("/a"),
-	}
-	if diff := cmp.Diff(wantActiveWorkloads, manager.Dump()); diff != "" {
+	wantActiveWorkloads := map[string][]string{
+		"cq": {"/a"},
+	}
+	if diff := cmp.Diff(wantActiveWorkloads, manager.Dump(), cmpDump...); diff != "" {
 		t.Errorf("Unexpected workloads after setup (-want,+got):\n%s", diff)
 	}
 
 	manager.DeleteLocalQueue(q)
 	wantActiveWorkloads = nil
-	if diff := cmp.Diff(wantActiveWorkloads, manager.Dump()); diff != "" {
+	if diff := cmp.Diff(wantActiveWorkloads, manager.Dump(), cmpDump...); diff != "" {
 		t.Errorf("Unexpected workloads after deleting LocalQueue (-want,+got):\n%s", diff)
 	}
 }
@@ -496,7 +527,6 @@
 		}
 	}
 	for _, wl := range workloads {
-		wl := wl
 		manager.AddOrUpdateWorkload(&wl)
 	}
 
@@ -518,7 +548,7 @@
 		"fake": {
 			queue:      &kueue.LocalQueue{ObjectMeta: metav1.ObjectMeta{Name: "fake"}},
 			wantStatus: 0,
-			wantErr:    errQueueDoesNotExist,
+			wantErr:    ErrQueueDoesNotExist,
 		},
 	}
 	for name, tc := range cases {
@@ -785,7 +815,7 @@
 				} else if diff := cmp.Diff(wl, item.Obj); diff != "" {
 					t.Errorf("Object stored in queue differs (-want,+got):\n%s", diff)
 				}
-				cq := manager.clusterQueues[q.ClusterQueue]
+				cq := manager.hm.ClusterQueues[q.ClusterQueue]
 				if cq != nil {
 					item := cq.Info(key)
 					if item == nil {
@@ -796,7 +826,7 @@
 				}
 			}
 			queueOrder := make(map[string][]string)
-			for name, cq := range manager.clusterQueues {
+			for name, cq := range manager.hm.ClusterQueues {
 				queueOrder[name] = popNamesFromCQ(cq)
 			}
 			if diff := cmp.Diff(tc.wantQueueOrder, queueOrder); diff != "" {
@@ -1132,7 +1162,7 @@
 
 // popNamesFromCQ pops all the workloads from the clusterQueue and returns
 // the keyed names in the order they are popped.
-func popNamesFromCQ(cq ClusterQueue) []string {
+func popNamesFromCQ(cq *ClusterQueue) []string {
 	var names []string
 	for w := cq.Pop(); w != nil; w = cq.Pop() {
 		names = append(names, workload.Key(w.Obj))
@@ -1153,4 +1183,90 @@
 
 func (c *fakeStatusChecker) ClusterQueueActive(name string) bool {
 	return strings.Contains(name, "active-")
+}
+
+func TestGetPendingWorkloadsInfo(t *testing.T) {
+	now := time.Now().Truncate(time.Second)
+
+	clusterQueues := []*kueue.ClusterQueue{
+		utiltesting.MakeClusterQueue("cq").Obj(),
+	}
+	queues := []*kueue.LocalQueue{
+		utiltesting.MakeLocalQueue("foo", "").ClusterQueue("cq").Obj(),
+	}
+	workloads := []*kueue.Workload{
+		utiltesting.MakeWorkload("a", "").Queue("foo").Creation(now).Obj(),
+		utiltesting.MakeWorkload("b", "").Queue("foo").Creation(now.Add(time.Second)).Obj(),
+	}
+
+	// Setup.
+	scheme := runtime.NewScheme()
+	if err := kueue.AddToScheme(scheme); err != nil {
+		t.Fatalf("Failed adding kueue scheme: %s", err)
+	}
+	ctx := context.Background()
+	manager := NewManager(utiltesting.NewFakeClient(), nil)
+	for _, cq := range clusterQueues {
+		if err := manager.AddClusterQueue(ctx, cq); err != nil {
+			t.Fatalf("Failed adding clusterQueue %s: %v", cq.Name, err)
+		}
+	}
+	for _, q := range queues {
+		if err := manager.AddLocalQueue(ctx, q); err != nil {
+			t.Fatalf("Failed adding queue %s: %v", q.Name, err)
+		}
+	}
+	for _, w := range workloads {
+		manager.AddOrUpdateWorkload(w)
+	}
+
+	cases := map[string]struct {
+		cqName                   string
+		wantPendingWorkloadsInfo []*workload.Info
+	}{
+		"Invalid ClusterQueue name": {
+			cqName:                   "invalid",
+			wantPendingWorkloadsInfo: nil,
+		},
+		"ClusterQueue with 2 pending workloads": {
+			cqName: "cq",
+			wantPendingWorkloadsInfo: []*workload.Info{
+				{
+					Obj: &kueue.Workload{
+						ObjectMeta: metav1.ObjectMeta{
+							Name:      "a",
+							Namespace: "",
+						},
+						Spec: kueue.WorkloadSpec{
+							QueueName: "foo",
+						},
+					},
+				},
+				{
+					Obj: &kueue.Workload{
+						ObjectMeta: metav1.ObjectMeta{
+							Name:      "b",
+							Namespace: "",
+						},
+						Spec: kueue.WorkloadSpec{
+							QueueName: "foo",
+						},
+					},
+				},
+			},
+		},
+	}
+	for name, tc := range cases {
+		t.Run(name, func(t *testing.T) {
+			pendingWorkloadsInfo := manager.PendingWorkloadsInfo(tc.cqName)
+			if diff := cmp.Diff(tc.wantPendingWorkloadsInfo, pendingWorkloadsInfo,
+				ignoreTypeMeta,
+				cmpopts.IgnoreFields(metav1.ObjectMeta{}, "CreationTimestamp"),
+				cmpopts.IgnoreFields(kueue.WorkloadSpec{}, "PodSets"),
+				cmpopts.IgnoreFields(workload.Info{}, "TotalRequests"),
+			); diff != "" {
+				t.Errorf("GetPendingWorkloadsInfo returned wrong heads (-want,+got):\n%s", diff)
+			}
+		})
+	}
 }